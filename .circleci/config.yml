version: 2.1

defaults: &defaults
  parallelism: 1
  working_directory: ~/cypress
  parameters: &defaultsParameters
    executor:
      type: executor
      default: cy-doc
    only-cache-for-root-user:
      type: boolean
      default: false
  executor: <<parameters.executor>>
  environment: &defaultsEnvironment
    ## set specific timezone
    TZ: "/usr/share/zoneinfo/America/New_York"

    ## store artifacts here
    CIRCLE_ARTIFACTS: /tmp/artifacts

    ## set so that e2e tests are consistent
    COLUMNS: 100
    LINES: 24

mainBuildFilters: &mainBuildFilters
  filters:
    branches:
      only:
        - develop
        - 'feature/v8-snapshots'
        - 'ryanm/feat/upgrade-electron-with-v8'

# usually we don't build Mac app - it takes a long time
# but sometimes we want to really confirm we are doing the right thing
# so just add your branch to the list here to build and test on Mac
macWorkflowFilters: &darwin-workflow-filters
  when:
    or:
    - equal: [ develop, << pipeline.git.branch >> ]
    - equal: [ 'feature/v8-snapshots', << pipeline.git.branch >> ]
    - equal: [ 'ryanm/feat/upgrade-electron-with-v8', << pipeline.git.branch >> ]
    - matches:
          pattern: "-release$"
          value: << pipeline.git.branch >>

linuxArm64WorkflowFilters: &linux-arm64-workflow-filters
  when:
    or:
    - equal: [ develop, << pipeline.git.branch >> ]
    - equal: [ 'feature/v8-snapshots', << pipeline.git.branch >> ]
    - equal: [ 'ryanm/feat/upgrade-electron-with-v8', << pipeline.git.branch >> ]
    - matches:
          pattern: "-release$"
          value: << pipeline.git.branch >>

linuxWorkflowExcludeFilters: &linux-x64-workflow-exclude-filters
  unless:
    or:
    - false

# windows is slow and expensive in CI, so it normally only runs on main branches
# add your branch to this list to run the full Windows build on your PR
windowsWorkflowFilters: &windows-workflow-filters
  when:
    or:
    - equal: [ develop, << pipeline.git.branch >> ]
    - equal: [ 'feature/v8-snapshots', << pipeline.git.branch >> ]
    - equal: [ 'ryanm/feat/upgrade-electron-with-v8', << pipeline.git.branch >> ]
    - matches:
          pattern: "-release$"
          value: << pipeline.git.branch >>

executors:  
  # the Docker image with Cypress dependencies and Chrome browser
  cy-doc:
    docker:
<<<<<<< HEAD
      - image: cypress/browsers:node16.16.0-chrome105-ff99-edge
=======
      - image: cypress/browsers:node16.16.0-chrome106-ff99-edge
>>>>>>> c5db4d30
    # by default, we use "medium" to balance performance + CI costs. bump or reduce on a per-job basis if needed.
    resource_class: medium
    environment:
      PLATFORM: linux
      CI_DOCKER: "true"

  # Docker image with non-root "node" user
  non-root-docker-user:
    docker:
<<<<<<< HEAD
      - image: cypress/browsers:node16.16.0-chrome105-ff99-edge
=======
      - image: cypress/browsers:node16.16.0-chrome106-ff99-edge
>>>>>>> c5db4d30
        user: node
    environment:
      PLATFORM: linux

  # executor to run on Mac OS
  # https://circleci.com/docs/2.0/executor-types/#using-macos
  # https://circleci.com/docs/2.0/testing-ios/#supported-xcode-versions
  mac:
    macos:
      # Executor should have Node >= required version
      xcode: "14.0.0"
    resource_class: macos.x86.medium.gen2
    environment:
      PLATFORM: darwin

  # executor to run on Windows - based off of the windows-orb default executor since it is
  # not customizable enough to align with our existing setup.
  # https://github.com/CircleCI-Public/windows-orb/blob/master/src/executors/default.yml
  # https://circleci.com/docs/2.0/hello-world-windows/#software-pre-installed-in-the-windows-image
  windows: &windows-executor
    machine:
      image: windows-server-2019-vs2019:stable
      shell: bash.exe -eo pipefail
    resource_class: windows.large
    environment:
      PLATFORM: windows

  darwin-arm64: &darwin-arm64-executor
    machine: true
    environment:
      PLATFORM: darwin

  linux-arm64: &linux-arm64-executor
    machine:
      image: ubuntu-2004:2022.04.1
    resource_class: arm.medium
    environment:
      PLATFORM: linux
      # TODO: Disabling snapshots for now on Windows. Will revisit with https://github.com/cypress-io/cypress/issues/23557
      DISABLE_SNAPSHOT_REQUIRE: 1

commands:
  verify_should_persist_artifacts:
    steps:
      - run:
          name: Check current branch to persist artifacts
          command: |
            if [[ "$CIRCLE_BRANCH" != "develop" && "$CIRCLE_BRANCH" != "ryanm/feat/upgrade-electron-with-v8" ]]; then
              echo "Not uploading artifacts or posting install comment for this branch."
              circleci-agent step halt
            fi

  restore_workspace_binaries:
    steps:
      - attach_workspace:
          at: ~/
      # make sure we have cypress.zip received
      - run: ls -l
      - run: ls -l cypress.zip cypress.tgz
      - run: node --version
      - run: npm --version

  restore_cached_workspace:
    steps:
      - attach_workspace:
          at: ~/
      - install-required-node
      - unpack-dependencies

  restore_cached_binary:
    steps:
      - attach_workspace:
          at: ~/

  prepare-modules-cache:
    parameters:
      dont-move:
        type: boolean
        default: false
    steps:
      - run: node scripts/circle-cache.js --action prepare
      - unless:
          condition: << parameters.dont-move >>
          steps:
            - run:
                name: Move to /tmp dir for consistent caching across root/non-root users
                command: |
                  mkdir -p /tmp/node_modules_cache
                  mv ~/cypress/node_modules /tmp/node_modules_cache/root_node_modules
                  mv ~/cypress/cli/node_modules /tmp/node_modules_cache/cli_node_modules
                  mv ~/cypress/system-tests/node_modules /tmp/node_modules_cache/system-tests_node_modules
                  mv ~/cypress/globbed_node_modules /tmp/node_modules_cache/globbed_node_modules

  install-webkit-deps:
    steps:
      - run:
          name: Install WebKit dependencies
          command: |
            npx playwright install webkit
            npx playwright install-deps webkit

  build-and-persist:
    description: Save entire folder as artifact for other jobs to run without reinstalling
    steps:
      - run:
          name: Build all codegen
          command: |
            source ./scripts/ensure-node.sh
            yarn gulp buildProd
      - run:
          name: Build packages
          command: |
            source ./scripts/ensure-node.sh
            yarn build
      - run:
          name: Generate v8 snapshot
          command: |
            source ./scripts/ensure-node.sh
            yarn build-v8-snapshot-prod
      - prepare-modules-cache # So we don't throw these in the workspace cache
      - persist_to_workspace:
          root: ~/
          paths:
            - cypress
            - .ssh
            - node_modules # contains the npm i -g modules

  install_cache_helpers_dependencies:
    steps:
      - run:
          # Dependencies needed by circle-cache.js, before we "yarn" or unpack cached node_modules
          name: Cache Helper Dependencies
          working_directory: ~/
          command: npm i glob@7.1.6 fs-extra@10.0.0 minimist@1.2.5 fast-json-stable-stringify@2.1.0

  unpack-dependencies:
    description: 'Unpacks dependencies associated with the current workflow'
    steps:
      - install_cache_helpers_dependencies
      - run:
          name: Generate Circle Cache Key
          command: node scripts/circle-cache.js --action cacheKey > circle_cache_key
      - run:
          name: Generate platform key
          command: node ./scripts/get-platform-key.js > platform_key
      - restore_cache:
          name: Restore cache state, to check for known modules cache existence
          key: v{{ checksum ".circleci/cache-version.txt" }}-{{ checksum "platform_key" }}-node-modules-cache-{{ checksum "circle_cache_key" }}
      - run:
          name: Move node_modules back from /tmp
          command: |
            if [[ -d "/tmp/node_modules_cache" ]]; then
              mv /tmp/node_modules_cache/root_node_modules ~/cypress/node_modules
              mv /tmp/node_modules_cache/cli_node_modules ~/cypress/cli/node_modules
              mv /tmp/node_modules_cache/system-tests_node_modules ~/cypress/system-tests/node_modules
              mv /tmp/node_modules_cache/globbed_node_modules ~/cypress/globbed_node_modules
              rm -rf /tmp/node_modules_cache
            fi
      - run:
          name: Restore all node_modules to proper workspace folders
          command: node scripts/circle-cache.js --action unpack

  restore_cached_system_tests_deps:
    description: 'Restore the cached node_modules for projects in "system-tests/projects/**"'
    steps:
      - run:
          name: Generate Circle Cache key for system tests
          command: ./system-tests/scripts/cache-key.sh > system_tests_cache_key
      - run:
          name: Generate platform key
          command: node ./scripts/get-platform-key.js > platform_key
      - restore_cache:
          name: Restore system tests node_modules cache
          keys:
            - v{{ checksum ".circleci/cache-version.txt" }}-{{ checksum "platform_key" }}-system-tests-projects-node-modules-cache-{{ checksum "system_tests_cache_key" }}

  update_cached_system_tests_deps:
    description: 'Update the cached node_modules for projects in "system-tests/projects/**"'
    steps:
      - run:
          name: Generate Circle Cache key for system tests
          command: ./system-tests/scripts/cache-key.sh > system_tests_cache_key
      - run:
          name: Generate platform key
          command: node ./scripts/get-platform-key.js > platform_key
      - restore_cache:
          name: Restore cache state, to check for known modules cache existence
          keys:
            - v{{ checksum ".circleci/cache-version.txt" }}-{{ checksum "platform_key" }}-state-of-system-tests-projects-node-modules-cache-{{ checksum "system_tests_cache_key" }}
      - run:
          name: Send root honeycomb event for this CI build
          command: cd system-tests/scripts && node ./send-root-honeycomb-event.js
      - run:
          name: Bail if specific cache exists
          command: |
            if [[ -f "/tmp/system_tests_node_modules_installed" ]]; then
              echo "No updates to system tests node modules, exiting"
              circleci-agent step halt
            fi
      - restore_cache:
          name: Restore system tests node_modules cache
          keys:
            - v{{ checksum ".circleci/cache-version.txt" }}-{{ checksum "platform_key" }}-system-tests-projects-node-modules-cache-{{ checksum "system_tests_cache_key" }}
            - v{{ checksum ".circleci/cache-version.txt" }}-{{ checksum "platform_key" }}-system-tests-projects-node-modules-cache-
      - run:
          name: Update system-tests node_modules cache
          command: yarn workspace @tooling/system-tests projects:yarn:install
      - save_cache:
          name: Save system tests node_modules cache
          key: v{{ checksum ".circleci/cache-version.txt" }}-{{ checksum "platform_key" }}-system-tests-projects-node-modules-cache-{{ checksum "system_tests_cache_key" }}
          paths:
            - /tmp/cy-system-tests-node-modules
      - run: touch /tmp/system_tests_node_modules_installed
      - save_cache:
          name: Save system tests node_modules cache state key
          key: v{{ checksum ".circleci/cache-version.txt" }}-{{ checksum "platform_key" }}-state-of-system-tests-projects-node-modules-cache-{{ checksum "system_tests_cache_key" }}
          paths:
            - /tmp/system_tests_node_modules_installed

  caching-dependency-installer:
    description: 'Installs & caches the dependencies based on yarn lock & package json dependencies'
    parameters:
      only-cache-for-root-user:
        type: boolean
        default: false
    steps:
      - install_cache_helpers_dependencies
      - run:
          name: Generate Circle Cache Key
          command: node scripts/circle-cache.js --action cacheKey > circle_cache_key
      - run:
          name: Generate platform key
          command: node ./scripts/get-platform-key.js > platform_key
      - restore_cache:
          name: Restore cache state, to check for known modules cache existence
          key: v{{ checksum ".circleci/cache-version.txt" }}-{{ checksum "platform_key" }}-state-of-node-modules-cache-{{ checksum "circle_cache_key" }}
      - run:
          name: Bail if cache exists
          command: |
            if [[ -f "node_modules_installed" ]]; then
              echo "Node modules already cached for dependencies, exiting"
              circleci-agent step halt
            fi
      - run: date +%Y-%U > cache_date
      - restore_cache:
          name: Restore weekly yarn cache
          keys:
            - v{{ checksum ".circleci/cache-version.txt" }}-{{ checksum "platform_key" }}-deps-root-weekly-{{ checksum "cache_date" }}
      - run:
          name: Install Node Modules
          command: |
            source ./scripts/ensure-node.sh
            # avoid installing Percy's Chromium every time we use @percy/cli
            # https://docs.percy.io/docs/caching-asset-discovery-browser-in-ci
            PERCY_POSTINSTALL_BROWSER=true \
            yarn --prefer-offline --frozen-lockfile --cache-folder ~/.yarn
          no_output_timeout: 20m
      - prepare-modules-cache:
          dont-move: <<parameters.only-cache-for-root-user>> # we don't move, so we don't hit any issues unpacking symlinks
      - when:
          condition: <<parameters.only-cache-for-root-user>> # we don't move to /tmp since we don't need to worry about different users
          steps:
            - save_cache:
                name: Saving node modules for root, cli, and all globbed workspace packages
                key: v{{ checksum ".circleci/cache-version.txt" }}-{{ checksum "platform_key" }}-node-modules-cache-{{ checksum "circle_cache_key" }}
                paths:
                  - node_modules
                  - cli/node_modules
                  - system-tests/node_modules
                  - globbed_node_modules
      - unless:
          condition: <<parameters.only-cache-for-root-user>>
          steps:
            - save_cache:
                name: Saving node modules for root, cli, and all globbed workspace packages
                key: v{{ checksum ".circleci/cache-version.txt" }}-{{ checksum "platform_key" }}-node-modules-cache-{{ checksum "circle_cache_key" }}
                paths:
                  - /tmp/node_modules_cache
      - run: touch node_modules_installed
      - save_cache:
          name: Saving node-modules cache state key
          key: v{{ checksum ".circleci/cache-version.txt" }}-{{ checksum "platform_key" }}-state-of-node-modules-cache-{{ checksum "circle_cache_key" }}
          paths:
            - node_modules_installed
      - save_cache:
          name: Save weekly yarn cache
          key: v{{ checksum ".circleci/cache-version.txt" }}-{{ checksum "platform_key" }}-deps-root-weekly-{{ checksum "cache_date" }}
          paths:
            - ~/.yarn
            - ~/.cy-npm-cache

  verify-build-setup:
    description: Common commands run when setting up for build or yarn install
    parameters:
      executor:
        type: executor
        default: cy-doc
    steps:
      - run: pwd
      - run:
          name: print global yarn cache path
          command: echo $(yarn global bin)
      - run:
          name: print yarn version
          command: yarn versions
      - unless:
          condition:
            # stop-only does not correctly match on windows: https://github.com/bahmutov/stop-only/issues/78
            equal: [ *windows-executor, << parameters.executor >> ]
          steps:
            - run:
                name: Stop .only
                 # this will catch ".only"s in js/coffee as well
                command: |
                  source ./scripts/ensure-node.sh
                  yarn stop-only-all
      - run:
          name: Check terminal variables
          ## make sure the TERM is set to 'xterm' in node (Linux only)
          ## else colors (and tests) will fail
          ## See the following information
          ##   * http://andykdocs.de/development/Docker/Fixing+the+Docker+TERM+variable+issue
          ##   * https://unix.stackexchange.com/questions/43945/whats-the-difference-between-various-term-variables
          command: |
            source ./scripts/ensure-node.sh
            yarn check-terminal

  install-required-node:
    # https://discuss.circleci.com/t/switch-nodejs-version-on-machine-executor-solved/26675/2
    description: Install Node version matching .node-version
    steps:
      # installing NVM will use git+ssh, so update known_hosts
      - update_known_hosts
      - run:
          name: Install Node
          command: |
            node_version=$(cat .node-version)
            source ./scripts/ensure-node.sh
            echo "Installing Yarn"
            npm install yarn -g # ensure yarn is installed with the correct node engine
            yarn check-node-version
      - run:
          name: Check Node
          command: |
            source ./scripts/ensure-node.sh
            yarn check-node-version

  install-chrome:
    description: Install Google Chrome
    parameters:
      channel:
        description: browser channel to install
        type: string
      version:
        description: browser version to install
        type: string
    steps:
      - run:
          name: Install Google Chrome (<<parameters.channel>>)
          command: |
            echo "Installing Chrome (<<parameters.channel>>) v<<parameters.version>>"
            wget -O /usr/src/google-chrome-<<parameters.channel>>_<<parameters.version>>_amd64.deb "http://dl.google.com/linux/chrome/deb/pool/main/g/google-chrome-<<parameters.channel>>/google-chrome-<<parameters.channel>>_<<parameters.version>>-1_amd64.deb" && \
            dpkg -i /usr/src/google-chrome-<<parameters.channel>>_<<parameters.version>>_amd64.deb ; \
            apt-get install -f -y && \
            rm -f /usr/src/google-chrome-<<parameters.channel>>_<<parameters.version>>_amd64.deb
            which google-chrome-<<parameters.channel>> || (printf "\n\033[0;31mChrome was not successfully downloaded - bailing\033[0m\n\n" && exit 1)
            echo "Location of Google Chrome Installation: `which google-chrome-<<parameters.channel>>`"
            echo "Google Chrome Version: `google-chrome-<<parameters.channel>> --version`"

  run-driver-integration-tests:
    parameters:
      browser:
        description: browser shortname to target
        type: string
      install-chrome-channel:
        description: chrome channel to install
        type: string
        default: ''
      experimentalSessionAndOrigin:
        description: experimental flag to apply
        type: boolean
        default: false
    steps:
      - restore_cached_workspace
      - when:
          condition: <<parameters.install-chrome-channel>>
          steps:
            - install-chrome:
                channel: <<parameters.install-chrome-channel>>
                version: $(node ./scripts/get-browser-version.js chrome:<<parameters.install-chrome-channel>>)
      - when:
          condition:
            equal: [ webkit, << parameters.browser >> ]
          steps:
            - install-webkit-deps
      - run:
          name: Run driver tests in Cypress
          environment:
            CYPRESS_CONFIG_ENV: production
          command: |
            echo Current working directory is $PWD
            echo Total containers $CIRCLE_NODE_TOTAL

            if [[ -v MAIN_RECORD_KEY ]]; then
              # internal PR
              if <<parameters.experimentalSessionAndOrigin>>; then
                CYPRESS_RECORD_KEY=$MAIN_RECORD_KEY \
                yarn cypress:run-experimentalSessionAndOrigin --record --parallel --group 5x-driver-<<parameters.browser>>-experimentalSessionAndOrigin --browser <<parameters.browser>>
              else
                CYPRESS_RECORD_KEY=$MAIN_RECORD_KEY \
                yarn cypress:run --record --parallel --group 5x-driver-<<parameters.browser>> --browser <<parameters.browser>>
              fi
            else
              # external PR
              TESTFILES=$(circleci tests glob "cypress/e2e/**/*.cy.*" | circleci tests split --total=$CIRCLE_NODE_TOTAL)
              echo "Test files for this machine are $TESTFILES"

              if [[ -z "$TESTFILES" ]]; then
                echo "Empty list of test files"
              fi
              if <<parameters.experimentalSessionAndOrigin>>; then
                yarn cypress:run-experimentalSessionAndOrigin --browser <<parameters.browser>> --spec $TESTFILES
              else
                yarn cypress:run --browser <<parameters.browser>> --spec $TESTFILES
              fi
            fi
          working_directory: packages/driver
      - verify-mocha-results
      - store_test_results:
          path: /tmp/cypress
      - store_artifacts:
          path: /tmp/artifacts
      - store-npm-logs

  windows-install-chrome:
    parameters:
      browser:
        description: browser shortname to target
        type: string
    steps:
      - run:
          # TODO: How can we have preinstalled browsers on CircleCI?
          name: 'Install Chrome on Windows'
          command: |
            # install with `--ignore-checksums` to avoid checksum error
            # https://www.gep13.co.uk/blog/chocolatey-error-hashes-do-not-match
            [[ $PLATFORM == 'windows' && '<<parameters.browser>>' == 'chrome' ]] && choco install googlechrome --ignore-checksums || [[ $PLATFORM != 'windows' ]]

  run-new-ui-tests:
    parameters:
      package:
        description: package to target
        type: enum
        enum: ['frontend-shared', 'launchpad', 'app', 'reporter']
      browser:
        description: browser shortname to target
        type: string
      percy:
        description: enable percy
        type: boolean
        default: false
      type:
        description: ct or e2e
        type: enum
        enum: ['ct', 'e2e']
      debug:
        description: debug option
        type: string
        default: ''
    steps:
      - restore_cached_workspace
      - windows-install-chrome:
          browser: <<parameters.browser>>
      - run:
          command: |
            echo Current working directory is $PWD
            echo Total containers $CIRCLE_NODE_TOTAL

            if [[ -v MAIN_RECORD_KEY ]]; then
              # internal PR
              cmd=$([[ <<parameters.percy>> == 'true' ]] && echo 'yarn percy exec --parallel -- --') || true
              DEBUG=<<parameters.debug>> \
<<<<<<< HEAD
              CYPRESS_KONFIG_ENV=production \
=======
              CYPRESS_CONFIG_ENV=production \
>>>>>>> c5db4d30
              CYPRESS_RECORD_KEY=$MAIN_RECORD_KEY \
              PERCY_PARALLEL_NONCE=$CIRCLE_WORKFLOW_WORKSPACE_ID \
              PERCY_ENABLE=${PERCY_TOKEN:-0} \
              PERCY_PARALLEL_TOTAL=-1 \
              $cmd yarn workspace @packages/<<parameters.package>> cypress:run:<<parameters.type>> --browser <<parameters.browser>> --record --parallel --group <<parameters.package>>-<<parameters.type>>
            else
              # external PR

              # To make `circleci tests` work correctly, we need to step into the package folder.
              cd packages/<<parameters.package>>

              GLOB="cypress/e2e/**/*cy.*"

              if [[ <<parameters.type>> == 'ct' ]]; then
                # component tests are located side by side with the source codes.
                GLOB="src/**/*cy.*"
              fi

              TESTFILES=$(circleci tests glob "$GLOB" | circleci tests split --total=$CIRCLE_NODE_TOTAL)
              echo "Test files for this machine are $TESTFILES"

              # To run the `yarn` command, we need to walk out of the package folder.
              cd ../..

              DEBUG=<<parameters.debug>> \
              CYPRESS_CONFIG_ENV=production \
              PERCY_PARALLEL_NONCE=$CIRCLE_WORKFLOW_WORKSPACE_ID \
              PERCY_ENABLE=${PERCY_TOKEN:-0} \
              PERCY_PARALLEL_TOTAL=-1 \
              yarn workspace @packages/<<parameters.package>> cypress:run:<<parameters.type>> --browser <<parameters.browser>> --spec $TESTFILES
            fi
      - run:
          command: |
            if [[ <<parameters.package>> == 'app' && <<parameters.percy>> == 'true' && -d "packages/app/cypress/screenshots/runner/screenshot/screenshot.cy.tsx/percy" ]]; then
              PERCY_PARALLEL_NONCE=$CIRCLE_WORKFLOW_WORKSPACE_ID \
              PERCY_ENABLE=${PERCY_TOKEN:-0} \
              PERCY_PARALLEL_TOTAL=-1 \
              yarn percy upload packages/app/cypress/screenshots/runner/screenshot/screenshot.cy.tsx/percy
            else
              echo "skipping percy screenshots uploading"
            fi
      - store_test_results:
          path: /tmp/cypress
      - store_artifacts:
          path: ./packages/<<parameters.package>>/cypress/videos
      - store-npm-logs

  run-system-tests:
    parameters:
      browser:
        description: browser shortname to target
        type: string
    steps:
      - restore_cached_workspace
      - restore_cached_system_tests_deps
      - when:
          condition:
            equal: [ webkit, << parameters.browser >> ]
          steps:
            - install-webkit-deps
      - run:
          name: Run system tests
          command: |
            ALL_SPECS=`circleci tests glob "/root/cypress/system-tests/test/*spec*"`
            SPECS=
            for file in $ALL_SPECS; do
              # filter out non_root tests, they have their own stage
              if [[ "$file" == *"non_root"* ]]; then
                echo "Skipping $file"
                continue
              fi
              SPECS="$SPECS $file"
            done
            SPECS=`echo $SPECS | xargs -n 1 | circleci tests split --split-by=timings`
            echo SPECS=$SPECS
            yarn workspace @tooling/system-tests test:ci $SPECS --browser <<parameters.browser>>
      - verify-mocha-results
      - store_test_results:
          path: /tmp/cypress
      - store_artifacts:
          path: /tmp/artifacts
      - store-npm-logs

  run-binary-system-tests:
    steps:
      - restore_cached_workspace
      - restore_cached_system_tests_deps
      - run:
          name: Run system tests
          command: |
            ALL_SPECS=`circleci tests glob "$HOME/cypress/system-tests/test-binary/*spec*"`
            SPECS=`echo $ALL_SPECS | xargs -n 1 | circleci tests split --split-by=timings`
            echo SPECS=$SPECS
            yarn workspace @tooling/system-tests test:ci $SPECS
      - verify-mocha-results
      - store_test_results:
          path: /tmp/cypress
      - store_artifacts:
          path: /tmp/artifacts
      - store-npm-logs

  store-npm-logs:
    description: Saves any NPM debug logs as artifacts in case there is a problem
    steps:
      - store_artifacts:
          path: ~/.npm/_logs

  post-install-comment:
    description: Post GitHub comment with a blurb on how to install pre-release version
    steps:
      - run:
          name: Post pre-release install comment
          command: |
            node scripts/add-install-comment.js \
              --npm npm-package-url.json \
              --binary binary-url.json

  verify-mocha-results:
    description: Double-check that Mocha tests ran as expected.
    parameters:
      expectedResultCount:
        description: The number of result files to expect, ie, the number of Mocha test suites that ran.
        type: integer
        ## by default, assert that at least 1 test ran
        default: 0
    steps:
      - run:
          name: 'Verify Mocha Results'
          command: |
            source ./scripts/ensure-node.sh
            yarn verify:mocha:results <<parameters.expectedResultCount>>

  clone-repo-and-checkout-branch:
    description: |
      Clones an external repo and then checks out the branch that matches the next version otherwise uses 'master' branch.
    parameters:
      repo:
        description: "Name of the github repo to clone like: cypress-example-kitchensink"
        type: string
      pull_request_id:
        description: Pull request number to check out before installing and testing
        type: integer
        default: 0
    steps:
      - restore_cached_binary
      - run:
          name: "Cloning test project and checking out release branch: <<parameters.repo>>"
          working_directory: /tmp/<<parameters.repo>>
          command: |
            git clone --depth 1 --no-single-branch https://github.com/cypress-io/<<parameters.repo>>.git .

            cd ~/cypress/..
            # install some deps for get-next-version
            npm i semver@7.3.2 conventional-recommended-bump@6.1.0 conventional-changelog-angular@5.0.12
            NEXT_VERSION=$(node ./cypress/scripts/get-next-version.js)
            cd -

            git checkout $NEXT_VERSION || true
      - when:
          condition: <<parameters.pull_request_id>>
          steps:
            - run:
                name: Check out PR <<parameters.pull_request_id>>
                working_directory: /tmp/<<parameters.repo>>
                command: |
                  git fetch origin pull/<<parameters.pull_request_id>>/head:pr-<<parameters.pull_request_id>>
                  git checkout pr-<<parameters.pull_request_id>>

  test-binary-against-rwa:
    description: |
      Takes the built binary and NPM package, clones the RWA repo
      and runs the new version of Cypress against it.
    parameters:
      repo:
        description: "Name of the github repo to clone like"
        type: string
        default: "cypress-realworld-app"
      browser:
        description: Name of the browser to use, like "electron", "chrome", "firefox"
        type: enum
        enum: ["", "electron", "chrome", "firefox"]
        default: ""
      command:
        description: Test command to run to start Cypress tests
        type: string
        default: "yarn cypress:run"
      # if the repo to clone and test is a monorepo, you can
      # run tests inside a specific subfolder
      folder:
        description: Subfolder to test in
        type: string
        default: ""
      # you can test new features in the test runner against recipes or other repos
      # by opening a pull request in those repos and running this test job
      # against a pull request number in the example repo
      pull_request_id:
        description: Pull request number to check out before installing and testing
        type: integer
        default: 0
      wait-on:
        description: Whether to use wait-on to wait on a server to be booted
        type: string
        default: ""
      server-start-command:
        description: Server start command for repo
        type: string
        default: "CI=true yarn start"
    steps:
      - clone-repo-and-checkout-branch:
          repo: <<parameters.repo>>
      - when:
          condition: <<parameters.pull_request_id>>
          steps:
            - run:
                name: Check out PR <<parameters.pull_request_id>>
                working_directory: /tmp/<<parameters.repo>>
                command: |
                  git fetch origin pull/<<parameters.pull_request_id>>/head:pr-<<parameters.pull_request_id>>
                  git checkout pr-<<parameters.pull_request_id>>
                  git log -n 2
      - run:
          command: yarn
          working_directory: /tmp/<<parameters.repo>>
      - run:
          name: Install Cypress
          working_directory: /tmp/<<parameters.repo>>
          # force installing the freshly built binary
          command: |
            CYPRESS_INSTALL_BINARY=~/cypress/cypress.zip npm i --legacy-peer-deps ~/cypress/cypress.tgz && [[ -f yarn.lock ]] && yarn
      - run:
          name: Print Cypress version
          working_directory: /tmp/<<parameters.repo>>
          command: npx cypress version
      - run:
          name: Types check 🧩 (maybe)
          working_directory: /tmp/<<parameters.repo>>
          command: yarn types
      - run:
          working_directory: /tmp/<<parameters.repo>>
          command: <<parameters.server-start-command>>
          background: true
      - run:
          condition: <<parameters.wait-on>>
          name: "Waiting on server to boot: <<parameters.wait-on>>"
          command: "npx wait-on <<parameters.wait-on>>"
      - when:
          condition: <<parameters.folder>>
          steps:
            - when:
                condition: <<parameters.browser>>
                steps:
                  - run:
                      name: Run tests using browser "<<parameters.browser>>"
                      working_directory: /tmp/<<parameters.repo>>/<<parameters.folder>>
                      command: |
                        <<parameters.command>> -- --browser <<parameters.browser>>
            - unless:
                condition: <<parameters.browser>>
                steps:
                  - run:
                      name: Run tests using command
                      working_directory: /tmp/<<parameters.repo>>/<<parameters.folder>>
                      command: <<parameters.command>>
      - unless:
          condition: <<parameters.folder>>
          steps:
            - when:
                condition: <<parameters.browser>>
                steps:
                  - run:
                      name: Run tests using browser "<<parameters.browser>>"
                      working_directory: /tmp/<<parameters.repo>>
                      command: <<parameters.command>> -- --browser <<parameters.browser>>
            - unless:
                condition: <<parameters.browser>>
                steps:
                  - run:
                      name: Run tests using command
                      working_directory: /tmp/<<parameters.repo>>
                      command: <<parameters.command>>
      - store-npm-logs

  test-binary-against-repo:
    description: |
      Takes the built binary and NPM package, clones given example repo
      and runs the new version of Cypress against it.
    parameters:
      repo:
        description: "Name of the github repo to clone like: cypress-example-kitchensink"
        type: string
      browser:
        description: Name of the browser to use, like "electron", "chrome", "firefox"
        type: enum
        enum: ["", "electron", "chrome", "firefox"]
        default: ""
      command:
        description: Test command to run to start Cypress tests
        type: string
        default: "npm run e2e"
      build-project:
        description: Should the project build script be executed
        type: boolean
        default: true
      # if the repo to clone and test is a monorepo, you can
      # run tests inside a specific subfolder
      folder:
        description: Subfolder to test in
        type: string
        default: ""
      # you can test new features in the test runner against recipes or other repos
      # by opening a pull request in those repos and running this test job
      # against a pull request number in the example repo
      pull_request_id:
        description: Pull request number to check out before installing and testing
        type: integer
        default: 0
      wait-on:
        description: Whether to use wait-on to wait on a server to be booted
        type: string
        default: ""
      server-start-command:
        description: Server start command for repo
        type: string
        default: "npm start --if-present"
    steps:
      - clone-repo-and-checkout-branch:
          repo: <<parameters.repo>>
          pull_request_id: <<parameters.pull_request_id>>
      - run:
          # Ensure we're installing the node-version for the cloned repo
          command: |
            if [[ -f .node-version ]]; then
              branch="<< pipeline.git.branch >>"

              externalBranchPattern='^pull\/[0-9]+'
              if [[ $branch =~ $externalBranchPattern ]]; then
                # We are unable to curl from the external PR branch location
                # so we fall back to develop
                branch="develop"
              fi

              curl -L https://raw.githubusercontent.com/cypress-io/cypress/$branch/scripts/ensure-node.sh --output ci-ensure-node.sh
            else
              # if no .node-version file exists, we no-op the node script and use the global yarn
              echo '' > ci-ensure-node.sh
            fi
          working_directory: /tmp/<<parameters.repo>>
      - run:
          # Install deps + Cypress binary with yarn if yarn.lock present
          command: |
            source ./ci-ensure-node.sh
            if [[ -f yarn.lock ]]; then
              yarn --frozen-lockfile
              CYPRESS_INSTALL_BINARY=~/cypress/cypress.zip yarn add -D ~/cypress/cypress.tgz
            else
              npm install
              CYPRESS_INSTALL_BINARY=~/cypress/cypress.zip npm install --legacy-peer-deps ~/cypress/cypress.tgz
            fi
          working_directory: /tmp/<<parameters.repo>>
      - run:
          name: Scaffold new config file
          working_directory: /tmp/<<parameters.repo>>
          environment:
            CYPRESS_INTERNAL_FORCE_SCAFFOLD: "1"
          command: |
            if [[ -f cypress.json ]]; then
              rm -rf cypress.json
              echo 'module.exports = { e2e: {} }' > cypress.config.js
            fi
      - run:
          name: Rename support file
          working_directory: /tmp/<<parameters.repo>>
          command: |
            if [[ -f cypress/support/index.js ]]; then
              mv cypress/support/index.js cypress/support/e2e.js
            fi
      - run:
          name: Print Cypress version
          working_directory: /tmp/<<parameters.repo>>
          command: |
            source ./ci-ensure-node.sh
            npx cypress version
      - run:
          name: Types check 🧩 (maybe)
          working_directory: /tmp/<<parameters.repo>>
          command: |
            source ./ci-ensure-node.sh
            [[ -f yarn.lock ]] && yarn types || npm run types --if-present
      - when:
          condition: <<parameters.build-project>>
          steps:
          - run:
              name: Build 🏗 (maybe)
              working_directory: /tmp/<<parameters.repo>>
              command: |
                source ./ci-ensure-node.sh
                [[ -f yarn.lock ]] && yarn build || npm run build --if-present
      - run:
          working_directory: /tmp/<<parameters.repo>>
          command: |
            source ./ci-ensure-node.sh
            <<parameters.server-start-command>>
          background: true
      - run:
          condition: <<parameters.wait-on>>
          name: "Waiting on server to boot: <<parameters.wait-on>>"
          command: |
            npx wait-on <<parameters.wait-on>> --timeout 120000
      - windows-install-chrome:
          browser: <<parameters.browser>>
      - when:
          condition: <<parameters.folder>>
          steps:
            - when:
                condition: <<parameters.browser>>
                steps:
                  - run:
                      name: Run tests using browser "<<parameters.browser>>"
                      working_directory: /tmp/<<parameters.repo>>/<<parameters.folder>>
                      command: |
                        <<parameters.command>> -- --browser <<parameters.browser>>
            - unless:
                condition: <<parameters.browser>>
                steps:
                  - run:
                      name: Run tests using command
                      working_directory: /tmp/<<parameters.repo>>/<<parameters.folder>>
                      command: <<parameters.command>>
      - unless:
          condition: <<parameters.folder>>
          steps:
            - when:
                condition: <<parameters.browser>>
                steps:
                  - run:
                      name: Run tests using browser "<<parameters.browser>>"
                      working_directory: /tmp/<<parameters.repo>>
                      command: |
                        source ./ci-ensure-node.sh
                        <<parameters.command>> -- --browser <<parameters.browser>>
            - unless:
                condition: <<parameters.browser>>
                steps:
                  - run:
                      name: Run tests using command
                      working_directory: /tmp/<<parameters.repo>>
                      command: |
                        source ./ci-ensure-node.sh
                        <<parameters.command>>
      - store-npm-logs

  wait-on-circle-jobs:
    description: Polls certain Circle CI jobs until they finish
    parameters:
      job-names:
        description: comma separated list of circle ci job names to wait for
        type: string
    steps:
      - run:
          name: "Waiting on Circle CI jobs: <<parameters.job-names>>"
          command: node ./scripts/wait-on-circle-jobs.js --job-names="<<parameters.job-names>>"

  build-binary:
    steps:
      - run:
          name: Check environment variables before code sign (if on Mac/Windows)
          # NOTE
          # our code sign works via electron-builder
          # by default, electron-builder will NOT sign app built in a pull request
          # even our internal one (!)
          # Usually this is not a problem, since we only build and test binary
          # built on the "develop" branch
          # but if you need to really build and sign a binary in a PR
          # set variable CSC_FOR_PULL_REQUEST=true
          command: |
            set -e
            NEEDS_CODE_SIGNING=`node -p 'process.platform === "win32" || process.platform === "darwin"'`
            if [[ "$NEEDS_CODE_SIGNING" == "true" ]]; then
              echo "Checking for required environment variables..."
              if [ -z "$CSC_LINK" ]; then
                echo "Need to provide environment variable CSC_LINK"
                echo "with base64 encoded certificate .p12 file"
                exit 1
              fi
              if [ -z "$CSC_KEY_PASSWORD" ]; then
                echo "Need to provide environment variable CSC_KEY_PASSWORD"
                echo "with password for unlocking certificate .p12 file"
                exit 1
              fi
              echo "Succeeded."
            else
              echo "Not code signing for this platform"
            fi
      - run:
          name: Build the Cypress binary
          environment:
            DEBUG: electron-builder,electron-osx-sign*
          # notarization on Mac can take a while
          no_output_timeout: "45m"
          command: |
            source ./scripts/ensure-node.sh
            node --version
            if [[ `node ./scripts/get-platform-key.js` == 'linux-arm64' ]]; then
              # these are missing on Circle and there is no way to pre-install them on Arm
              sudo apt-get update
              sudo apt-get install -y libgtk2.0-0 libgtk-3-0 libgbm-dev libnotify-dev libgconf-2-4 libnss3 libxss1 libasound2 libxtst6 xauth xvfb
              DISABLE_SNAPSHOT_REQUIRE=1 yarn binary-build --version $(node ./scripts/get-next-version.js)
            else
              yarn binary-build --version $(node ./scripts/get-next-version.js)
            fi
      - run:
          name: Zip the binary
          command: |
            if [[ $PLATFORM == 'linux' ]]; then
              # on Arm, CI runs as non-root, on x64 CI runs as root but there is no sudo binary
              if [[ `whoami` == 'root' ]]; then
                apt-get update && apt-get install -y zip
              else
                sudo apt-get update && sudo apt-get install -y zip
              fi
            fi
            source ./scripts/ensure-node.sh
            yarn binary-zip
      - store-npm-logs
      - persist_to_workspace:
          root: ~/
          paths:
            - cypress/cypress.zip

  build-cypress-npm-package:
    parameters:
      executor:
        type: executor
        default: cy-doc
    steps:
      - run:
          name: Bump NPM version
          command: |
            source ./scripts/ensure-node.sh
            yarn get-next-version --npm
      - run:
          name: Build NPM package
          command: |
            source ./scripts/ensure-node.sh
            yarn build --scope cypress
      - run:
          name: Copy Re-exported NPM Packages
          command: node ./scripts/post-build.js
          working_directory: cli
      - run:
          command: ls -la types
          working_directory: cli/build
      - run:
          command: ls -la vue vue2 mount-utils react
          working_directory: cli/build
      - unless:
          condition:
            equal: [ *windows-executor, << parameters.executor >> ]
          steps:
            - run:
                name: list NPM package contents
                command: |
                  source ./scripts/ensure-node.sh
                  yarn workspace cypress size
      - run:
          name: pack NPM package
          working_directory: cli/build
          command: yarn pack --filename ../../cypress.tgz
      - run:
          name: list created NPM package
          command: ls -l
      - store-npm-logs
      - persist_to_workspace:
          root: ~/
          paths:
            - cypress/cypress.tgz

  upload-build-artifacts:
    steps:
      - run: ls -l
      - run:
          name: Upload unique binary to S3
          command: |
            node scripts/binary.js upload-build-artifact \
              --type binary \
              --file cypress.zip \
              --version $(node -p "require('./package.json').version")
      - run:
          name: Upload NPM package to S3
          command: |
            node scripts/binary.js upload-build-artifact \
              --type npm-package \
              --file cypress.tgz \
              --version $(node -p "require('./package.json').version")
      - store-npm-logs
      - run: ls -l
      - run: cat binary-url.json
      - run: cat npm-package-url.json
      - persist_to_workspace:
          root: ~/
          paths:
            - cypress/binary-url.json
            - cypress/npm-package-url.json

  update_known_hosts:
    description: Ensures that we have the latest Git public keys to prevent git+ssh from failing.
    steps:
    - run:
        name: Update known_hosts with github.com keys
        command: |
          mkdir -p ~/.ssh
          ssh-keyscan github.com >> ~/.ssh/known_hosts

jobs:
  ## Checks if we already have a valid cache for the node_modules_install and if it has,
  ## skips ahead to the build step, otherwise installs and caches the node_modules
  node_modules_install:
    <<: *defaults
    parameters:
      <<: *defaultsParameters
      resource_class:
        type: string
        default: medium
    resource_class: << parameters.resource_class >>
    steps:
      - checkout
      - install-required-node
      - verify-build-setup:
          executor: << parameters.executor >>
      - persist_to_workspace:
          root: ~/
          paths:
            - cypress
            - .nvm # mac / linux
            - ProgramData/nvm # windows
      - caching-dependency-installer:
          only-cache-for-root-user: <<parameters.only-cache-for-root-user>>
      - store-npm-logs

  ## restores node_modules from previous step & builds if first step skipped
  build:
    <<: *defaults
    parameters:
      <<: *defaultsParameters
      resource_class:
        type: string
        default: large
    resource_class: << parameters.resource_class >>
    steps:
      - restore_cached_workspace
      - run:
          name: Top level packages
          command: yarn list --depth=0 || true
      - run:
          name: Check env canaries on Linux
          command: |
            # only Docker has the required env data for this
            if [[ $CI_DOCKER == 'true' ]]; then
              node ./scripts/circle-env.js --check-canaries
            fi
      - build-and-persist
      - store-npm-logs

  lint:
    <<: *defaults
    steps:
      - restore_cached_workspace
      - run:
          name: Linting 🧹
          command: |
            yarn clean
            git clean -df
            yarn lint
      - run:
          name: cypress info (dev)
          command: node cli/bin/cypress info --dev
      - store-npm-logs

  check-ts:
    <<: *defaults
    steps:
      - restore_cached_workspace
      - install-required-node
      - run:
          name: Check TS Types
          command: NODE_OPTIONS=--max_old_space_size=4096 yarn gulp checkTs


  # a special job that keeps polling Circle and when all
  # individual jobs are finished, it closes the Percy build
  percy-finalize:
    <<: *defaults
    resource_class: small
    parameters:
      <<: *defaultsParameters
      required_env_var:
        type: env_var_name
    steps:
      - restore_cached_workspace
      - run:
          # if this is an external pull request, the environment variables
          # are NOT set for security reasons, thus no need to poll -
          # and no need to finalize Percy, since there will be no visual tests
          name: Check if <<parameters.required_env_var>> is set
          command: |
            if [[ -v <<parameters.required_env_var>> ]]; then
              echo "Internal PR, good to go"
            else
              echo "This is an external PR, cannot access other services"
              circleci-agent step halt
            fi
      - wait-on-circle-jobs:
          job-names: >
            cli-visual-tests,
            reporter-integration-tests,
            run-app-component-tests-chrome,
            run-app-integration-tests-chrome,
            run-frontend-shared-component-tests-chrome,
            run-launchpad-component-tests-chrome,
            run-launchpad-integration-tests-chrome,
            run-reporter-component-tests-chrome,
            run-webpack-dev-server-integration-tests,
            run-vite-dev-server-integration-tests
      - run:
          # Sometimes, even though all the circle jobs have finished, Percy times out during `build:finalize`
          # If all other jobs finish but `build:finalize` fails, we retry it once
          name: Finalize percy build - allows single retry
          command: |
            PERCY_PARALLEL_NONCE=$CIRCLE_WORKFLOW_WORKSPACE_ID \
            yarn percy build:finalize || yarn percy build:finalize

  cli-visual-tests:
    <<: *defaults
    resource_class: small
    steps:
      - restore_cached_workspace
      - run: mkdir -p cli/visual-snapshots
      - run:
          command: node cli/bin/cypress info --dev | yarn --silent term-to-html | node scripts/sanitize --type cli-info > cli/visual-snapshots/cypress-info.html
          environment:
            FORCE_COLOR: 2
      - run:
          command: node cli/bin/cypress help | yarn --silent term-to-html > cli/visual-snapshots/cypress-help.html
          environment:
            FORCE_COLOR: 2
      - store_artifacts:
          path: cli/visual-snapshots
      - run:
          name: Upload CLI snapshots for diffing
          command: |
            PERCY_PARALLEL_NONCE=$CIRCLE_WORKFLOW_WORKSPACE_ID \
            PERCY_ENABLE=${PERCY_TOKEN:-0} \
            PERCY_PARALLEL_TOTAL=-1 \
            yarn percy snapshot ./cli/visual-snapshots

  v8-integration-tests:
    <<: *defaults
    parameters:
      <<: *defaultsParameters
      resource_class:
        type: string
        default: medium
    resource_class: << parameters.resource_class >>
    parallelism: 1
    steps:
      - restore_cached_workspace
      - restore_cached_system_tests_deps
      # TODO: Remove this once we switch off self-hosted M1 runners
      - when:
          condition:
            equal: [ *darwin-arm64-executor, << parameters.executor >> ]
          steps:
            - run: rm -f /tmp/cypress/junit/* 
      - unless:
          condition:
            or:
              - equal: [ *linux-arm64-executor, << parameters.executor >> ] # TODO: Figure out how to support linux-arm64 when we get to linux arm64 build: https://github.com/cypress-io/cypress/issues/23557
          steps:
            - run:
                name: Run v8 integration tests
                command: |
                  source ./scripts/ensure-node.sh
                  yarn test-integration --scope "'@tooling/{packherd,v8-snapshot,electron-mksnapshot}'"
            - verify-mocha-results:
                expectedResultCount: 3
      - when:
          condition:
            or:
              - equal: [ *linux-arm64-executor, << parameters.executor >> ]
          steps:
            - run:
                name: Run v8 integration tests
                command: |
                  source ./scripts/ensure-node.sh
                  yarn test-integration --scope "'@tooling/packherd'"
            - verify-mocha-results:
                expectedResultCount: 1
      - store_test_results:
          path: /tmp/cypress
      - store-npm-logs

  unit-tests:
    <<: *defaults
    parameters:
      <<: *defaultsParameters
      resource_class:
        type: string
        default: medium
    resource_class: << parameters.resource_class >>
    parallelism: 1
    steps:
      - restore_cached_workspace
      - when:
          condition:
            # several snapshots fails for windows due to paths.
            # until these are fixed, run the tests that are working.
            equal: [ *windows-executor, << parameters.executor >> ]
          steps:
            - run: yarn test-scripts scripts/**/*spec.js
      - unless:
          condition:
            equal: [ *windows-executor, << parameters.executor >> ]
          steps:
            - run: yarn test-scripts
            # make sure packages with TypeScript can be transpiled to JS
            - run: yarn lerna run build-prod --stream --concurrency 4
            # run unit tests from each individual package
            - run: yarn test
            # run type checking for each individual package
            - run: yarn lerna run types
            - verify-mocha-results:
                expectedResultCount: 18
      - store_test_results:
          path: /tmp/cypress
      # CLI tests generate HTML files with sample CLI command output
      - store_artifacts:
          path: cli/test/html
      - store_artifacts:
          path: packages/errors/__snapshot-images__
      - store-npm-logs

  unit-tests-release:
    <<: *defaults
    resource_class: small
    parallelism: 1
    steps:
      - restore_cached_workspace
      - update_known_hosts
      - run: yarn test-npm-package-release-script

  lint-types:
    <<: *defaults
    parallelism: 1
    steps:
      - restore_cached_workspace
      - run:
          command: ls -la types
          working_directory: cli
      - run:
          command: ls -la chai
          working_directory: cli/types
      - run:
          name: "Lint types 🧹"
          command: yarn workspace cypress dtslint
  # todo(lachlan): do we need this? yarn check-ts does something very similar
  #     - run:
  #         name: "TypeScript check 🧩"
  #         command: yarn type-check --ignore-progress
      - store-npm-logs

  server-unit-tests:
    <<: *defaults
    parallelism: 1
    steps:
      - restore_cached_workspace
      - run: yarn test-unit --scope @packages/server
      - verify-mocha-results:
          expectedResultCount: 1
      - store_test_results:
          path: /tmp/cypress
      - store-npm-logs

  server-integration-tests:
    <<: *defaults
    parallelism: 1
    steps:
      - restore_cached_workspace
      - run: yarn test-integration --scope @packages/server
      - verify-mocha-results:
          expectedResultCount: 1
      - store_test_results:
          path: /tmp/cypress
      - store-npm-logs

  server-performance-tests:
    <<: *defaults
    steps:
      - restore_cached_workspace
      - run:
          command: yarn workspace @packages/server test-performance
      - verify-mocha-results:
          expectedResultCount: 1
      - store_test_results:
          path: /tmp/cypress
      - store_artifacts:
          path: /tmp/artifacts
      - store-npm-logs

  system-tests-node-modules-install:
    <<: *defaults
    steps:
      - restore_cached_workspace
      - update_cached_system_tests_deps

  binary-system-tests:
    parallelism: 2
    working_directory: ~/cypress
    environment:
      <<: *defaultsEnvironment
      PLATFORM: linux
    machine:
      # using `machine` gives us a Linux VM that can run Docker
      image: ubuntu-2004:202111-02
      docker_layer_caching: true
    resource_class: medium
    steps:
      - run-binary-system-tests

  system-tests-chrome:
    <<: *defaults
    parallelism: 8
    steps:
      - run-system-tests:
          browser: chrome

  system-tests-electron:
    <<: *defaults
    parallelism: 8
    steps:
      - run-system-tests:
          browser: electron

  system-tests-firefox:
    <<: *defaults
    parallelism: 8
    steps:
      - run-system-tests:
          browser: firefox

  system-tests-webkit:
    <<: *defaults
    parallelism: 8
    steps:
      - run-system-tests:
          browser: webkit

  system-tests-non-root:
    <<: *defaults
    steps:
      - restore_cached_workspace
      - run:
          command: yarn workspace @tooling/system-tests test:ci "test/non_root*spec*" --browser electron
      - verify-mocha-results
      - store_test_results:
          path: /tmp/cypress
      - store_artifacts:
          path: /tmp/artifacts
      - store-npm-logs

  run-frontend-shared-component-tests-chrome:
    <<: *defaults
    parameters:
      <<: *defaultsParameters
      percy:
        type: boolean
        default: false
    parallelism: 3
    steps:
      - run-new-ui-tests:
          browser: chrome
          percy: << parameters.percy >>
          package: frontend-shared
          type: ct

  run-launchpad-component-tests-chrome:
    <<: *defaults
    parameters:
      <<: *defaultsParameters
      percy:
        type: boolean
        default: false
    parallelism: 7
    steps:
      - run-new-ui-tests:
          browser: chrome
          percy: << parameters.percy >>
          package: launchpad
          type: ct
          # debug: cypress:*,engine:socket

  run-launchpad-integration-tests-chrome:
    <<: *defaults
    parameters:
      <<: *defaultsParameters
      resource_class:
        type: string
        default: medium
      percy:
        type: boolean
        default: false
    resource_class: << parameters.resource_class >>
    parallelism: 3
    steps:
      - run-new-ui-tests:
          browser: chrome
          percy: << parameters.percy >>
          package: launchpad
          type: e2e

  run-app-component-tests-chrome:
    <<: *defaults
    parameters:
      <<: *defaultsParameters
      percy:
        type: boolean
        default: false
    parallelism: 7
    steps:
      - run-new-ui-tests:
          browser: chrome
          percy: << parameters.percy >>
          package: app
          type: ct

  run-app-integration-tests-chrome:
    <<: *defaults
    parameters:
      <<: *defaultsParameters
      resource_class:
        type: string
        default: medium
      percy:
        type: boolean
        default: false
    resource_class: << parameters.resource_class >>
    parallelism: 8
    steps:
      - run-new-ui-tests:
          browser: chrome
          percy: << parameters.percy >>
          package: app
          type: e2e

  driver-integration-tests-chrome:
    <<: *defaults
    parallelism: 5
    steps:
      - run-driver-integration-tests:
          browser: chrome
          install-chrome-channel: stable

  driver-integration-tests-chrome-beta:
    <<: *defaults
    parallelism: 5
    steps:
      - run-driver-integration-tests:
          browser: chrome:beta
          install-chrome-channel: beta

  driver-integration-tests-firefox:
    <<: *defaults
    parallelism: 5
    steps:
      - run-driver-integration-tests:
          browser: firefox

  driver-integration-tests-electron:
    <<: *defaults
    parallelism: 5
    steps:
      - run-driver-integration-tests:
          browser: electron

  driver-integration-tests-webkit:
    <<: *defaults
    parallelism: 5
    steps:
      - run-driver-integration-tests:
          browser: webkit

  driver-integration-tests-chrome-experimentalSessionAndOrigin:
    <<: *defaults
    resource_class: medium
    parallelism: 5
    steps:
      - run-driver-integration-tests:
          browser: chrome
          install-chrome-channel: stable
          experimentalSessionAndOrigin: true

  driver-integration-tests-chrome-beta-experimentalSessionAndOrigin:
    <<: *defaults
    resource_class: medium
    parallelism: 5
    steps:
      - run-driver-integration-tests:
          browser: chrome:beta
          install-chrome-channel: beta
          experimentalSessionAndOrigin: true

  driver-integration-tests-firefox-experimentalSessionAndOrigin:
    <<: *defaults
    resource_class: medium
    parallelism: 5
    steps:
      - run-driver-integration-tests:
          browser: firefox
          experimentalSessionAndOrigin: true

  driver-integration-tests-electron-experimentalSessionAndOrigin:
    <<: *defaults
    resource_class: medium
    parallelism: 5
    steps:
      - run-driver-integration-tests:
          browser: electron
          experimentalSessionAndOrigin: true

  driver-integration-tests-webkit-experimentalSessionAndOrigin:
    <<: *defaults
    resource_class: medium
    parallelism: 5
    steps:
      - run-driver-integration-tests:
          browser: webkit
          experimentalSessionAndOrigin: true

  run-reporter-component-tests-chrome:
    <<: *defaults
    parameters:
      <<: *defaultsParameters
      percy:
        type: boolean
        default: false
    parallelism: 2
    steps:
      - run-new-ui-tests:
          browser: chrome
          percy: << parameters.percy >>
          package: reporter
          type: ct

  reporter-integration-tests:
    <<: *defaults
    parallelism: 3
    steps:
      - restore_cached_workspace
      - run:
          command: yarn build-for-tests
          working_directory: packages/reporter
      - run:
          command: |
            CYPRESS_CONFIG_ENV=production \
            CYPRESS_RECORD_KEY=$MAIN_RECORD_KEY \
            PERCY_PARALLEL_NONCE=$CIRCLE_WORKFLOW_WORKSPACE_ID \
            PERCY_ENABLE=${PERCY_TOKEN:-0} \
            PERCY_PARALLEL_TOTAL=-1 \
            yarn percy exec --parallel -- -- \
            yarn cypress:run --record --parallel --group reporter
          working_directory: packages/reporter
      - verify-mocha-results
      - store_test_results:
          path: /tmp/cypress
      - store_artifacts:
          path: /tmp/artifacts
      - store-npm-logs

  run-webpack-dev-server-integration-tests:
    <<: *defaults
    parallelism: 2
    steps:
      - restore_cached_workspace
      - restore_cached_system_tests_deps
      - run:
          command: |
            CYPRESS_CONFIG_ENV=production \
            CYPRESS_RECORD_KEY=$MAIN_RECORD_KEY \
            PERCY_PARALLEL_NONCE=$CIRCLE_WORKFLOW_WORKSPACE_ID \
            PERCY_ENABLE=${PERCY_TOKEN:-0} \
            PERCY_PARALLEL_TOTAL=-1 \
            yarn percy exec --parallel -- -- \
            yarn cypress:run --record --parallel --group webpack-dev-server
          working_directory: npm/webpack-dev-server
      - store_test_results:
          path: /tmp/cypress
      - store_artifacts:
          path: /tmp/artifacts
      - store-npm-logs

  run-vite-dev-server-integration-tests:
    <<: *defaults
    # parallelism: 3 TODO: Add parallelism once we have more specs
    steps:
      - restore_cached_workspace
      - restore_cached_system_tests_deps
      - run:
          command: |
            CYPRESS_CONFIG_ENV=production \
            CYPRESS_RECORD_KEY=$MAIN_RECORD_KEY \
            PERCY_PARALLEL_NONCE=$CIRCLE_WORKFLOW_WORKSPACE_ID \
            PERCY_ENABLE=${PERCY_TOKEN:-0} \
            PERCY_PARALLEL_TOTAL=-1 \
            yarn percy exec --parallel -- -- \
            yarn cypress:run --record --parallel --group vite-dev-server
          working_directory: npm/vite-dev-server
      - store_test_results:
          path: /tmp/cypress
      - store_artifacts:
          path: /tmp/artifacts
      - store-npm-logs

  npm-webpack-preprocessor:
    <<: *defaults
    steps:
      - restore_cached_workspace
      - run:
          name: Build
          command: yarn workspace @cypress/webpack-preprocessor build
      - run:
          name: Test babelrc
          command: yarn test
          working_directory: npm/webpack-preprocessor/examples/use-babelrc
      - run:
          name: Build ts-loader
          command: yarn install
          working_directory: npm/webpack-preprocessor/examples/use-ts-loader
      - run:
          name: Types ts-loader
          command: yarn types
          working_directory: npm/webpack-preprocessor/examples/use-ts-loader
      - run:
          name: Test ts-loader
          command: yarn test
          working_directory: npm/webpack-preprocessor/examples/use-ts-loader
      - run:
          name: Start React app
          command: yarn start
          background: true
          working_directory: npm/webpack-preprocessor/examples/react-app
      - run:
          name: Test React app
          command: yarn test
          working_directory: npm/webpack-preprocessor/examples/react-app
      - run:
          name: Run tests
          command: yarn workspace @cypress/webpack-preprocessor test
      - store-npm-logs

  npm-webpack-dev-server:
    <<: *defaults
    steps:
      - restore_cached_workspace
      - restore_cached_system_tests_deps
      - run:
          name: Run tests
          command: yarn workspace @cypress/webpack-dev-server test
      - run:
          name: Run tests
          command: yarn workspace @cypress/webpack-dev-server test

  npm-vite-dev-server:
    <<: *defaults
    steps:
      - restore_cached_workspace
      - run:
          name: Run tests
          command: yarn test
          working_directory: npm/vite-dev-server
      - store_test_results:
          path: npm/vite-dev-server/test_results
      - store-npm-logs

  npm-webpack-batteries-included-preprocessor:
    <<: *defaults
    resource_class: small
    steps:
      - restore_cached_workspace
      - run:
          name: Run tests
          command: yarn workspace @cypress/webpack-batteries-included-preprocessor test

  npm-vue:
    <<: *defaults
    steps:
      - restore_cached_workspace
      - run:
          name: Build
          command: yarn workspace @cypress/vue build
      - run:
          name: Type Check
          command: yarn typecheck
          working_directory: npm/vue
      - store_test_results:
          path: npm/vue/test_results
      - store_artifacts:
          path: npm/vue/test_results
      - store-npm-logs

  npm-angular:
    <<: *defaults
    steps:
      - restore_cached_workspace
      - run:
          name: Build
          command: yarn workspace @cypress/angular build
      - store-npm-logs

  npm-react:
    <<: *defaults
    steps:
      - restore_cached_workspace
      - run:
          name: Build
          command: yarn workspace @cypress/react build
      - run:
          name: Run tests
          command: yarn test
          working_directory: npm/react
      - store_test_results:
          path: npm/react/test_results
      - store_artifacts:
          path: npm/react/test_results
      - store-npm-logs

  npm-mount-utils:
    <<: *defaults
    steps:
      - restore_cached_workspace
      - run:
          name: Build
          command: yarn workspace @cypress/mount-utils build
      - store-npm-logs
  
  npm-xpath:
    <<: *defaults
    resource_class: small
    steps:
      - restore_cached_workspace
      - run:
          name: Run tests
          command: yarn workspace @cypress/xpath cy:run
      - store_test_results:
          path: npm/xpath/test_results
      - store_artifacts:
          path: npm/xpath/test_results
      - store-npm-logs

  npm-grep:
    <<: *defaults
    resource_class: small
    steps:
      - restore_cached_workspace
      - run:
          name: Run tests
          command: yarn workspace @cypress/grep cy:run
      - store_test_results:
          path: npm/grep/test_results
      - store_artifacts:
          path: npm/grep/test_results
      - store-npm-logs

  npm-create-cypress-tests:
    <<: *defaults
    resource_class: small
    steps:
      - restore_cached_workspace
      - run: yarn workspace create-cypress-tests build

  npm-eslint-plugin-dev:
    <<: *defaults
    steps:
      - restore_cached_workspace
      - run:
          name: Run tests
          command: yarn workspace @cypress/eslint-plugin-dev test

  npm-cypress-schematic:
    <<: *defaults
    steps:
      - restore_cached_workspace
      - run:
          name: Build + Install
          command: |
            yarn workspace @cypress/schematic build
          working_directory: npm/cypress-schematic
      - run:
          name: Run unit tests
          command: |
            yarn test
          working_directory: npm/cypress-schematic
      - store-npm-logs

  npm-release:
    <<: *defaults
    resource_class: medium+
    steps:
      - restore_cached_workspace
      - run:
          name: Release packages after all jobs pass
          command: yarn npm-release

  create-build-artifacts:
    <<: *defaults
    parameters:
      <<: *defaultsParameters
      resource_class:
        type: string
        default: medium+
    resource_class: << parameters.resource_class >>
    steps:
      - restore_cached_workspace
      - build-binary
      - build-cypress-npm-package:
          executor: << parameters.executor >>
      - verify_should_persist_artifacts
      - upload-build-artifacts
      - post-install-comment

  test-kitchensink:
    <<: *defaults
    parameters:
      <<: *defaultsParameters
      resource_class:
        type: string
        default: medium+
    steps:
      - restore_cached_workspace
      - clone-repo-and-checkout-branch:
          repo: cypress-example-kitchensink
      - install-required-node
      - run:
          name: Remove cypress.json
          description: Remove cypress.json in case it exists
          working_directory: /tmp/cypress-example-kitchensink
          environment:
            CYPRESS_INTERNAL_FORCE_SCAFFOLD: "1"
          command: rm -rf cypress.json
      - run:
          name: Install prod dependencies
          command: yarn --production
          working_directory: /tmp/cypress-example-kitchensink
      - run:
          name: Example server
          command: yarn start
          working_directory: /tmp/cypress-example-kitchensink
          background: true
      - run:
          name: Rename support file
          working_directory: /tmp/cypress-example-kitchensink
          command: |
            if [[ -f cypress/support/index.js ]]; then
              mv cypress/support/index.js cypress/support/e2e.js
            fi
      - run:
          name: Run Kitchensink example project
          command: |
            yarn cypress:run --project /tmp/cypress-example-kitchensink
      - store-npm-logs

  test-kitchensink-against-staging:
    <<: *defaults
    steps:
      - restore_cached_workspace
      - clone-repo-and-checkout-branch:
          repo: cypress-example-kitchensink
      - install-required-node
      - run:
          name: Install prod dependencies
          command: yarn --production
          working_directory: /tmp/cypress-example-kitchensink
      - run:
          name: Example server
          command: yarn start
          working_directory: /tmp/cypress-example-kitchensink
          background: true
      - run:
          name: Run Kitchensink example project
          command: |
            CYPRESS_PROJECT_ID=$TEST_KITCHENSINK_PROJECT_ID \
            CYPRESS_RECORD_KEY=$TEST_KITCHENSINK_RECORD_KEY \
            CYPRESS_INTERNAL_ENV=staging \
            CYPRESS_video=false \
            yarn cypress:run --project /tmp/cypress-example-kitchensink --record
      - store-npm-logs

  test-against-staging:
    <<: *defaults
    steps:
      - restore_cached_workspace
      - clone-repo-and-checkout-branch:
          repo: cypress-test-tiny
      - run:
          name: Run test project
          command: |
            CYPRESS_PROJECT_ID=$TEST_TINY_PROJECT_ID \
            CYPRESS_RECORD_KEY=$TEST_TINY_RECORD_KEY \
            CYPRESS_INTERNAL_ENV=staging \
            yarn cypress:run --project /tmp/cypress-test-tiny --record
      - store-npm-logs

  test-npm-module-and-verify-binary:
    <<: *defaults
    steps:
      - restore_cached_workspace
      # make sure we have cypress.zip received
      - run: ls -l
      - run: ls -l cypress.zip cypress.tgz
      - run: mkdir test-binary
      - run:
          name: Create new NPM package
          working_directory: test-binary
          command: npm init -y
      - run:
          # install NPM from built NPM package folder
          name: Install Cypress
          working_directory: test-binary
          # force installing the freshly built binary
          command: CYPRESS_INSTALL_BINARY=/root/cypress/cypress.zip npm i /root/cypress/cypress.tgz
      - run:
          name: Cypress version
          working_directory: test-binary
          command: $(yarn bin cypress) version
      - run:
          name: Verify Cypress binary
          working_directory: test-binary
          command: $(yarn bin cypress) verify
      - run:
          name: Cypress help
          working_directory: test-binary
          command: $(yarn bin cypress) help
      - run:
          name: Cypress info
          working_directory: test-binary
          command: $(yarn bin cypress) info
      - store-npm-logs

  test-npm-module-on-minimum-node-version:
    <<: *defaults
    resource_class: small
    docker:
      - image: cypress/base:12.0.0-libgbm
    steps:
      - restore_workspace_binaries
      - run: mkdir test-binary
      - run:
          name: Create new NPM package
          working_directory: test-binary
          command: npm init -y
      - run:
          name: Install Cypress
          working_directory: test-binary
          command: CYPRESS_INSTALL_BINARY=/root/cypress/cypress.zip npm install /root/cypress/cypress.tgz
      - run:
          name: Verify Cypress binary
          working_directory: test-binary
          command: $(npm bin)/cypress verify
      - run:
          name: Print Cypress version
          working_directory: test-binary
          command: $(npm bin)/cypress version
      - run:
          name: Cypress info
          working_directory: test-binary
          command: $(npm bin)/cypress info

  test-types-cypress-and-jest:
    parameters:
      executor:
        description: Executor name to use
        type: executor
        default: cy-doc
      wd:
        description: Working directory, should be OUTSIDE cypress monorepo folder
        type: string
        default: /root/test-cypress-and-jest
    <<: *defaults
    resource_class: small
    steps:
      - restore_workspace_binaries
      - run: mkdir <<parameters.wd>>
      - run:
          name: Create new NPM package ⚗️
          working_directory: <<parameters.wd>>
          command: npm init -y
      - run:
          name: Install dependencies 📦
          working_directory: <<parameters.wd>>
          environment:
            CYPRESS_INSTALL_BINARY: /root/cypress/cypress.zip
          # let's install Cypress, Jest and any other package that might conflict
          # https://github.com/cypress-io/cypress/issues/6690

          # Todo: Add `jest` back into the list once https://github.com/yargs/yargs-parser/issues/452
          # is resolved.
          command: |
            npm install /root/cypress/cypress.tgz \
              typescript @types/jest enzyme @types/enzyme
      - run:
          name: Test types clash ⚔️
          working_directory: <<parameters.wd>>
          command: |
            echo "console.log('hello world')" > hello.ts
            npx tsc hello.ts --noEmit

  test-full-typescript-project:
    parameters:
      executor:
        description: Executor name to use
        type: executor
        default: cy-doc
      wd:
        description: Working directory, should be OUTSIDE cypress monorepo folder
        type: string
        default: /root/test-full-typescript
    <<: *defaults
    resource_class: small
    steps:
      - restore_workspace_binaries
      - run: mkdir <<parameters.wd>>
      - run:
          name: Create new NPM package ⚗️
          working_directory: <<parameters.wd>>
          command: npm init -y
      - run:
          name: Install dependencies 📦
          working_directory: <<parameters.wd>>
          environment:
            CYPRESS_INSTALL_BINARY: /root/cypress/cypress.zip
          command: |
            npm install /root/cypress/cypress.tgz typescript
      - run:
          name: Scaffold full TypeScript project 🏗
          working_directory: <<parameters.wd>>
          command: npx @bahmutov/cly@1.9.0 init --typescript
      - run:
          name: Run project tests 🗳
          working_directory: <<parameters.wd>>
          command: npx cypress run

  # install NPM + binary zip and run against staging API
  test-binary-against-staging:
    <<: *defaults
    steps:
      - restore_workspace_binaries
      - clone-repo-and-checkout-branch:
          repo: cypress-test-tiny
      - run:
          name: Install Cypress
          working_directory: /tmp/cypress-test-tiny
          # force installing the freshly built binary
          command: CYPRESS_INSTALL_BINARY=~/cypress/cypress.zip npm i --legacy-peer-deps ~/cypress/cypress.tgz
      - run:
          name: Run test project
          working_directory: /tmp/cypress-test-tiny
          command: |
            CYPRESS_PROJECT_ID=$TEST_TINY_PROJECT_ID \
            CYPRESS_RECORD_KEY=$TEST_TINY_RECORD_KEY \
            CYPRESS_INTERNAL_ENV=staging \
            $(yarn bin cypress) run --record
      - store-npm-logs

  test-binary-against-recipes-firefox:
    <<: *defaults
    steps:
      - test-binary-against-repo:
          repo: cypress-example-recipes
          command: npm run test:ci:firefox

  test-binary-against-recipes-chrome:
    <<: *defaults
    steps:
      - test-binary-against-repo:
          repo: cypress-example-recipes
          command: npm run test:ci:chrome

  test-binary-against-recipes:
    <<: *defaults
    steps:
      - test-binary-against-repo:
          repo: cypress-example-recipes
          command: npm run test:ci

  # This is a special job. It allows you to test the current
  # built test runner against a pull request in the repo
  # cypress-example-recipes.
  # Imagine you are working on a feature and want to show / test a recipe
  # You would need to run the built test runner before release
  # against a PR that cannot be merged until the new version
  # of the test runner is released.
  # Use:
  #   specify pull request number
  #   and the recipe folder

  # test-binary-against-recipe-pull-request:
  #   <<: *defaults
  #   steps:
  #     # test a specific pull request by number from cypress-example-recipes
  #     - test-binary-against-repo:
  #         repo: cypress-example-recipes
  #         command: npm run test:ci
  #         pull_request_id: 515
  #         folder: examples/fundamentals__typescript

  test-binary-against-kitchensink:
    <<: *defaults
    steps:
      - test-binary-against-repo:
          repo: cypress-example-kitchensink
          browser: "electron"

  test-binary-against-kitchensink-firefox:
    <<: *defaults
    steps:
      - test-binary-against-repo:
          repo: cypress-example-kitchensink
          browser: firefox

  test-binary-against-kitchensink-chrome:
    <<: *defaults
    steps:
      - test-binary-against-repo:
          repo: cypress-example-kitchensink
          browser: chrome

  test-binary-against-todomvc-firefox:
    <<: *defaults
    steps:
      - test-binary-against-repo:
          repo: cypress-example-todomvc
          browser: firefox

  test-binary-against-conduit-chrome:
    <<: *defaults
    steps:
      - test-binary-against-repo:
          repo: cypress-example-conduit-app
          browser: chrome
          command: "npm run cypress:run"
          wait-on: http://localhost:3000

  test-binary-against-api-testing-firefox:
    <<: *defaults
    steps:
      - test-binary-against-repo:
          repo: cypress-example-api-testing
          browser: firefox
          command: "npm run cy:run"

  test-binary-against-piechopper-firefox:
    <<: *defaults
    steps:
      - test-binary-against-repo:
          repo: cypress-example-piechopper
          browser: firefox
          command: "npm run cypress:run"

  test-binary-against-cypress-realworld-app:
    <<: *defaults
    resource_class: medium+
    steps:
      - test-binary-against-rwa:
          repo: cypress-realworld-app
          browser: chrome
          wait-on: http://localhost:3000

  test-binary-as-specific-user:
    <<: *defaults
    steps:
      - restore_workspace_binaries
      # the user should be "node"
      - run: whoami
      - run: pwd
      # prints the current user's effective user id
      # for root it is 0
      # for other users it is a positive integer
      - run: node -e 'console.log(process.geteuid())'
      # make sure the binary and NPM package files are present
      - run: ls -l
      - run: ls -l cypress.zip cypress.tgz
      - run: mkdir test-binary
      - run:
          name: Create new NPM package
          working_directory: test-binary
          command: npm init -y
      - run:
          # install NPM from built NPM package folder
          name: Install Cypress
          working_directory: test-binary
          # force installing the freshly built binary
          command: CYPRESS_INSTALL_BINARY=~/cypress/cypress.zip npm i ~/cypress/cypress.tgz
      - run:
          name: Cypress help
          working_directory: test-binary
          command: $(yarn bin cypress) help
      - run:
          name: Cypress info
          working_directory: test-binary
          command: $(yarn bin cypress) info
      - run:
          name: Add Cypress demo
          working_directory: test-binary
          command: npx @bahmutov/cly@1.9.0 init
      - run:
          name: Verify Cypress binary
          working_directory: test-binary
          command: DEBUG=cypress:cli $(yarn bin cypress) verify
      - run:
          name: Run Cypress binary
          working_directory: test-binary
          command: DEBUG=cypress:cli $(yarn bin cypress) run
      - store-npm-logs

linux-x64-workflow: &linux-x64-workflow
  jobs:
    - node_modules_install
    - build:
        context: test-runner:env-canary
        requires:
          - node_modules_install
    - check-ts:
        requires:
          - build
    - lint:
        name: linux-lint
        requires:
          - build
    - percy-finalize:
        context: [test-runner:poll-circle-workflow, test-runner:percy]
        required_env_var: PERCY_TOKEN # skips job if not defined (external PR)
        requires:
          - build
    - lint-types:
        requires:
          - build
    # unit, integration and e2e tests
    - cli-visual-tests:
        context: test-runner:percy
        requires:
          - build
    - unit-tests:
        requires:
          - build
    - unit-tests-release:
        context: test-runner:npm-release
        requires:
          - build
    - server-unit-tests:
        requires:
          - build
    - server-integration-tests:
        requires:
          - build
    - server-performance-tests:
        requires:
          - build
    - system-tests-node-modules-install:
        context: test-runner:performance-tracking
        requires:
          - build
    - system-tests-chrome:
        context: test-runner:performance-tracking
        requires:
          - system-tests-node-modules-install
    - system-tests-electron:
        context: test-runner:performance-tracking
        requires:
          - system-tests-node-modules-install
    - system-tests-firefox:
        context: test-runner:performance-tracking
        requires:
          - system-tests-node-modules-install
    - system-tests-webkit:
        context: test-runner:performance-tracking
        requires:
          - system-tests-node-modules-install
    - system-tests-non-root:
        context: test-runner:performance-tracking
        executor: non-root-docker-user
        requires:
          - system-tests-node-modules-install
    - driver-integration-tests-chrome:
        context: test-runner:cypress-record-key
        requires:
          - build
    - driver-integration-tests-chrome-beta:
        context: test-runner:cypress-record-key
        requires:
          - build
    - driver-integration-tests-firefox:
        context: test-runner:cypress-record-key
        requires:
          - build
    - driver-integration-tests-electron:
        context: test-runner:cypress-record-key
        requires:
          - build
    - driver-integration-tests-webkit:
        context: test-runner:cypress-record-key
        requires:
          - build
    - driver-integration-tests-chrome-experimentalSessionAndOrigin:
        context: test-runner:cypress-record-key
        requires:
          - build
    - driver-integration-tests-chrome-beta-experimentalSessionAndOrigin:
        context: test-runner:cypress-record-key
        requires:
          - build
    - driver-integration-tests-firefox-experimentalSessionAndOrigin:
        context: test-runner:cypress-record-key
        requires:
          - build
    - driver-integration-tests-electron-experimentalSessionAndOrigin:
        context: test-runner:cypress-record-key
        requires:
          - build
    # TODO: Implement WebKit network automation to fix the majority of these tests before re-enabling
    # - driver-integration-tests-webkit-experimentalSessionAndOrigin:
    #     context: test-runner:cypress-record-key
    #     requires:
    #       - build
    - run-frontend-shared-component-tests-chrome:
        context: [test-runner:cypress-record-key, test-runner:launchpad-tests, test-runner:percy]
        percy: true
        requires:
          - build
    - run-launchpad-integration-tests-chrome:
        context: [test-runner:cypress-record-key, test-runner:launchpad-tests, test-runner:percy]
        percy: true
        requires:
          - build
    - run-launchpad-component-tests-chrome:
        context: [test-runner:cypress-record-key, test-runner:launchpad-tests, test-runner:percy]
        percy: true
        requires:
          - build
    - run-app-integration-tests-chrome:
        context: [test-runner:cypress-record-key, test-runner:launchpad-tests, test-runner:percy]
        percy: true
        requires:
          - build
    - run-webpack-dev-server-integration-tests:
        context: [test-runner:cypress-record-key, test-runner:percy]
        requires:
          - system-tests-node-modules-install
    - run-vite-dev-server-integration-tests:
        context: [test-runner:cypress-record-key, test-runner:percy]
        requires:
          - system-tests-node-modules-install
    - run-app-component-tests-chrome:
        context: [test-runner:cypress-record-key, test-runner:launchpad-tests, test-runner:percy]
        percy: true
        requires:
          - build
    - run-reporter-component-tests-chrome:
        context: [test-runner:cypress-record-key, test-runner:percy]
        percy: true
        requires:
          - build
    - reporter-integration-tests:
        context: [test-runner:cypress-record-key, test-runner:percy]
        requires:
          - build
    - npm-webpack-dev-server:
        requires:
          - system-tests-node-modules-install
    - npm-vite-dev-server:
        requires:
          - build
    - npm-webpack-preprocessor:
        requires:
          - build
    - npm-webpack-batteries-included-preprocessor:
        requires:
          - build
    - npm-vue:
        requires:
          - build
    - npm-react:
        requires:
          - build
    - npm-angular:
        requires:
          - build
    - npm-mount-utils:
        requires:
          - build
    - npm-create-cypress-tests:
        requires:
          - build
    - npm-eslint-plugin-dev:
        requires:
          - build
    - npm-cypress-schematic:
        requires:
          - build
    - v8-integration-tests:
        requires:
          - system-tests-node-modules-install
    # This release definition must be updated with any new jobs
    # Any attempts to automate this are welcome
    # If CircleCI provided an "after all" hook, then this wouldn't be necessary
    - npm-release:
        context: test-runner:npm-release
        requires:
          - build
          - check-ts
          - npm-angular
          - npm-eslint-plugin-dev
          - npm-create-cypress-tests
          - npm-react
          - npm-mount-utils
          - npm-vue
          - npm-webpack-batteries-included-preprocessor
          - npm-webpack-preprocessor
          - npm-vite-dev-server
          - npm-webpack-dev-server
          - npm-cypress-schematic
          - lint-types
          - linux-lint
          - percy-finalize
          - driver-integration-tests-firefox
          - driver-integration-tests-chrome
          - driver-integration-tests-chrome-beta
          - driver-integration-tests-electron
          - driver-integration-tests-firefox-experimentalSessionAndOrigin
          - driver-integration-tests-chrome-experimentalSessionAndOrigin
          - driver-integration-tests-chrome-beta-experimentalSessionAndOrigin
          - driver-integration-tests-electron-experimentalSessionAndOrigin
          - system-tests-non-root
          - system-tests-firefox
          - system-tests-electron
          - system-tests-chrome
          - server-performance-tests
          - server-integration-tests
          - server-unit-tests
          - test-kitchensink
          - unit-tests
          - unit-tests-release
          - cli-visual-tests
          - reporter-integration-tests
          - run-app-component-tests-chrome
          - run-app-integration-tests-chrome
          - run-frontend-shared-component-tests-chrome
          - run-launchpad-component-tests-chrome
          - run-launchpad-integration-tests-chrome
          - run-reporter-component-tests-chrome
          - run-webpack-dev-server-integration-tests
          - run-vite-dev-server-integration-tests
          - v8-integration-tests

    # various testing scenarios, like building full binary
    # and testing it on a real project
    - test-against-staging:
        context: test-runner:record-tests
        <<: *mainBuildFilters
        requires:
          - build
    - test-kitchensink:
        requires:
          - build
    - test-kitchensink-against-staging:
        context: test-runner:record-tests
        <<: *mainBuildFilters
        requires:
          - build
    - create-build-artifacts:
        context:
          - test-runner:upload
          - test-runner:commit-status-checks
        requires:
          - build
    - test-npm-module-on-minimum-node-version:
        requires:
          - create-build-artifacts
    - test-types-cypress-and-jest:
        requires:
          - create-build-artifacts
    - test-full-typescript-project:
        requires:
          - create-build-artifacts
    - test-binary-against-kitchensink:
        requires:
          - create-build-artifacts
    - test-npm-module-and-verify-binary:
        <<: *mainBuildFilters
        requires:
          - create-build-artifacts
    - test-binary-against-staging:
        context: test-runner:record-tests
        <<: *mainBuildFilters
        requires:
          - create-build-artifacts
    - test-binary-against-kitchensink-chrome:
        <<: *mainBuildFilters
        requires:
          - create-build-artifacts
    - test-binary-against-recipes-firefox:
        <<: *mainBuildFilters
        requires:
          - create-build-artifacts
    - test-binary-against-recipes-chrome:
        <<: *mainBuildFilters
        requires:
          - create-build-artifacts
    - test-binary-against-recipes:
        <<: *mainBuildFilters
        requires:
          - create-build-artifacts
    - test-binary-against-kitchensink-firefox:
        <<: *mainBuildFilters
        requires:
          - create-build-artifacts
    - test-binary-against-todomvc-firefox:
        <<: *mainBuildFilters
        requires:
          - create-build-artifacts
    - test-binary-against-cypress-realworld-app:
        <<: *mainBuildFilters
        requires:
          - create-build-artifacts
    - test-binary-as-specific-user:
        name: "test binary as a non-root user"
        executor: non-root-docker-user
        requires:
          - create-build-artifacts
    - test-binary-as-specific-user:
        name: "test binary as a root user"
        requires:
          - create-build-artifacts
    - binary-system-tests:
        requires:
          - create-build-artifacts
          - system-tests-node-modules-install

linux-arm64-workflow: &linux-arm64-workflow
  jobs:
    - node_modules_install:
        name: linux-arm64-node-modules-install
        executor: linux-arm64
        resource_class: arm.medium
        only-cache-for-root-user: true

    - build:
        name: linux-arm64-build
        executor: linux-arm64
        resource_class: arm.medium
        requires:
          - linux-arm64-node-modules-install

    - create-build-artifacts:
        name: linux-arm64-create-build-artifacts
        context:
          - test-runner:upload
          - test-runner:commit-status-checks
        executor: linux-arm64
        resource_class: arm.medium
        requires:
          - linux-arm64-build

    - v8-integration-tests:
        name: linux-arm64-v8-integration-tests
        executor: linux-arm64
        resource_class: arm.medium
        requires:
          - linux-arm64-build

darwin-x64-workflow: &darwin-x64-workflow
  jobs:
    - node_modules_install:
        name: darwin-x64-node-modules-install
        executor: mac
        resource_class: macos.x86.medium.gen2
        only-cache-for-root-user: true

    - build:
        name: darwin-x64-build
        context: test-runner:env-canary
        executor: mac
        resource_class: macos.x86.medium.gen2
        requires:
          - darwin-x64-node-modules-install

    - lint:
        name: darwin-x64-lint
        executor: mac
        requires:
          - darwin-x64-build

    - create-build-artifacts:
        name: darwin-x64-create-build-artifacts
        context:
          - test-runner:sign-mac-binary
          - test-runner:upload
          - test-runner:commit-status-checks
        executor: mac
        resource_class: macos.x86.medium.gen2
        requires:
          - darwin-x64-build

    - test-kitchensink:
        name: darwin-x64-test-kitchensink
        executor: mac
        requires:
          - darwin-x64-build

    - v8-integration-tests:
        name: darwin-x64-v8-integration-tests
        executor: mac
        resource_class: macos.x86.medium.gen2
        requires:
          - darwin-x64-build

darwin-arm64-workflow: &darwin-arm64-workflow
  jobs:
    - node_modules_install:
        name: darwin-arm64-node-modules-install
        executor: darwin-arm64
        resource_class: cypress-io/latest_m1
        only-cache-for-root-user: true

    - build:
        name: darwin-arm64-build
        executor: darwin-arm64
        resource_class: cypress-io/latest_m1
        requires:
          - darwin-arm64-node-modules-install

    - create-build-artifacts:
        name: darwin-arm64-create-build-artifacts
        context:
          - test-runner:sign-mac-binary
          - test-runner:upload
          - test-runner:commit-status-checks
        executor: darwin-arm64
        resource_class: cypress-io/latest_m1
        requires:
          - darwin-arm64-build

    - v8-integration-tests:
        name: darwin-arm64-v8-integration-tests
        executor: darwin-arm64
        resource_class: cypress-io/latest_m1
        requires:
          - darwin-arm64-build

windows-workflow: &windows-workflow
  jobs:
    - node_modules_install:
        name: windows-node-modules-install
        executor: windows
        resource_class: windows.large
        only-cache-for-root-user: true

    - build:
        name: windows-build
        context: test-runner:env-canary
        executor: windows
        resource_class: windows.large
        requires:
          - windows-node-modules-install

    - run-app-integration-tests-chrome:
        name: windows-run-app-integration-tests-chrome
        executor: windows
        resource_class: windows.large
        context: [test-runner:cypress-record-key, test-runner:launchpad-tests]
        requires:
          - windows-build

    - run-launchpad-integration-tests-chrome:
        name: windows-run-launchpad-integration-tests-chrome
        executor: windows
        resource_class: windows.large
        context: [test-runner:cypress-record-key, test-runner:launchpad-tests]
        requires:
          - windows-build

    - lint:
        name: windows-lint
        executor: windows
        requires:
          - windows-build

    - unit-tests:
        name: windows-unit-tests
        executor: windows
        resource_class: windows.large
        requires:
          - windows-build

    - create-build-artifacts:
        name: windows-create-build-artifacts
        executor: windows
        resource_class: windows.large
        context:
          - test-runner:sign-windows-binary
          - test-runner:upload
          - test-runner:commit-status-checks
        requires:
          - windows-build
    - test-binary-against-kitchensink-chrome:
        name: windows-test-binary-against-kitchensink-chrome
        executor: windows
        requires:
          - windows-create-build-artifacts

    - v8-integration-tests:
        name: windows-v8-integration-tests
        executor: windows
        resource_class: windows.large
        requires:
          - windows-build

workflows:
  linux-x64:
    <<: *linux-x64-workflow
    <<: *linux-x64-workflow-exclude-filters
  linux-arm64:
    <<: *linux-arm64-workflow
    <<: *linux-arm64-workflow-filters
  darwin-x64:
    <<: *darwin-x64-workflow
    <<: *darwin-workflow-filters
  darwin-arm64:
    <<: *darwin-arm64-workflow
    <<: *darwin-workflow-filters
  windows:
    <<: *windows-workflow
    <<: *windows-workflow-filters<|MERGE_RESOLUTION|>--- conflicted
+++ resolved
@@ -74,11 +74,7 @@
   # the Docker image with Cypress dependencies and Chrome browser
   cy-doc:
     docker:
-<<<<<<< HEAD
-      - image: cypress/browsers:node16.16.0-chrome105-ff99-edge
-=======
       - image: cypress/browsers:node16.16.0-chrome106-ff99-edge
->>>>>>> c5db4d30
     # by default, we use "medium" to balance performance + CI costs. bump or reduce on a per-job basis if needed.
     resource_class: medium
     environment:
@@ -88,11 +84,7 @@
   # Docker image with non-root "node" user
   non-root-docker-user:
     docker:
-<<<<<<< HEAD
-      - image: cypress/browsers:node16.16.0-chrome105-ff99-edge
-=======
       - image: cypress/browsers:node16.16.0-chrome106-ff99-edge
->>>>>>> c5db4d30
         user: node
     environment:
       PLATFORM: linux
@@ -575,11 +567,7 @@
               # internal PR
               cmd=$([[ <<parameters.percy>> == 'true' ]] && echo 'yarn percy exec --parallel -- --') || true
               DEBUG=<<parameters.debug>> \
-<<<<<<< HEAD
-              CYPRESS_KONFIG_ENV=production \
-=======
               CYPRESS_CONFIG_ENV=production \
->>>>>>> c5db4d30
               CYPRESS_RECORD_KEY=$MAIN_RECORD_KEY \
               PERCY_PARALLEL_NONCE=$CIRCLE_WORKFLOW_WORKSPACE_ID \
               PERCY_ENABLE=${PERCY_TOKEN:-0} \
