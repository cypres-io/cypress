version: 2.1

defaults: &defaults
  parallelism: 1
  working_directory: ~/cypress
  parameters: &defaultsParameters
    executor:
      type: executor
      default: cy-doc
    only-cache-for-root-user:
      type: boolean
      default: false
  executor: <<parameters.executor>>
  environment: &defaultsEnvironment
    ## set specific timezone
    TZ: "/usr/share/zoneinfo/America/New_York"

    ## store artifacts here
    CIRCLE_ARTIFACTS: /tmp/artifacts

    ## set so that e2e tests are consistent
    COLUMNS: 100
    LINES: 24

mainBuildFilters: &mainBuildFilters
  filters:
    branches:
      only:
        - develop
<<<<<<< HEAD
        - lmiller-xiaolong/issue-23636
        - fix-ci-deps
        - issue-23843_electron_21_upgrade
=======
        - 'ryanm/fix/improve-binary-cleanup'
>>>>>>> cd234324

# usually we don't build Mac app - it takes a long time
# but sometimes we want to really confirm we are doing the right thing
# so just add your branch to the list here to build and test on Mac
macWorkflowFilters: &darwin-workflow-filters
  when:
    or:
    - equal: [ develop, << pipeline.git.branch >> ]
<<<<<<< HEAD
    - equal: [ 'correct-dashboard-results', << pipeline.git.branch >> ]
    - equal: [ 'lmiller-xiaolong/issue-23636', << pipeline.git.branch >> ]
=======
    - equal: [ 'ryanm/fix/improve-binary-cleanup', << pipeline.git.branch >> ]
>>>>>>> cd234324
    - matches:
          pattern: "-release$"
          value: << pipeline.git.branch >>

linuxArm64WorkflowFilters: &linux-arm64-workflow-filters
  when:
    or:
    - equal: [ develop, << pipeline.git.branch >> ]
    - equal: [ 'ryanm/fix/improve-binary-cleanup', << pipeline.git.branch >> ]
    - matches:
          pattern: "-release$"
          value: << pipeline.git.branch >>

# uncomment & add to the branch conditions below to disable the main linux
# flow if we don't want to test it for a certain branch
linuxWorkflowExcludeFilters: &linux-x64-workflow-exclude-filters
  unless:
    or:
    - false

# windows is slow and expensive in CI, so it normally only runs on main branches
# add your branch to this list to run the full Windows build on your PR
windowsWorkflowFilters: &windows-workflow-filters
  when:
    or:
    - equal: [ develop, << pipeline.git.branch >> ]
    - equal: [ 'ryanm/fix/improve-binary-cleanup', << pipeline.git.branch >> ]
    - matches:
          pattern: "-release$"
          value: << pipeline.git.branch >>

executors:
  # the Docker image with Cypress dependencies and Chrome browser
  cy-doc:
    docker:
      - image: cypress/browsers:node16.16.0-chrome106-ff99-edge
    # by default, we use "medium" to balance performance + CI costs. bump or reduce on a per-job basis if needed.
    resource_class: medium
    environment:
      PLATFORM: linux
      CI_DOCKER: "true"

  # Docker image with non-root "node" user
  non-root-docker-user:
    docker:
      - image: cypress/browsers:node16.16.0-chrome106-ff99-edge
        user: node
    environment:
      PLATFORM: linux

  # executor to run on Mac OS
  # https://circleci.com/docs/2.0/executor-types/#using-macos
  # https://circleci.com/docs/2.0/testing-ios/#supported-xcode-versions
  mac:
    macos:
      # Executor should have Node >= required version
      xcode: "14.0.0"
    resource_class: macos.x86.medium.gen2
    environment:
      PLATFORM: darwin

  # executor to run on Windows - based off of the windows-orb default executor since it is
  # not customizable enough to align with our existing setup.
  # https://github.com/CircleCI-Public/windows-orb/blob/master/src/executors/default.yml
  # https://circleci.com/docs/2.0/hello-world-windows/#software-pre-installed-in-the-windows-image
  windows: &windows-executor
    machine:
      image: windows-server-2019-vs2019:stable
      shell: bash.exe -eo pipefail
    resource_class: windows.large
    environment:
      PLATFORM: windows

  darwin-arm64: &darwin-arm64-executor
    machine: true
    environment:
      PLATFORM: darwin

  linux-arm64: &linux-arm64-executor
    machine:
      image: ubuntu-2004:2022.04.1
    resource_class: arm.medium
    environment:
      PLATFORM: linux
      # TODO: Disabling snapshots for now on Linux Arm 64 architectures. Will revisit with https://github.com/cypress-io/cypress/issues/23557
      DISABLE_SNAPSHOT_REQUIRE: 1

commands:
  verify_should_persist_artifacts:
    steps:
      - run:
          name: Check current branch to persist artifacts
          command: |
<<<<<<< HEAD
            if [[ "$CIRCLE_BRANCH" != "develop" && "$CIRCLE_BRANCH" != "lmiller-xiaolong-issue-23636" ]]; then
=======
            if [[ "$CIRCLE_BRANCH" != "develop" && "$CIRCLE_BRANCH" != "ryanm/fix/improve-binary-cleanup" ]]; then
>>>>>>> cd234324
              echo "Not uploading artifacts or posting install comment for this branch."
              circleci-agent step halt
            fi

  restore_workspace_binaries:
    steps:
      - attach_workspace:
          at: ~/
      # make sure we have cypress.zip received
      - run: ls -l
      - run: ls -l cypress.zip cypress.tgz
      - run: node --version
      - run: npm --version

  restore_cached_workspace:
    steps:
      - attach_workspace:
          at: ~/
      - install-required-node
      - unpack-dependencies

  restore_cached_binary:
    steps:
      - attach_workspace:
          at: ~/

  prepare-modules-cache:
    parameters:
      dont-move:
        type: boolean
        default: false
    steps:
      - run: node scripts/circle-cache.js --action prepare
      - unless:
          condition: << parameters.dont-move >>
          steps:
            - run:
                name: Move to /tmp dir for consistent caching across root/non-root users
                command: |
                  mkdir -p /tmp/node_modules_cache
                  mv ~/cypress/node_modules /tmp/node_modules_cache/root_node_modules
                  mv ~/cypress/cli/node_modules /tmp/node_modules_cache/cli_node_modules
                  mv ~/cypress/system-tests/node_modules /tmp/node_modules_cache/system-tests_node_modules
                  mv ~/cypress/globbed_node_modules /tmp/node_modules_cache/globbed_node_modules

  install-webkit-deps:
    steps:
      - run:
          name: Install WebKit dependencies
          command: |
            npx playwright install webkit
            npx playwright install-deps webkit

  build-and-persist:
    description: Save entire folder as artifact for other jobs to run without reinstalling
    steps:
      - run:
          name: Build all codegen
          command: |
            source ./scripts/ensure-node.sh
            yarn gulp buildProd
      - run:
          name: Build packages
          command: |
            source ./scripts/ensure-node.sh
            yarn build
      - run:
          name: Generate v8 snapshot
          command: |
            source ./scripts/ensure-node.sh
            yarn build-v8-snapshot-prod
      - prepare-modules-cache # So we don't throw these in the workspace cache
      - persist_to_workspace:
          root: ~/
          paths:
            - cypress
            - .ssh
            - node_modules # contains the npm i -g modules

  install_cache_helpers_dependencies:
    steps:
      - run:
          # Dependencies needed by circle-cache.js, before we "yarn" or unpack cached node_modules
          name: Cache Helper Dependencies
          working_directory: ~/
          command: npm i glob@7.1.6 fs-extra@10.0.0 minimist@1.2.5 fast-json-stable-stringify@2.1.0

  unpack-dependencies:
    description: 'Unpacks dependencies associated with the current workflow'
    steps:
      - install_cache_helpers_dependencies
      - run:
          name: Generate Circle Cache Key
          command: node scripts/circle-cache.js --action cacheKey > circle_cache_key
      - run:
          name: Generate platform key
          command: node ./scripts/get-platform-key.js > platform_key
      - restore_cache:
          name: Restore cache state, to check for known modules cache existence
          key: v{{ checksum ".circleci/cache-version.txt" }}-{{ checksum "platform_key" }}-node-modules-cache-{{ checksum "circle_cache_key" }}
      - run:
          name: Move node_modules back from /tmp
          command: |
            if [[ -d "/tmp/node_modules_cache" ]]; then
              mv /tmp/node_modules_cache/root_node_modules ~/cypress/node_modules
              mv /tmp/node_modules_cache/cli_node_modules ~/cypress/cli/node_modules
              mv /tmp/node_modules_cache/system-tests_node_modules ~/cypress/system-tests/node_modules
              mv /tmp/node_modules_cache/globbed_node_modules ~/cypress/globbed_node_modules
              rm -rf /tmp/node_modules_cache
            fi
      - run:
          name: Restore all node_modules to proper workspace folders
          command: node scripts/circle-cache.js --action unpack

  restore_cached_system_tests_deps:
    description: 'Restore the cached node_modules for projects in "system-tests/projects/**"'
    steps:
      - run:
          name: Generate Circle Cache key for system tests
          command: ./system-tests/scripts/cache-key.sh > system_tests_cache_key
      - run:
          name: Generate platform key
          command: node ./scripts/get-platform-key.js > platform_key
      - restore_cache:
          name: Restore system tests node_modules cache
          keys:
            - v{{ checksum ".circleci/cache-version.txt" }}-{{ checksum "platform_key" }}-system-tests-projects-node-modules-cache-{{ checksum "system_tests_cache_key" }}

  update_cached_system_tests_deps:
    description: 'Update the cached node_modules for projects in "system-tests/projects/**"'
    steps:
      - run:
          name: Generate Circle Cache key for system tests
          command: ./system-tests/scripts/cache-key.sh > system_tests_cache_key
      - run:
          name: Generate platform key
          command: node ./scripts/get-platform-key.js > platform_key
      - restore_cache:
          name: Restore cache state, to check for known modules cache existence
          keys:
            - v{{ checksum ".circleci/cache-version.txt" }}-{{ checksum "platform_key" }}-state-of-system-tests-projects-node-modules-cache-{{ checksum "system_tests_cache_key" }}
      - run:
          name: Send root honeycomb event for this CI build
          command: cd system-tests/scripts && node ./send-root-honeycomb-event.js
      - run:
          name: Bail if specific cache exists
          command: |
            if [[ -f "/tmp/system_tests_node_modules_installed" ]]; then
              echo "No updates to system tests node modules, exiting"
              circleci-agent step halt
            fi
      - restore_cache:
          name: Restore system tests node_modules cache
          keys:
            - v{{ checksum ".circleci/cache-version.txt" }}-{{ checksum "platform_key" }}-system-tests-projects-node-modules-cache-{{ checksum "system_tests_cache_key" }}
            - v{{ checksum ".circleci/cache-version.txt" }}-{{ checksum "platform_key" }}-system-tests-projects-node-modules-cache-
      - run:
          name: Update system-tests node_modules cache
          command: yarn workspace @tooling/system-tests projects:yarn:install
      - save_cache:
          name: Save system tests node_modules cache
          key: v{{ checksum ".circleci/cache-version.txt" }}-{{ checksum "platform_key" }}-system-tests-projects-node-modules-cache-{{ checksum "system_tests_cache_key" }}
          paths:
            - /tmp/cy-system-tests-node-modules
      - run: touch /tmp/system_tests_node_modules_installed
      - save_cache:
          name: Save system tests node_modules cache state key
          key: v{{ checksum ".circleci/cache-version.txt" }}-{{ checksum "platform_key" }}-state-of-system-tests-projects-node-modules-cache-{{ checksum "system_tests_cache_key" }}
          paths:
            - /tmp/system_tests_node_modules_installed

  caching-dependency-installer:
    description: 'Installs & caches the dependencies based on yarn lock & package json dependencies'
    parameters:
      only-cache-for-root-user:
        type: boolean
        default: false
    steps:
      - install_cache_helpers_dependencies
      - run:
          name: Generate Circle Cache Key
          command: node scripts/circle-cache.js --action cacheKey > circle_cache_key
      - run:
          name: Generate platform key
          command: node ./scripts/get-platform-key.js > platform_key
      - restore_cache:
          name: Restore cache state, to check for known modules cache existence
          key: v{{ checksum ".circleci/cache-version.txt" }}-{{ checksum "platform_key" }}-state-of-node-modules-cache-{{ checksum "circle_cache_key" }}
      - run:
          name: Bail if cache exists
          command: |
            if [[ -f "node_modules_installed" ]]; then
              echo "Node modules already cached for dependencies, exiting"
              circleci-agent step halt
            fi
      - run: date +%Y-%U > cache_date
      - restore_cache:
          name: Restore weekly yarn cache
          keys:
            - v{{ checksum ".circleci/cache-version.txt" }}-{{ checksum "platform_key" }}-deps-root-weekly-{{ checksum "cache_date" }}
      - run:
          name: Install Node Modules
          command: |
            source ./scripts/ensure-node.sh
            # avoid installing Percy's Chromium every time we use @percy/cli
            # https://docs.percy.io/docs/caching-asset-discovery-browser-in-ci
            PERCY_POSTINSTALL_BROWSER=true \
            yarn --prefer-offline --frozen-lockfile --cache-folder ~/.yarn
          no_output_timeout: 20m
      - prepare-modules-cache:
          dont-move: <<parameters.only-cache-for-root-user>> # we don't move, so we don't hit any issues unpacking symlinks
      - when:
          condition: <<parameters.only-cache-for-root-user>> # we don't move to /tmp since we don't need to worry about different users
          steps:
            - save_cache:
                name: Saving node modules for root, cli, and all globbed workspace packages
                key: v{{ checksum ".circleci/cache-version.txt" }}-{{ checksum "platform_key" }}-node-modules-cache-{{ checksum "circle_cache_key" }}
                paths:
                  - node_modules
                  - cli/node_modules
                  - system-tests/node_modules
                  - globbed_node_modules
      - unless:
          condition: <<parameters.only-cache-for-root-user>>
          steps:
            - save_cache:
                name: Saving node modules for root, cli, and all globbed workspace packages
                key: v{{ checksum ".circleci/cache-version.txt" }}-{{ checksum "platform_key" }}-node-modules-cache-{{ checksum "circle_cache_key" }}
                paths:
                  - /tmp/node_modules_cache
      - run: touch node_modules_installed
      - save_cache:
          name: Saving node-modules cache state key
          key: v{{ checksum ".circleci/cache-version.txt" }}-{{ checksum "platform_key" }}-state-of-node-modules-cache-{{ checksum "circle_cache_key" }}
          paths:
            - node_modules_installed
      - save_cache:
          name: Save weekly yarn cache
          key: v{{ checksum ".circleci/cache-version.txt" }}-{{ checksum "platform_key" }}-deps-root-weekly-{{ checksum "cache_date" }}
          paths:
            - ~/.yarn
            - ~/.cy-npm-cache

  verify-build-setup:
    description: Common commands run when setting up for build or yarn install
    parameters:
      executor:
        type: executor
        default: cy-doc
    steps:
      - run: pwd
      - run:
          name: print global yarn cache path
          command: echo $(yarn global bin)
      - run:
          name: print yarn version
          command: yarn versions
      - unless:
          condition:
            # stop-only does not correctly match on windows: https://github.com/bahmutov/stop-only/issues/78
            equal: [ *windows-executor, << parameters.executor >> ]
          steps:
            - run:
                name: Stop .only
                 # this will catch ".only"s in js/coffee as well
                command: |
                  source ./scripts/ensure-node.sh
                  yarn stop-only-all
      - run:
          name: Check terminal variables
          ## make sure the TERM is set to 'xterm' in node (Linux only)
          ## else colors (and tests) will fail
          ## See the following information
          ##   * http://andykdocs.de/development/Docker/Fixing+the+Docker+TERM+variable+issue
          ##   * https://unix.stackexchange.com/questions/43945/whats-the-difference-between-various-term-variables
          command: |
            source ./scripts/ensure-node.sh
            yarn check-terminal

  install-required-node:
    # https://discuss.circleci.com/t/switch-nodejs-version-on-machine-executor-solved/26675/2
    description: Install Node version matching .node-version
    steps:
      # installing NVM will use git+ssh, so update known_hosts
      - update_known_hosts
      - run:
          name: Install Node
          command: |
            node_version=$(cat .node-version)
            source ./scripts/ensure-node.sh
            echo "Installing Yarn"
            npm install yarn -g # ensure yarn is installed with the correct node engine
            yarn check-node-version
      - run:
          name: Check Node
          command: |
            source ./scripts/ensure-node.sh
            yarn check-node-version

  install-chrome:
    description: Install Google Chrome
    parameters:
      channel:
        description: browser channel to install
        type: string
      version:
        description: browser version to install
        type: string
    steps:
      - run:
          name: Install Google Chrome (<<parameters.channel>>)
          command: |
            echo "Installing Chrome (<<parameters.channel>>) v<<parameters.version>>"
            wget -O /usr/src/google-chrome-<<parameters.channel>>_<<parameters.version>>_amd64.deb "http://dl.google.com/linux/chrome/deb/pool/main/g/google-chrome-<<parameters.channel>>/google-chrome-<<parameters.channel>>_<<parameters.version>>-1_amd64.deb" && \
            dpkg -i /usr/src/google-chrome-<<parameters.channel>>_<<parameters.version>>_amd64.deb ; \
            apt-get install -f -y && \
            rm -f /usr/src/google-chrome-<<parameters.channel>>_<<parameters.version>>_amd64.deb
            which google-chrome-<<parameters.channel>> || (printf "\n\033[0;31mChrome was not successfully downloaded - bailing\033[0m\n\n" && exit 1)
            echo "Location of Google Chrome Installation: `which google-chrome-<<parameters.channel>>`"
            echo "Google Chrome Version: `google-chrome-<<parameters.channel>> --version`"

  run-driver-integration-tests:
    parameters:
      browser:
        description: browser shortname to target
        type: string
      install-chrome-channel:
        description: chrome channel to install
        type: string
        default: ''
      experimentalSessionAndOrigin:
        description: experimental flag to apply
        type: boolean
        default: false
    steps:
      - restore_cached_workspace
      - when:
          condition: <<parameters.install-chrome-channel>>
          steps:
            - install-chrome:
                channel: <<parameters.install-chrome-channel>>
                version: $(node ./scripts/get-browser-version.js chrome:<<parameters.install-chrome-channel>>)
      - when:
          condition:
            equal: [ webkit, << parameters.browser >> ]
          steps:
            - install-webkit-deps
      - run:
          name: Run driver tests in Cypress
          environment:
            CYPRESS_CONFIG_ENV: production
          command: |
            echo Current working directory is $PWD
            echo Total containers $CIRCLE_NODE_TOTAL

            if [[ -v MAIN_RECORD_KEY ]]; then
              # internal PR
              if <<parameters.experimentalSessionAndOrigin>>; then
                CYPRESS_RECORD_KEY=$MAIN_RECORD_KEY \
                yarn cypress:run-experimentalSessionAndOrigin --record --parallel --group 5x-driver-<<parameters.browser>>-experimentalSessionAndOrigin --browser <<parameters.browser>>
              else
                CYPRESS_RECORD_KEY=$MAIN_RECORD_KEY \
                yarn cypress:run --record --parallel --group 5x-driver-<<parameters.browser>> --browser <<parameters.browser>>
              fi
            else
              # external PR
              TESTFILES=$(circleci tests glob "cypress/e2e/**/*.cy.*" | circleci tests split --total=$CIRCLE_NODE_TOTAL)
              echo "Test files for this machine are $TESTFILES"

              if [[ -z "$TESTFILES" ]]; then
                echo "Empty list of test files"
              fi
              if <<parameters.experimentalSessionAndOrigin>>; then
                yarn cypress:run-experimentalSessionAndOrigin --browser <<parameters.browser>> --spec $TESTFILES
              else
                yarn cypress:run --browser <<parameters.browser>> --spec $TESTFILES
              fi
            fi
          working_directory: packages/driver
      - verify-mocha-results
      - store_test_results:
          path: /tmp/cypress
      - store_artifacts:
          path: /tmp/artifacts
      - store-npm-logs

  windows-install-chrome:
    parameters:
      browser:
        description: browser shortname to target
        type: string
    steps:
      - run:
          # TODO: How can we have preinstalled browsers on CircleCI?
          name: 'Install Chrome on Windows'
          command: |
            # install with `--ignore-checksums` to avoid checksum error
            # https://www.gep13.co.uk/blog/chocolatey-error-hashes-do-not-match
            [[ $PLATFORM == 'windows' && '<<parameters.browser>>' == 'chrome' ]] && choco install googlechrome --ignore-checksums || [[ $PLATFORM != 'windows' ]]

  run-new-ui-tests:
    parameters:
      package:
        description: package to target
        type: enum
        enum: ['frontend-shared', 'launchpad', 'app', 'reporter']
      browser:
        description: browser shortname to target
        type: string
      percy:
        description: enable percy
        type: boolean
        default: false
      type:
        description: ct or e2e
        type: enum
        enum: ['ct', 'e2e']
      debug:
        description: debug option
        type: string
        default: ''
    steps:
      - restore_cached_workspace
      - windows-install-chrome:
          browser: <<parameters.browser>>
      - run:
          command: |
            echo Current working directory is $PWD
            echo Total containers $CIRCLE_NODE_TOTAL

            if [[ -v MAIN_RECORD_KEY ]]; then
              # internal PR
              cmd=$([[ <<parameters.percy>> == 'true' ]] && echo 'yarn percy exec --parallel -- --') || true
              DEBUG=<<parameters.debug>> \
              CYPRESS_CONFIG_ENV=production \
              CYPRESS_RECORD_KEY=$MAIN_RECORD_KEY \
              PERCY_PARALLEL_NONCE=$CIRCLE_WORKFLOW_WORKSPACE_ID \
              PERCY_ENABLE=${PERCY_TOKEN:-0} \
              PERCY_PARALLEL_TOTAL=-1 \
              $cmd yarn workspace @packages/<<parameters.package>> cypress:run:<<parameters.type>> --browser <<parameters.browser>> --record --parallel --group <<parameters.package>>-<<parameters.type>>
            else
              # external PR

              # To make `circleci tests` work correctly, we need to step into the package folder.
              cd packages/<<parameters.package>>

              GLOB="cypress/e2e/**/*cy.*"

              if [[ <<parameters.type>> == 'ct' ]]; then
                # component tests are located side by side with the source codes.
                GLOB="src/**/*cy.*"
              fi

              TESTFILES=$(circleci tests glob "$GLOB" | circleci tests split --total=$CIRCLE_NODE_TOTAL)
              echo "Test files for this machine are $TESTFILES"

              # To run the `yarn` command, we need to walk out of the package folder.
              cd ../..

              DEBUG=<<parameters.debug>> \
              CYPRESS_CONFIG_ENV=production \
              PERCY_PARALLEL_NONCE=$CIRCLE_WORKFLOW_WORKSPACE_ID \
              PERCY_ENABLE=${PERCY_TOKEN:-0} \
              PERCY_PARALLEL_TOTAL=-1 \
              yarn workspace @packages/<<parameters.package>> cypress:run:<<parameters.type>> --browser <<parameters.browser>> --spec $TESTFILES
            fi
      - run:
          command: |
            if [[ <<parameters.package>> == 'app' && <<parameters.percy>> == 'true' && -d "packages/app/cypress/screenshots/runner/screenshot/screenshot.cy.tsx/percy" ]]; then
              PERCY_PARALLEL_NONCE=$CIRCLE_WORKFLOW_WORKSPACE_ID \
              PERCY_ENABLE=${PERCY_TOKEN:-0} \
              PERCY_PARALLEL_TOTAL=-1 \
              yarn percy upload packages/app/cypress/screenshots/runner/screenshot/screenshot.cy.tsx/percy
            else
              echo "skipping percy screenshots uploading"
            fi
      - store_test_results:
          path: /tmp/cypress
      - store_artifacts:
          path: ./packages/<<parameters.package>>/cypress/videos
      - store-npm-logs

  run-system-tests:
    parameters:
      browser:
        description: browser shortname to target
        type: string
    steps:
      - restore_cached_workspace
      - restore_cached_system_tests_deps
      - when:
          condition:
            equal: [ webkit, << parameters.browser >> ]
          steps:
            - install-webkit-deps
      - run:
          name: Run system tests
          command: |
            ALL_SPECS=`circleci tests glob "/root/cypress/system-tests/test/*spec*"`
            SPECS=
            for file in $ALL_SPECS; do
              # filter out non_root tests, they have their own stage
              if [[ "$file" == *"non_root"* ]]; then
                echo "Skipping $file"
                continue
              fi
              SPECS="$SPECS $file"
            done
            SPECS=`echo $SPECS | xargs -n 1 | circleci tests split --split-by=timings`
            echo SPECS=$SPECS
            yarn workspace @tooling/system-tests test:ci $SPECS --browser <<parameters.browser>>
      - verify-mocha-results
      - store_test_results:
          path: /tmp/cypress
      - store_artifacts:
          path: /tmp/artifacts
      - store-npm-logs

  run-binary-system-tests:
    steps:
      - restore_cached_workspace
      - restore_cached_system_tests_deps
      - run:
          name: Run system tests
          command: |
            ALL_SPECS=`circleci tests glob "$HOME/cypress/system-tests/test-binary/*spec*"`
            SPECS=`echo $ALL_SPECS | xargs -n 1 | circleci tests split --split-by=timings`
            echo SPECS=$SPECS
            yarn workspace @tooling/system-tests test:ci $SPECS
      - verify-mocha-results
      - store_test_results:
          path: /tmp/cypress
      - store_artifacts:
          path: /tmp/artifacts
      - store-npm-logs

  store-npm-logs:
    description: Saves any NPM debug logs as artifacts in case there is a problem
    steps:
      - store_artifacts:
          path: ~/.npm/_logs

  post-install-comment:
    description: Post GitHub comment with a blurb on how to install pre-release version
    steps:
      - run:
          name: Post pre-release install comment
          command: |
            node scripts/add-install-comment.js \
              --npm npm-package-url.json \
              --binary binary-url.json

  verify-mocha-results:
    description: Double-check that Mocha tests ran as expected.
    parameters:
      expectedResultCount:
        description: The number of result files to expect, ie, the number of Mocha test suites that ran.
        type: integer
        ## by default, assert that at least 1 test ran
        default: 0
    steps:
      - run:
          name: 'Verify Mocha Results'
          command: |
            source ./scripts/ensure-node.sh
            yarn verify:mocha:results <<parameters.expectedResultCount>>

  clone-repo-and-checkout-branch:
    description: |
      Clones an external repo and then checks out the branch that matches the next version otherwise uses 'master' branch.
    parameters:
      repo:
        description: "Name of the github repo to clone like: cypress-example-kitchensink"
        type: string
      pull_request_id:
        description: Pull request number to check out before installing and testing
        type: integer
        default: 0
    steps:
      - restore_cached_binary
      - run:
          name: "Cloning test project and checking out release branch: <<parameters.repo>>"
          working_directory: /tmp/<<parameters.repo>>
          command: |
            git clone --depth 1 --no-single-branch https://github.com/cypress-io/<<parameters.repo>>.git .

            cd ~/cypress/..
            # install some deps for get-next-version
            npm i semver@7.3.2 conventional-recommended-bump@6.1.0 conventional-changelog-angular@5.0.12
            NEXT_VERSION=$(node ./cypress/scripts/get-next-version.js)
            cd -

            git checkout $NEXT_VERSION || true
      - when:
          condition: <<parameters.pull_request_id>>
          steps:
            - run:
                name: Check out PR <<parameters.pull_request_id>>
                working_directory: /tmp/<<parameters.repo>>
                command: |
                  git fetch origin pull/<<parameters.pull_request_id>>/head:pr-<<parameters.pull_request_id>>
                  git checkout pr-<<parameters.pull_request_id>>

  test-binary-against-rwa:
    description: |
      Takes the built binary and NPM package, clones the RWA repo
      and runs the new version of Cypress against it.
    parameters:
      repo:
        description: "Name of the github repo to clone like"
        type: string
        default: "cypress-realworld-app"
      browser:
        description: Name of the browser to use, like "electron", "chrome", "firefox"
        type: enum
        enum: ["", "electron", "chrome", "firefox"]
        default: ""
      command:
        description: Test command to run to start Cypress tests
        type: string
        default: "yarn cypress:run"
      # if the repo to clone and test is a monorepo, you can
      # run tests inside a specific subfolder
      folder:
        description: Subfolder to test in
        type: string
        default: ""
      # you can test new features in the test runner against recipes or other repos
      # by opening a pull request in those repos and running this test job
      # against a pull request number in the example repo
      pull_request_id:
        description: Pull request number to check out before installing and testing
        type: integer
        default: 0
      wait-on:
        description: Whether to use wait-on to wait on a server to be booted
        type: string
        default: ""
      server-start-command:
        description: Server start command for repo
        type: string
        default: "CI=true yarn start"
    steps:
      - clone-repo-and-checkout-branch:
          repo: <<parameters.repo>>
      - when:
          condition: <<parameters.pull_request_id>>
          steps:
            - run:
                name: Check out PR <<parameters.pull_request_id>>
                working_directory: /tmp/<<parameters.repo>>
                command: |
                  git fetch origin pull/<<parameters.pull_request_id>>/head:pr-<<parameters.pull_request_id>>
                  git checkout pr-<<parameters.pull_request_id>>
                  git log -n 2
      - run:
          command: yarn
          working_directory: /tmp/<<parameters.repo>>
      - run:
          name: Install Cypress
          working_directory: /tmp/<<parameters.repo>>
          # force installing the freshly built binary
          command: |
            CYPRESS_INSTALL_BINARY=~/cypress/cypress.zip npm i --legacy-peer-deps ~/cypress/cypress.tgz && [[ -f yarn.lock ]] && yarn
      - run:
          name: Print Cypress version
          working_directory: /tmp/<<parameters.repo>>
          command: npx cypress version
      - run:
          name: Types check 🧩 (maybe)
          working_directory: /tmp/<<parameters.repo>>
          command: yarn types
      - run:
          working_directory: /tmp/<<parameters.repo>>
          command: <<parameters.server-start-command>>
          background: true
      - run:
          condition: <<parameters.wait-on>>
          name: "Waiting on server to boot: <<parameters.wait-on>>"
          command: "npx wait-on <<parameters.wait-on>>"
      - when:
          condition: <<parameters.folder>>
          steps:
            - when:
                condition: <<parameters.browser>>
                steps:
                  - run:
                      name: Run tests using browser "<<parameters.browser>>"
                      working_directory: /tmp/<<parameters.repo>>/<<parameters.folder>>
                      command: |
                        <<parameters.command>> -- --browser <<parameters.browser>>
            - unless:
                condition: <<parameters.browser>>
                steps:
                  - run:
                      name: Run tests using command
                      working_directory: /tmp/<<parameters.repo>>/<<parameters.folder>>
                      command: <<parameters.command>>
      - unless:
          condition: <<parameters.folder>>
          steps:
            - when:
                condition: <<parameters.browser>>
                steps:
                  - run:
                      name: Run tests using browser "<<parameters.browser>>"
                      working_directory: /tmp/<<parameters.repo>>
                      command: <<parameters.command>> -- --browser <<parameters.browser>>
            - unless:
                condition: <<parameters.browser>>
                steps:
                  - run:
                      name: Run tests using command
                      working_directory: /tmp/<<parameters.repo>>
                      command: <<parameters.command>>
      - store-npm-logs

  test-binary-against-repo:
    description: |
      Takes the built binary and NPM package, clones given example repo
      and runs the new version of Cypress against it.
    parameters:
      repo:
        description: "Name of the github repo to clone like: cypress-example-kitchensink"
        type: string
      browser:
        description: Name of the browser to use, like "electron", "chrome", "firefox"
        type: enum
        enum: ["", "electron", "chrome", "firefox"]
        default: ""
      command:
        description: Test command to run to start Cypress tests
        type: string
        default: "npm run e2e"
      build-project:
        description: Should the project build script be executed
        type: boolean
        default: true
      # if the repo to clone and test is a monorepo, you can
      # run tests inside a specific subfolder
      folder:
        description: Subfolder to test in
        type: string
        default: ""
      # you can test new features in the test runner against recipes or other repos
      # by opening a pull request in those repos and running this test job
      # against a pull request number in the example repo
      pull_request_id:
        description: Pull request number to check out before installing and testing
        type: integer
        default: 0
      wait-on:
        description: Whether to use wait-on to wait on a server to be booted
        type: string
        default: ""
      server-start-command:
        description: Server start command for repo
        type: string
        default: "npm start --if-present"
    steps:
      - clone-repo-and-checkout-branch:
          repo: <<parameters.repo>>
          pull_request_id: <<parameters.pull_request_id>>
      - run:
          # Ensure we're installing the node-version for the cloned repo
          command: |
            if [[ -f .node-version ]]; then
              branch="<< pipeline.git.branch >>"

              externalBranchPattern='^pull\/[0-9]+'
              if [[ $branch =~ $externalBranchPattern ]]; then
                # We are unable to curl from the external PR branch location
                # so we fall back to develop
                branch="develop"
              fi

              curl -L https://raw.githubusercontent.com/cypress-io/cypress/$branch/scripts/ensure-node.sh --output ci-ensure-node.sh
            else
              # if no .node-version file exists, we no-op the node script and use the global yarn
              echo '' > ci-ensure-node.sh
            fi
          working_directory: /tmp/<<parameters.repo>>
      - run:
          # Install deps + Cypress binary with yarn if yarn.lock present
          command: |
            source ./ci-ensure-node.sh
            if [[ -f yarn.lock ]]; then
              yarn --frozen-lockfile
              CYPRESS_INSTALL_BINARY=~/cypress/cypress.zip yarn add -D ~/cypress/cypress.tgz
            else
              npm install
              CYPRESS_INSTALL_BINARY=~/cypress/cypress.zip npm install --legacy-peer-deps ~/cypress/cypress.tgz
            fi
          working_directory: /tmp/<<parameters.repo>>
      - run:
          name: Scaffold new config file
          working_directory: /tmp/<<parameters.repo>>
          environment:
            CYPRESS_INTERNAL_FORCE_SCAFFOLD: "1"
          command: |
            if [[ -f cypress.json ]]; then
              rm -rf cypress.json
              echo 'module.exports = { e2e: {} }' > cypress.config.js
            fi
      - run:
          name: Rename support file
          working_directory: /tmp/<<parameters.repo>>
          command: |
            if [[ -f cypress/support/index.js ]]; then
              mv cypress/support/index.js cypress/support/e2e.js
            fi
      - run:
          name: Print Cypress version
          working_directory: /tmp/<<parameters.repo>>
          command: |
            source ./ci-ensure-node.sh
            npx cypress version
      - run:
          name: Types check 🧩 (maybe)
          working_directory: /tmp/<<parameters.repo>>
          command: |
            source ./ci-ensure-node.sh
            [[ -f yarn.lock ]] && yarn types || npm run types --if-present
      - when:
          condition: <<parameters.build-project>>
          steps:
          - run:
              name: Build 🏗 (maybe)
              working_directory: /tmp/<<parameters.repo>>
              command: |
                source ./ci-ensure-node.sh
                [[ -f yarn.lock ]] && yarn build || npm run build --if-present
      - run:
          working_directory: /tmp/<<parameters.repo>>
          command: |
            source ./ci-ensure-node.sh
            <<parameters.server-start-command>>
          background: true
      - run:
          condition: <<parameters.wait-on>>
          name: "Waiting on server to boot: <<parameters.wait-on>>"
          command: |
            npx wait-on <<parameters.wait-on>> --timeout 120000
      - windows-install-chrome:
          browser: <<parameters.browser>>
      - when:
          condition: <<parameters.folder>>
          steps:
            - when:
                condition: <<parameters.browser>>
                steps:
                  - run:
                      name: Run tests using browser "<<parameters.browser>>"
                      working_directory: /tmp/<<parameters.repo>>/<<parameters.folder>>
                      command: |
                        <<parameters.command>> -- --browser <<parameters.browser>>
            - unless:
                condition: <<parameters.browser>>
                steps:
                  - run:
                      name: Run tests using command
                      working_directory: /tmp/<<parameters.repo>>/<<parameters.folder>>
                      command: <<parameters.command>>
      - unless:
          condition: <<parameters.folder>>
          steps:
            - when:
                condition: <<parameters.browser>>
                steps:
                  - run:
                      name: Run tests using browser "<<parameters.browser>>"
                      working_directory: /tmp/<<parameters.repo>>
                      command: |
                        source ./ci-ensure-node.sh
                        <<parameters.command>> -- --browser <<parameters.browser>>
            - unless:
                condition: <<parameters.browser>>
                steps:
                  - run:
                      name: Run tests using command
                      working_directory: /tmp/<<parameters.repo>>
                      command: |
                        source ./ci-ensure-node.sh
                        <<parameters.command>>
      - store-npm-logs

  wait-on-circle-jobs:
    description: Polls certain Circle CI jobs until they finish
    parameters:
      job-names:
        description: comma separated list of circle ci job names to wait for
        type: string
    steps:
      - run:
          name: "Waiting on Circle CI jobs: <<parameters.job-names>>"
          command: node ./scripts/wait-on-circle-jobs.js --job-names="<<parameters.job-names>>"

  build-binary:
    steps:
      - run:
          name: Check environment variables before code sign (if on Mac/Windows)
          # NOTE
          # our code sign works via electron-builder
          # by default, electron-builder will NOT sign app built in a pull request
          # even our internal one (!)
          # Usually this is not a problem, since we only build and test binary
          # built on the "develop" branch
          # but if you need to really build and sign a binary in a PR
          # set variable CSC_FOR_PULL_REQUEST=true
          command: |
            set -e
            NEEDS_CODE_SIGNING=`node -p 'process.platform === "win32" || process.platform === "darwin"'`
            if [[ "$NEEDS_CODE_SIGNING" == "true" ]]; then
              echo "Checking for required environment variables..."
              if [ -z "$CSC_LINK" ]; then
                echo "Need to provide environment variable CSC_LINK"
                echo "with base64 encoded certificate .p12 file"
                exit 1
              fi
              if [ -z "$CSC_KEY_PASSWORD" ]; then
                echo "Need to provide environment variable CSC_KEY_PASSWORD"
                echo "with password for unlocking certificate .p12 file"
                exit 1
              fi
              echo "Succeeded."
            else
              echo "Not code signing for this platform"
            fi
      - run:
          name: Build the Cypress binary
          environment:
            DEBUG: electron-builder,electron-osx-sign*
          # notarization on Mac can take a while
          no_output_timeout: "45m"
          command: |
            source ./scripts/ensure-node.sh
            node --version
            if [[ `node ./scripts/get-platform-key.js` == 'linux-arm64' ]]; then
              # these are missing on Circle and there is no way to pre-install them on Arm
              sudo apt-get update
              sudo apt-get install -y libgtk2.0-0 libgtk-3-0 libgbm-dev libnotify-dev libgconf-2-4 libnss3 libxss1 libasound2 libxtst6 xauth xvfb
              DISABLE_SNAPSHOT_REQUIRE=1 yarn binary-build --version $(node ./scripts/get-next-version.js)
            else
              yarn binary-build --version $(node ./scripts/get-next-version.js)
            fi
      - run:
          name: Zip the binary
          command: |
            if [[ $PLATFORM == 'linux' ]]; then
              # on Arm, CI runs as non-root, on x64 CI runs as root but there is no sudo binary
              if [[ `whoami` == 'root' ]]; then
                apt-get update && apt-get install -y zip
              else
                sudo apt-get update && sudo apt-get install -y zip
              fi
            fi
            source ./scripts/ensure-node.sh
            yarn binary-zip
      - store-npm-logs
      - persist_to_workspace:
          root: ~/
          paths:
            - cypress/cypress.zip

  build-cypress-npm-package:
    parameters:
      executor:
        type: executor
        default: cy-doc
    steps:
      - run:
          name: Bump NPM version
          command: |
            source ./scripts/ensure-node.sh
            yarn get-next-version --npm
      - run:
          name: Build NPM package
          command: |
            source ./scripts/ensure-node.sh
            yarn build --scope cypress
      - run:
          name: Copy Re-exported NPM Packages
          command: node ./scripts/post-build.js
          working_directory: cli
      - run:
          command: ls -la types
          working_directory: cli/build
      - run:
          command: ls -la vue vue2 mount-utils react
          working_directory: cli/build
      - unless:
          condition:
            equal: [ *windows-executor, << parameters.executor >> ]
          steps:
            - run:
                name: list NPM package contents
                command: |
                  source ./scripts/ensure-node.sh
                  yarn workspace cypress size
      - run:
          name: pack NPM package
          working_directory: cli/build
          command: yarn pack --filename ../../cypress.tgz
      - run:
          name: list created NPM package
          command: ls -l
      - store-npm-logs
      - persist_to_workspace:
          root: ~/
          paths:
            - cypress/cypress.tgz

  upload-build-artifacts:
    steps:
      - run: ls -l
      - run:
          name: Upload unique binary to S3
          command: |
            node scripts/binary.js upload-build-artifact \
              --type binary \
              --file cypress.zip \
              --version $(node -p "require('./package.json').version")
      - run:
          name: Upload NPM package to S3
          command: |
            node scripts/binary.js upload-build-artifact \
              --type npm-package \
              --file cypress.tgz \
              --version $(node -p "require('./package.json').version")
      - store-npm-logs
      - run: ls -l
      - run: cat binary-url.json
      - run: cat npm-package-url.json
      - persist_to_workspace:
          root: ~/
          paths:
            - cypress/binary-url.json
            - cypress/npm-package-url.json

  update_known_hosts:
    description: Ensures that we have the latest Git public keys to prevent git+ssh from failing.
    steps:
    - run:
        name: Update known_hosts with github.com keys
        command: |
          mkdir -p ~/.ssh
          ssh-keyscan github.com >> ~/.ssh/known_hosts

jobs:
  ## Checks if we already have a valid cache for the node_modules_install and if it has,
  ## skips ahead to the build step, otherwise installs and caches the node_modules
  node_modules_install:
    <<: *defaults
    parameters:
      <<: *defaultsParameters
      resource_class:
        type: string
        default: medium
    resource_class: << parameters.resource_class >>
    steps:
      - checkout
      - install-required-node
      - verify-build-setup:
          executor: << parameters.executor >>
      - persist_to_workspace:
          root: ~/
          paths:
            - cypress
            - .nvm # mac / linux
            - ProgramData/nvm # windows
      - caching-dependency-installer:
          only-cache-for-root-user: <<parameters.only-cache-for-root-user>>
      - store-npm-logs

  ## restores node_modules from previous step & builds if first step skipped
  build:
    <<: *defaults
    parameters:
      <<: *defaultsParameters
      resource_class:
        type: string
        default: large
    resource_class: << parameters.resource_class >>
    steps:
      - restore_cached_workspace
      - run:
          name: Top level packages
          command: yarn list --depth=0 || true
      - run:
          name: Check env canaries on Linux
          command: |
            # only Docker has the required env data for this
            if [[ $CI_DOCKER == 'true' ]]; then
              node ./scripts/circle-env.js --check-canaries
            fi
      - build-and-persist
      - store-npm-logs

  lint:
    <<: *defaults
    steps:
      - restore_cached_workspace
      - run:
          name: Linting 🧹
          command: |
            yarn clean
            git clean -df
            yarn lint
      - run:
          name: cypress info (dev)
          command: node cli/bin/cypress info --dev
      - store-npm-logs

  check-ts:
    <<: *defaults
    steps:
      - restore_cached_workspace
      - install-required-node
      - run:
          name: Check TS Types
          command: NODE_OPTIONS=--max_old_space_size=4096 yarn gulp checkTs


  # a special job that keeps polling Circle and when all
  # individual jobs are finished, it closes the Percy build
  percy-finalize:
    <<: *defaults
    resource_class: small
    parameters:
      <<: *defaultsParameters
      required_env_var:
        type: env_var_name
    steps:
      - restore_cached_workspace
      - run:
          # if this is an external pull request, the environment variables
          # are NOT set for security reasons, thus no need to poll -
          # and no need to finalize Percy, since there will be no visual tests
          name: Check if <<parameters.required_env_var>> is set
          command: |
            if [[ -v <<parameters.required_env_var>> ]]; then
              echo "Internal PR, good to go"
            else
              echo "This is an external PR, cannot access other services"
              circleci-agent step halt
            fi
      - wait-on-circle-jobs:
          job-names: >
            cli-visual-tests,
            reporter-integration-tests,
            run-app-component-tests-chrome,
            run-app-integration-tests-chrome,
            run-frontend-shared-component-tests-chrome,
            run-launchpad-component-tests-chrome,
            run-launchpad-integration-tests-chrome,
            run-reporter-component-tests-chrome,
            run-webpack-dev-server-integration-tests,
            run-vite-dev-server-integration-tests
      - run:
          # Sometimes, even though all the circle jobs have finished, Percy times out during `build:finalize`
          # If all other jobs finish but `build:finalize` fails, we retry it once
          name: Finalize percy build - allows single retry
          command: |
            PERCY_PARALLEL_NONCE=$CIRCLE_WORKFLOW_WORKSPACE_ID \
            yarn percy build:finalize || yarn percy build:finalize

  cli-visual-tests:
    <<: *defaults
    resource_class: small
    steps:
      - restore_cached_workspace
      - run: mkdir -p cli/visual-snapshots
      - run:
          command: node cli/bin/cypress info --dev | yarn --silent term-to-html | node scripts/sanitize --type cli-info > cli/visual-snapshots/cypress-info.html
          environment:
            FORCE_COLOR: 2
      - run:
          command: node cli/bin/cypress help | yarn --silent term-to-html > cli/visual-snapshots/cypress-help.html
          environment:
            FORCE_COLOR: 2
      - store_artifacts:
          path: cli/visual-snapshots
      - run:
          name: Upload CLI snapshots for diffing
          command: |
            PERCY_PARALLEL_NONCE=$CIRCLE_WORKFLOW_WORKSPACE_ID \
            PERCY_ENABLE=${PERCY_TOKEN:-0} \
            PERCY_PARALLEL_TOTAL=-1 \
            yarn percy snapshot ./cli/visual-snapshots

  v8-integration-tests:
    <<: *defaults
    parameters:
      <<: *defaultsParameters
      resource_class:
        type: string
        default: medium
    resource_class: << parameters.resource_class >>
    parallelism: 1
    steps:
      - restore_cached_workspace
      - restore_cached_system_tests_deps
      # TODO: Remove this once we switch off self-hosted M1 runners
      - when:
          condition:
            equal: [ *darwin-arm64-executor, << parameters.executor >> ]
          steps:
            - run: rm -f /tmp/cypress/junit/* 
      - unless:
          condition:
            or:
              - equal: [ *linux-arm64-executor, << parameters.executor >> ] # TODO: Figure out how to support linux-arm64 when we get to linux arm64 build: https://github.com/cypress-io/cypress/issues/23557
          steps:
            - run:
                name: Run v8 integration tests
                command: |
                  source ./scripts/ensure-node.sh
                  yarn test-integration --scope "'@tooling/{packherd,v8-snapshot,electron-mksnapshot}'"
            - verify-mocha-results:
                expectedResultCount: 3
      - when:
          condition:
            or:
              - equal: [ *linux-arm64-executor, << parameters.executor >> ]
          steps:
            - run:
                name: Run v8 integration tests
                command: |
                  source ./scripts/ensure-node.sh
                  yarn test-integration --scope "'@tooling/packherd'"
            - verify-mocha-results:
                expectedResultCount: 1
      - store_test_results:
          path: /tmp/cypress
      - store-npm-logs

  unit-tests:
    <<: *defaults
    parameters:
      <<: *defaultsParameters
      resource_class:
        type: string
        default: medium
    resource_class: << parameters.resource_class >>
    parallelism: 1
    steps:
      - restore_cached_workspace
      - when:
          condition:
            # several snapshots fails for windows due to paths.
            # until these are fixed, run the tests that are working.
            equal: [ *windows-executor, << parameters.executor >> ]
          steps:
            - run: yarn test-scripts scripts/**/*spec.js
      - unless:
          condition:
            equal: [ *windows-executor, << parameters.executor >> ]
          steps:
            - run: yarn test-scripts
            # make sure packages with TypeScript can be transpiled to JS
            - run: yarn lerna run build-prod --stream --concurrency 4
            # run unit tests from each individual package
            - run: yarn test
            # run type checking for each individual package
            - run: yarn lerna run types
            - verify-mocha-results:
                expectedResultCount: 18
      - store_test_results:
          path: /tmp/cypress
      # CLI tests generate HTML files with sample CLI command output
      - store_artifacts:
          path: cli/test/html
      - store_artifacts:
          path: packages/errors/__snapshot-images__
      - store-npm-logs

  unit-tests-release:
    <<: *defaults
    resource_class: small
    parallelism: 1
    steps:
      - restore_cached_workspace
      - update_known_hosts
      - run: yarn test-npm-package-release-script

  lint-types:
    <<: *defaults
    parallelism: 1
    steps:
      - restore_cached_workspace
      - run:
          command: ls -la types
          working_directory: cli
      - run:
          command: ls -la chai
          working_directory: cli/types
      - run:
          name: "Lint types 🧹"
          command: yarn workspace cypress dtslint
  # todo(lachlan): do we need this? yarn check-ts does something very similar
  #     - run:
  #         name: "TypeScript check 🧩"
  #         command: yarn type-check --ignore-progress
      - store-npm-logs

  server-unit-tests:
    <<: *defaults
    parallelism: 1
    steps:
      - restore_cached_workspace
      - run: yarn test-unit --scope @packages/server
      - verify-mocha-results:
          expectedResultCount: 1
      - store_test_results:
          path: /tmp/cypress
      - store-npm-logs

  server-integration-tests:
    <<: *defaults
    parallelism: 1
    steps:
      - restore_cached_workspace
      - run: yarn test-integration --scope @packages/server
      - verify-mocha-results:
          expectedResultCount: 1
      - store_test_results:
          path: /tmp/cypress
      - store-npm-logs

  server-performance-tests:
    <<: *defaults
    steps:
      - restore_cached_workspace
      - run:
          command: yarn workspace @packages/server test-performance
      - verify-mocha-results:
          expectedResultCount: 1
      - store_test_results:
          path: /tmp/cypress
      - store_artifacts:
          path: /tmp/artifacts
      - store-npm-logs

  system-tests-node-modules-install:
    <<: *defaults
    steps:
      - restore_cached_workspace
      - update_cached_system_tests_deps

  binary-system-tests:
    parallelism: 2
    working_directory: ~/cypress
    environment:
      <<: *defaultsEnvironment
      PLATFORM: linux
    machine:
      # using `machine` gives us a Linux VM that can run Docker
      image: ubuntu-2004:202111-02
      docker_layer_caching: true
    resource_class: medium
    steps:
      - run-binary-system-tests

  system-tests-chrome:
    <<: *defaults
    parallelism: 8
    steps:
      - run-system-tests:
          browser: chrome

  system-tests-electron:
    <<: *defaults
    parallelism: 8
    steps:
      - run-system-tests:
          browser: electron

  system-tests-firefox:
    <<: *defaults
    parallelism: 8
    steps:
      - run-system-tests:
          browser: firefox

  system-tests-webkit:
    <<: *defaults
    parallelism: 8
    steps:
      - run-system-tests:
          browser: webkit

  system-tests-non-root:
    <<: *defaults
    steps:
      - restore_cached_workspace
      - run:
          command: yarn workspace @tooling/system-tests test:ci "test/non_root*spec*" --browser electron
      - verify-mocha-results
      - store_test_results:
          path: /tmp/cypress
      - store_artifacts:
          path: /tmp/artifacts
      - store-npm-logs

  run-frontend-shared-component-tests-chrome:
    <<: *defaults
    parameters:
      <<: *defaultsParameters
      percy:
        type: boolean
        default: false
    parallelism: 3
    steps:
      - run-new-ui-tests:
          browser: chrome
          percy: << parameters.percy >>
          package: frontend-shared
          type: ct

  run-launchpad-component-tests-chrome:
    <<: *defaults
    parameters:
      <<: *defaultsParameters
      percy:
        type: boolean
        default: false
    parallelism: 7
    steps:
      - run-new-ui-tests:
          browser: chrome
          percy: << parameters.percy >>
          package: launchpad
          type: ct
          # debug: cypress:*,engine:socket

  run-launchpad-integration-tests-chrome:
    <<: *defaults
    parameters:
      <<: *defaultsParameters
      resource_class:
        type: string
        default: medium
      percy:
        type: boolean
        default: false
    resource_class: << parameters.resource_class >>
    parallelism: 3
    steps:
      - run-new-ui-tests:
          browser: chrome
          percy: << parameters.percy >>
          package: launchpad
          type: e2e

  run-app-component-tests-chrome:
    <<: *defaults
    parameters:
      <<: *defaultsParameters
      percy:
        type: boolean
        default: false
    parallelism: 7
    steps:
      - run-new-ui-tests:
          browser: chrome
          percy: << parameters.percy >>
          package: app
          type: ct

  run-app-integration-tests-chrome:
    <<: *defaults
    parameters:
      <<: *defaultsParameters
      resource_class:
        type: string
        default: medium
      percy:
        type: boolean
        default: false
    resource_class: << parameters.resource_class >>
    parallelism: 8
    steps:
      - run-new-ui-tests:
          browser: chrome
          percy: << parameters.percy >>
          package: app
          type: e2e

  driver-integration-tests-chrome:
    <<: *defaults
    parallelism: 5
    steps:
      - run-driver-integration-tests:
          browser: chrome
          install-chrome-channel: stable

  driver-integration-tests-chrome-beta:
    <<: *defaults
    parallelism: 5
    steps:
      - run-driver-integration-tests:
          browser: chrome:beta
          install-chrome-channel: beta

  driver-integration-tests-firefox:
    <<: *defaults
    parallelism: 5
    steps:
      - run-driver-integration-tests:
          browser: firefox

  driver-integration-tests-electron:
    <<: *defaults
    parallelism: 5
    steps:
      - run-driver-integration-tests:
          browser: electron

  driver-integration-tests-webkit:
    <<: *defaults
    parallelism: 5
    steps:
      - run-driver-integration-tests:
          browser: webkit

  driver-integration-tests-chrome-experimentalSessionAndOrigin:
    <<: *defaults
    resource_class: medium
    parallelism: 5
    steps:
      - run-driver-integration-tests:
          browser: chrome
          install-chrome-channel: stable
          experimentalSessionAndOrigin: true

  driver-integration-tests-chrome-beta-experimentalSessionAndOrigin:
    <<: *defaults
    resource_class: medium
    parallelism: 5
    steps:
      - run-driver-integration-tests:
          browser: chrome:beta
          install-chrome-channel: beta
          experimentalSessionAndOrigin: true

  driver-integration-tests-firefox-experimentalSessionAndOrigin:
    <<: *defaults
    resource_class: medium
    parallelism: 5
    steps:
      - run-driver-integration-tests:
          browser: firefox
          experimentalSessionAndOrigin: true

  driver-integration-tests-electron-experimentalSessionAndOrigin:
    <<: *defaults
    resource_class: medium
    parallelism: 5
    steps:
      - run-driver-integration-tests:
          browser: electron
          experimentalSessionAndOrigin: true

  driver-integration-tests-webkit-experimentalSessionAndOrigin:
    <<: *defaults
    resource_class: medium
    parallelism: 5
    steps:
      - run-driver-integration-tests:
          browser: webkit
          experimentalSessionAndOrigin: true

  run-reporter-component-tests-chrome:
    <<: *defaults
    parameters:
      <<: *defaultsParameters
      percy:
        type: boolean
        default: false
    parallelism: 2
    steps:
      - run-new-ui-tests:
          browser: chrome
          percy: << parameters.percy >>
          package: reporter
          type: ct

  reporter-integration-tests:
    <<: *defaults
    parallelism: 3
    steps:
      - restore_cached_workspace
      - run:
          command: yarn build-for-tests
          working_directory: packages/reporter
      - run:
          command: |
            CYPRESS_CONFIG_ENV=production \
            CYPRESS_RECORD_KEY=$MAIN_RECORD_KEY \
            PERCY_PARALLEL_NONCE=$CIRCLE_WORKFLOW_WORKSPACE_ID \
            PERCY_ENABLE=${PERCY_TOKEN:-0} \
            PERCY_PARALLEL_TOTAL=-1 \
            yarn percy exec --parallel -- -- \
            yarn cypress:run --record --parallel --group reporter
          working_directory: packages/reporter
      - verify-mocha-results
      - store_test_results:
          path: /tmp/cypress
      - store_artifacts:
          path: /tmp/artifacts
      - store-npm-logs

  run-webpack-dev-server-integration-tests:
    <<: *defaults
    parallelism: 2
    steps:
      - restore_cached_workspace
      - restore_cached_system_tests_deps
      - run:
          command: |
            CYPRESS_CONFIG_ENV=production \
            CYPRESS_RECORD_KEY=$MAIN_RECORD_KEY \
            PERCY_PARALLEL_NONCE=$CIRCLE_WORKFLOW_WORKSPACE_ID \
            PERCY_ENABLE=${PERCY_TOKEN:-0} \
            PERCY_PARALLEL_TOTAL=-1 \
            yarn percy exec --parallel -- -- \
            yarn cypress:run --record --parallel --group webpack-dev-server
          working_directory: npm/webpack-dev-server
      - store_test_results:
          path: /tmp/cypress
      - store_artifacts:
          path: /tmp/artifacts
      - store-npm-logs

  run-vite-dev-server-integration-tests:
    <<: *defaults
    # parallelism: 3 TODO: Add parallelism once we have more specs
    steps:
      - restore_cached_workspace
      - restore_cached_system_tests_deps
      - run:
          command: |
            CYPRESS_CONFIG_ENV=production \
            CYPRESS_RECORD_KEY=$MAIN_RECORD_KEY \
            PERCY_PARALLEL_NONCE=$CIRCLE_WORKFLOW_WORKSPACE_ID \
            PERCY_ENABLE=${PERCY_TOKEN:-0} \
            PERCY_PARALLEL_TOTAL=-1 \
            yarn percy exec --parallel -- -- \
            yarn cypress:run --record --parallel --group vite-dev-server
          working_directory: npm/vite-dev-server
      - store_test_results:
          path: /tmp/cypress
      - store_artifacts:
          path: /tmp/artifacts
      - store-npm-logs

  npm-webpack-preprocessor:
    <<: *defaults
    steps:
      - restore_cached_workspace
      - run:
          name: Build
          command: yarn workspace @cypress/webpack-preprocessor build
      - run:
          name: Test babelrc
          command: yarn test
          working_directory: npm/webpack-preprocessor/examples/use-babelrc
      - run:
          name: Build ts-loader
          command: yarn install
          working_directory: npm/webpack-preprocessor/examples/use-ts-loader
      - run:
          name: Types ts-loader
          command: yarn types
          working_directory: npm/webpack-preprocessor/examples/use-ts-loader
      - run:
          name: Test ts-loader
          command: yarn test
          working_directory: npm/webpack-preprocessor/examples/use-ts-loader
      - run:
          name: Start React app
          command: yarn start
          background: true
          working_directory: npm/webpack-preprocessor/examples/react-app
      - run:
          name: Test React app
          command: yarn test
          working_directory: npm/webpack-preprocessor/examples/react-app
      - run:
          name: Run tests
          command: yarn workspace @cypress/webpack-preprocessor test
      - store-npm-logs

  npm-webpack-dev-server:
    <<: *defaults
    steps:
      - restore_cached_workspace
      - restore_cached_system_tests_deps
      - run:
          name: Run tests
          command: yarn workspace @cypress/webpack-dev-server test
      - run:
          name: Run tests
          command: yarn workspace @cypress/webpack-dev-server test

  npm-vite-dev-server:
    <<: *defaults
    steps:
      - restore_cached_workspace
      - run:
          name: Run tests
          command: yarn test
          working_directory: npm/vite-dev-server
      - store_test_results:
          path: npm/vite-dev-server/test_results
      - store-npm-logs

  npm-webpack-batteries-included-preprocessor:
    <<: *defaults
    resource_class: small
    steps:
      - restore_cached_workspace
      - run:
          name: Run tests
          command: yarn workspace @cypress/webpack-batteries-included-preprocessor test

  npm-vue:
    <<: *defaults
    steps:
      - restore_cached_workspace
      - run:
          name: Build
          command: yarn workspace @cypress/vue build
      - run:
          name: Type Check
          command: yarn typecheck
          working_directory: npm/vue
      - store_test_results:
          path: npm/vue/test_results
      - store_artifacts:
          path: npm/vue/test_results
      - store-npm-logs

  npm-angular:
    <<: *defaults
    steps:
      - restore_cached_workspace
      - run:
          name: Build
          command: yarn workspace @cypress/angular build
      - store-npm-logs

  npm-react:
    <<: *defaults
    steps:
      - restore_cached_workspace
      - run:
          name: Build
          command: yarn workspace @cypress/react build
      - run:
          name: Run tests
          command: yarn test
          working_directory: npm/react
      - store_test_results:
          path: npm/react/test_results
      - store_artifacts:
          path: npm/react/test_results
      - store-npm-logs

  npm-mount-utils:
    <<: *defaults
    steps:
      - restore_cached_workspace
      - run:
          name: Build
          command: yarn workspace @cypress/mount-utils build
      - store-npm-logs

  npm-xpath:
    <<: *defaults
    resource_class: small
    steps:
      - restore_cached_workspace
      - run:
          name: Run tests
          command: yarn workspace @cypress/xpath cy:run
      - store_test_results:
          path: npm/xpath/test_results
      - store_artifacts:
          path: npm/xpath/test_results
      - store-npm-logs

  npm-grep:
    <<: *defaults
    resource_class: small
    steps:
      - restore_cached_workspace
      - run:
          name: Run tests
          command: yarn workspace @cypress/grep cy:run
      - store_test_results:
          path: npm/grep/test_results
      - store_artifacts:
          path: npm/grep/test_results
      - store-npm-logs

  npm-create-cypress-tests:
    <<: *defaults
    resource_class: small
    steps:
      - restore_cached_workspace
      - run: yarn workspace create-cypress-tests build

  npm-eslint-plugin-dev:
    <<: *defaults
    steps:
      - restore_cached_workspace
      - run:
          name: Run tests
          command: yarn workspace @cypress/eslint-plugin-dev test

  npm-cypress-schematic:
    <<: *defaults
    steps:
      - restore_cached_workspace
      - run:
          name: Build + Install
          command: |
            yarn workspace @cypress/schematic build
          working_directory: npm/cypress-schematic
      - run:
          name: Run unit tests
          command: |
            yarn test
          working_directory: npm/cypress-schematic
      - store-npm-logs

  npm-release:
    <<: *defaults
    resource_class: medium+
    steps:
      - restore_cached_workspace
      - run:
          name: Release packages after all jobs pass
          command: yarn npm-release

  create-build-artifacts:
    <<: *defaults
    parameters:
      <<: *defaultsParameters
      resource_class:
        type: string
        default: large
    resource_class: << parameters.resource_class >>
    steps:
      - restore_cached_workspace
      - build-binary
      - build-cypress-npm-package:
          executor: << parameters.executor >>
      - verify_should_persist_artifacts
      - upload-build-artifacts
      - post-install-comment

  test-kitchensink:
    <<: *defaults
    parameters:
      <<: *defaultsParameters
      resource_class:
        type: string
        default: medium+
    steps:
      - restore_cached_workspace
      - clone-repo-and-checkout-branch:
          repo: cypress-example-kitchensink
      - install-required-node
      - run:
          name: Remove cypress.json
          description: Remove cypress.json in case it exists
          working_directory: /tmp/cypress-example-kitchensink
          environment:
            CYPRESS_INTERNAL_FORCE_SCAFFOLD: "1"
          command: rm -rf cypress.json
      - run:
          name: Install prod dependencies
          command: yarn --production
          working_directory: /tmp/cypress-example-kitchensink
      - run:
          name: Example server
          command: yarn start
          working_directory: /tmp/cypress-example-kitchensink
          background: true
      - run:
          name: Rename support file
          working_directory: /tmp/cypress-example-kitchensink
          command: |
            if [[ -f cypress/support/index.js ]]; then
              mv cypress/support/index.js cypress/support/e2e.js
            fi
      - run:
          name: Run Kitchensink example project
          command: |
            yarn cypress:run --project /tmp/cypress-example-kitchensink
      - store-npm-logs

  test-kitchensink-against-staging:
    <<: *defaults
    steps:
      - restore_cached_workspace
      - clone-repo-and-checkout-branch:
          repo: cypress-example-kitchensink
      - install-required-node
      - run:
          name: Install prod dependencies
          command: yarn --production
          working_directory: /tmp/cypress-example-kitchensink
      - run:
          name: Example server
          command: yarn start
          working_directory: /tmp/cypress-example-kitchensink
          background: true
      - run:
          name: Run Kitchensink example project
          command: |
            CYPRESS_PROJECT_ID=$TEST_KITCHENSINK_PROJECT_ID \
            CYPRESS_RECORD_KEY=$TEST_KITCHENSINK_RECORD_KEY \
            CYPRESS_INTERNAL_ENV=staging \
            CYPRESS_video=false \
            yarn cypress:run --project /tmp/cypress-example-kitchensink --record
      - store-npm-logs

  test-against-staging:
    <<: *defaults
    steps:
      - restore_cached_workspace
      - clone-repo-and-checkout-branch:
          repo: cypress-test-tiny
      - run:
          name: Run test project
          command: |
            CYPRESS_PROJECT_ID=$TEST_TINY_PROJECT_ID \
            CYPRESS_RECORD_KEY=$TEST_TINY_RECORD_KEY \
            CYPRESS_INTERNAL_ENV=staging \
            yarn cypress:run --project /tmp/cypress-test-tiny --record
      - store-npm-logs

  test-npm-module-and-verify-binary:
    <<: *defaults
    steps:
      - restore_cached_workspace
      # make sure we have cypress.zip received
      - run: ls -l
      - run: ls -l cypress.zip cypress.tgz
      - run: mkdir test-binary
      - run:
          name: Create new NPM package
          working_directory: test-binary
          command: npm init -y
      - run:
          # install NPM from built NPM package folder
          name: Install Cypress
          working_directory: test-binary
          # force installing the freshly built binary
          command: CYPRESS_INSTALL_BINARY=/root/cypress/cypress.zip npm i /root/cypress/cypress.tgz
      - run:
          name: Cypress version
          working_directory: test-binary
          command: $(yarn bin cypress) version
      - run:
          name: Verify Cypress binary
          working_directory: test-binary
          command: $(yarn bin cypress) verify
      - run:
          name: Cypress help
          working_directory: test-binary
          command: $(yarn bin cypress) help
      - run:
          name: Cypress info
          working_directory: test-binary
          command: $(yarn bin cypress) info
      - store-npm-logs

  test-npm-module-on-minimum-node-version:
    <<: *defaults
    resource_class: small
    docker:
      - image: cypress/base:12.0.0-libgbm
    steps:
      - restore_workspace_binaries
      - run: mkdir test-binary
      - run:
          name: Create new NPM package
          working_directory: test-binary
          command: npm init -y
      - run:
          name: Install Cypress
          working_directory: test-binary
          command: CYPRESS_INSTALL_BINARY=/root/cypress/cypress.zip npm install /root/cypress/cypress.tgz
      - run:
          name: Verify Cypress binary
          working_directory: test-binary
          command: $(npm bin)/cypress verify
      - run:
          name: Print Cypress version
          working_directory: test-binary
          command: $(npm bin)/cypress version
      - run:
          name: Cypress info
          working_directory: test-binary
          command: $(npm bin)/cypress info

  test-types-cypress-and-jest:
    parameters:
      executor:
        description: Executor name to use
        type: executor
        default: cy-doc
      wd:
        description: Working directory, should be OUTSIDE cypress monorepo folder
        type: string
        default: /root/test-cypress-and-jest
    <<: *defaults
    resource_class: small
    steps:
      - restore_workspace_binaries
      - run: mkdir <<parameters.wd>>
      - run:
          name: Create new NPM package ⚗️
          working_directory: <<parameters.wd>>
          command: npm init -y
      - run:
          name: Install dependencies 📦
          working_directory: <<parameters.wd>>
          environment:
            CYPRESS_INSTALL_BINARY: /root/cypress/cypress.zip
          # let's install Cypress, Jest and any other package that might conflict
          # https://github.com/cypress-io/cypress/issues/6690

          # Todo: Add `jest` back into the list once https://github.com/yargs/yargs-parser/issues/452
          # is resolved.
          command: |
            npm install /root/cypress/cypress.tgz \
              typescript @types/jest enzyme @types/enzyme
      - run:
          name: Test types clash ⚔️
          working_directory: <<parameters.wd>>
          command: |
            echo "console.log('hello world')" > hello.ts
            npx tsc hello.ts --noEmit

  test-full-typescript-project:
    parameters:
      executor:
        description: Executor name to use
        type: executor
        default: cy-doc
      wd:
        description: Working directory, should be OUTSIDE cypress monorepo folder
        type: string
        default: /root/test-full-typescript
    <<: *defaults
    resource_class: small
    steps:
      - restore_workspace_binaries
      - run: mkdir <<parameters.wd>>
      - run:
          name: Create new NPM package ⚗️
          working_directory: <<parameters.wd>>
          command: npm init -y
      - run:
          name: Install dependencies 📦
          working_directory: <<parameters.wd>>
          environment:
            CYPRESS_INSTALL_BINARY: /root/cypress/cypress.zip
          command: |
            npm install /root/cypress/cypress.tgz typescript
      - run:
          name: Scaffold full TypeScript project 🏗
          working_directory: <<parameters.wd>>
          command: npx @bahmutov/cly@1.9.0 init --typescript
      - run:
          name: Run project tests 🗳
          working_directory: <<parameters.wd>>
          command: npx cypress run

  # install NPM + binary zip and run against staging API
  test-binary-against-staging:
    <<: *defaults
    steps:
      - restore_workspace_binaries
      - clone-repo-and-checkout-branch:
          repo: cypress-test-tiny
      - run:
          name: Install Cypress
          working_directory: /tmp/cypress-test-tiny
          # force installing the freshly built binary
          command: CYPRESS_INSTALL_BINARY=~/cypress/cypress.zip npm i --legacy-peer-deps ~/cypress/cypress.tgz
      - run:
          name: Run test project
          working_directory: /tmp/cypress-test-tiny
          command: |
            CYPRESS_PROJECT_ID=$TEST_TINY_PROJECT_ID \
            CYPRESS_RECORD_KEY=$TEST_TINY_RECORD_KEY \
            CYPRESS_INTERNAL_ENV=staging \
            $(yarn bin cypress) run --record
      - store-npm-logs

  test-binary-against-recipes-firefox:
    <<: *defaults
    steps:
      - test-binary-against-repo:
          repo: cypress-example-recipes
          command: npm run test:ci:firefox

  test-binary-against-recipes-chrome:
    <<: *defaults
    steps:
      - test-binary-against-repo:
          repo: cypress-example-recipes
          command: npm run test:ci:chrome

  test-binary-against-recipes:
    <<: *defaults
    steps:
      - test-binary-against-repo:
          repo: cypress-example-recipes
          command: npm run test:ci

  # This is a special job. It allows you to test the current
  # built test runner against a pull request in the repo
  # cypress-example-recipes.
  # Imagine you are working on a feature and want to show / test a recipe
  # You would need to run the built test runner before release
  # against a PR that cannot be merged until the new version
  # of the test runner is released.
  # Use:
  #   specify pull request number
  #   and the recipe folder

  # test-binary-against-recipe-pull-request:
  #   <<: *defaults
  #   steps:
  #     # test a specific pull request by number from cypress-example-recipes
  #     - test-binary-against-repo:
  #         repo: cypress-example-recipes
  #         command: npm run test:ci
  #         pull_request_id: 515
  #         folder: examples/fundamentals__typescript

  test-binary-against-kitchensink:
    <<: *defaults
    steps:
      - test-binary-against-repo:
          repo: cypress-example-kitchensink
          browser: "electron"

  test-binary-against-kitchensink-firefox:
    <<: *defaults
    steps:
      - test-binary-against-repo:
          repo: cypress-example-kitchensink
          browser: firefox

  test-binary-against-kitchensink-chrome:
    <<: *defaults
    steps:
      - test-binary-against-repo:
          repo: cypress-example-kitchensink
          browser: chrome

  test-binary-against-todomvc-firefox:
    <<: *defaults
    steps:
      - test-binary-against-repo:
          repo: cypress-example-todomvc
          browser: firefox

  test-binary-against-conduit-chrome:
    <<: *defaults
    steps:
      - test-binary-against-repo:
          repo: cypress-example-conduit-app
          browser: chrome
          command: "npm run cypress:run"
          wait-on: http://localhost:3000

  test-binary-against-api-testing-firefox:
    <<: *defaults
    steps:
      - test-binary-against-repo:
          repo: cypress-example-api-testing
          browser: firefox
          command: "npm run cy:run"

  test-binary-against-piechopper-firefox:
    <<: *defaults
    steps:
      - test-binary-against-repo:
          repo: cypress-example-piechopper
          browser: firefox
          command: "npm run cypress:run"

  test-binary-against-cypress-realworld-app:
    <<: *defaults
    resource_class: medium+
    steps:
      - test-binary-against-rwa:
          repo: cypress-realworld-app
          browser: chrome
          wait-on: http://localhost:3000

  test-binary-as-specific-user:
    <<: *defaults
    steps:
      - restore_workspace_binaries
      # the user should be "node"
      - run: whoami
      - run: pwd
      # prints the current user's effective user id
      # for root it is 0
      # for other users it is a positive integer
      - run: node -e 'console.log(process.geteuid())'
      # make sure the binary and NPM package files are present
      - run: ls -l
      - run: ls -l cypress.zip cypress.tgz
      - run: mkdir test-binary
      - run:
          name: Create new NPM package
          working_directory: test-binary
          command: npm init -y
      - run:
          # install NPM from built NPM package folder
          name: Install Cypress
          working_directory: test-binary
          # force installing the freshly built binary
          command: CYPRESS_INSTALL_BINARY=~/cypress/cypress.zip npm i ~/cypress/cypress.tgz
      - run:
          name: Cypress help
          working_directory: test-binary
          command: $(yarn bin cypress) help
      - run:
          name: Cypress info
          working_directory: test-binary
          command: $(yarn bin cypress) info
      - run:
          name: Add Cypress demo
          working_directory: test-binary
          command: npx @bahmutov/cly@1.9.0 init
      - run:
          name: Verify Cypress binary
          working_directory: test-binary
          command: DEBUG=cypress:cli $(yarn bin cypress) verify
      - run:
          name: Run Cypress binary
          working_directory: test-binary
          command: DEBUG=cypress:cli $(yarn bin cypress) run
      - store-npm-logs

linux-x64-workflow: &linux-x64-workflow
  jobs:
    - node_modules_install
    - build:
        context: test-runner:env-canary
        requires:
          - node_modules_install
    - check-ts:
        requires:
          - build
    - lint:
        name: linux-lint
        requires:
          - build
    - percy-finalize:
        context: [test-runner:poll-circle-workflow, test-runner:percy]
        required_env_var: PERCY_TOKEN # skips job if not defined (external PR)
        requires:
          - build
    - lint-types:
        requires:
          - build
    # unit, integration and e2e tests
    - cli-visual-tests:
        context: test-runner:percy
        requires:
          - build
    - unit-tests:
        requires:
          - build
    - unit-tests-release:
        context: test-runner:npm-release
        requires:
          - build
    - server-unit-tests:
        requires:
          - build
    - server-integration-tests:
        requires:
          - build
    - server-performance-tests:
        requires:
          - build
    - system-tests-node-modules-install:
        context: test-runner:performance-tracking
        requires:
          - build
    - system-tests-chrome:
        context: test-runner:performance-tracking
        requires:
          - system-tests-node-modules-install
    - system-tests-electron:
        context: test-runner:performance-tracking
        requires:
          - system-tests-node-modules-install
    - system-tests-firefox:
        context: test-runner:performance-tracking
        requires:
          - system-tests-node-modules-install
    - system-tests-webkit:
        context: test-runner:performance-tracking
        requires:
          - system-tests-node-modules-install
    - system-tests-non-root:
        context: test-runner:performance-tracking
        executor: non-root-docker-user
        requires:
          - system-tests-node-modules-install
    - driver-integration-tests-chrome:
        context: test-runner:cypress-record-key
        requires:
          - build
    - driver-integration-tests-chrome-beta:
        context: test-runner:cypress-record-key
        requires:
          - build
    - driver-integration-tests-firefox:
        context: test-runner:cypress-record-key
        requires:
          - build
    - driver-integration-tests-electron:
        context: test-runner:cypress-record-key
        requires:
          - build
    - driver-integration-tests-webkit:
        context: test-runner:cypress-record-key
        requires:
          - build
    - driver-integration-tests-chrome-experimentalSessionAndOrigin:
        context: test-runner:cypress-record-key
        requires:
          - build
    - driver-integration-tests-chrome-beta-experimentalSessionAndOrigin:
        context: test-runner:cypress-record-key
        requires:
          - build
    - driver-integration-tests-firefox-experimentalSessionAndOrigin:
        context: test-runner:cypress-record-key
        requires:
          - build
    - driver-integration-tests-electron-experimentalSessionAndOrigin:
        context: test-runner:cypress-record-key
        requires:
          - build
    - driver-integration-tests-webkit-experimentalSessionAndOrigin:
        context: test-runner:cypress-record-key
        requires:
          - build
    - run-frontend-shared-component-tests-chrome:
        context: [test-runner:cypress-record-key, test-runner:launchpad-tests, test-runner:percy]
        percy: true
        requires:
          - build
    - run-launchpad-integration-tests-chrome:
        context: [test-runner:cypress-record-key, test-runner:launchpad-tests, test-runner:percy]
        percy: true
        requires:
          - build
    - run-launchpad-component-tests-chrome:
        context: [test-runner:cypress-record-key, test-runner:launchpad-tests, test-runner:percy]
        percy: true
        requires:
          - build
    - run-app-integration-tests-chrome:
        context: [test-runner:cypress-record-key, test-runner:launchpad-tests, test-runner:percy]
        percy: true
        requires:
          - build
    - run-webpack-dev-server-integration-tests:
        context: [test-runner:cypress-record-key, test-runner:percy]
        requires:
          - system-tests-node-modules-install
    - run-vite-dev-server-integration-tests:
        context: [test-runner:cypress-record-key, test-runner:percy]
        requires:
          - system-tests-node-modules-install
    - run-app-component-tests-chrome:
        context: [test-runner:cypress-record-key, test-runner:launchpad-tests, test-runner:percy]
        percy: true
        requires:
          - build
    - run-reporter-component-tests-chrome:
        context: [test-runner:cypress-record-key, test-runner:percy]
        percy: true
        requires:
          - build
    - reporter-integration-tests:
        context: [test-runner:cypress-record-key, test-runner:percy]
        requires:
          - build
    - npm-webpack-dev-server:
        requires:
          - system-tests-node-modules-install
    - npm-vite-dev-server:
        requires:
          - build
    - npm-webpack-preprocessor:
        requires:
          - build
    - npm-webpack-batteries-included-preprocessor:
        requires:
          - build
    - npm-vue:
        requires:
          - build
    - npm-react:
        requires:
          - build
    - npm-angular:
        requires:
          - build
    - npm-mount-utils:
        requires:
          - build
    - npm-create-cypress-tests:
        requires:
          - build
    - npm-eslint-plugin-dev:
        requires:
          - build
    - npm-cypress-schematic:
        requires:
          - build
    - v8-integration-tests:
        requires:
          - system-tests-node-modules-install
    # This release definition must be updated with any new jobs
    # Any attempts to automate this are welcome
    # If CircleCI provided an "after all" hook, then this wouldn't be necessary
    - npm-release:
        context: test-runner:npm-release
        requires:
          - build
          - check-ts
          - npm-angular
          - npm-eslint-plugin-dev
          - npm-create-cypress-tests
          - npm-react
          - npm-mount-utils
          - npm-vue
          - npm-webpack-batteries-included-preprocessor
          - npm-webpack-preprocessor
          - npm-vite-dev-server
          - npm-webpack-dev-server
          - npm-cypress-schematic
          - lint-types
          - linux-lint
          - percy-finalize
          - driver-integration-tests-firefox
          - driver-integration-tests-chrome
          - driver-integration-tests-chrome-beta
          - driver-integration-tests-electron
          - driver-integration-tests-firefox-experimentalSessionAndOrigin
          - driver-integration-tests-chrome-experimentalSessionAndOrigin
          - driver-integration-tests-chrome-beta-experimentalSessionAndOrigin
          - driver-integration-tests-electron-experimentalSessionAndOrigin
          - system-tests-non-root
          - system-tests-firefox
          - system-tests-electron
          - system-tests-chrome
          - server-performance-tests
          - server-integration-tests
          - server-unit-tests
          - test-kitchensink
          - unit-tests
          - unit-tests-release
          - cli-visual-tests
          - reporter-integration-tests
          - run-app-component-tests-chrome
          - run-app-integration-tests-chrome
          - run-frontend-shared-component-tests-chrome
          - run-launchpad-component-tests-chrome
          - run-launchpad-integration-tests-chrome
          - run-reporter-component-tests-chrome
          - run-webpack-dev-server-integration-tests
          - run-vite-dev-server-integration-tests
          - v8-integration-tests

    # various testing scenarios, like building full binary
    # and testing it on a real project
    - test-against-staging:
        context: test-runner:record-tests
        <<: *mainBuildFilters
        requires:
          - build
    - test-kitchensink:
        requires:
          - build
    - test-kitchensink-against-staging:
        context: test-runner:record-tests
        <<: *mainBuildFilters
        requires:
          - build
    - create-build-artifacts:
        context:
          - test-runner:upload
          - test-runner:commit-status-checks
        requires:
          - build
    - test-npm-module-on-minimum-node-version:
        requires:
          - create-build-artifacts
    - test-types-cypress-and-jest:
        requires:
          - create-build-artifacts
    - test-full-typescript-project:
        requires:
          - create-build-artifacts
    - test-binary-against-kitchensink:
        requires:
          - create-build-artifacts
    - test-npm-module-and-verify-binary:
        <<: *mainBuildFilters
        requires:
          - create-build-artifacts
    - test-binary-against-staging:
        context: test-runner:record-tests
        <<: *mainBuildFilters
        requires:
          - create-build-artifacts
    - test-binary-against-kitchensink-chrome:
        <<: *mainBuildFilters
        requires:
          - create-build-artifacts
    - test-binary-against-recipes-firefox:
        <<: *mainBuildFilters
        requires:
          - create-build-artifacts
    - test-binary-against-recipes-chrome:
        <<: *mainBuildFilters
        requires:
          - create-build-artifacts
    - test-binary-against-recipes:
        <<: *mainBuildFilters
        requires:
          - create-build-artifacts
    - test-binary-against-kitchensink-firefox:
        <<: *mainBuildFilters
        requires:
          - create-build-artifacts
    - test-binary-against-todomvc-firefox:
        <<: *mainBuildFilters
        requires:
          - create-build-artifacts
    - test-binary-against-cypress-realworld-app:
        <<: *mainBuildFilters
        requires:
          - create-build-artifacts
    - test-binary-as-specific-user:
        name: "test binary as a non-root user"
        executor: non-root-docker-user
        requires:
          - create-build-artifacts
    - test-binary-as-specific-user:
        name: "test binary as a root user"
        requires:
          - create-build-artifacts
    - binary-system-tests:
        requires:
          - create-build-artifacts
          - system-tests-node-modules-install

linux-arm64-workflow: &linux-arm64-workflow
  jobs:
    - node_modules_install:
        name: linux-arm64-node-modules-install
        executor: linux-arm64
        resource_class: arm.medium
        only-cache-for-root-user: true

    - build:
        name: linux-arm64-build
        executor: linux-arm64
        resource_class: arm.medium
        requires:
          - linux-arm64-node-modules-install

    - create-build-artifacts:
        name: linux-arm64-create-build-artifacts
        context:
          - test-runner:upload
          - test-runner:commit-status-checks
        executor: linux-arm64
        resource_class: arm.medium
        requires:
          - linux-arm64-build

    - v8-integration-tests:
        name: linux-arm64-v8-integration-tests
        executor: linux-arm64
        resource_class: arm.medium
        requires:
          - linux-arm64-build

darwin-x64-workflow: &darwin-x64-workflow
  jobs:
    - node_modules_install:
        name: darwin-x64-node-modules-install
        executor: mac
        resource_class: macos.x86.medium.gen2
        only-cache-for-root-user: true

    - build:
        name: darwin-x64-build
        context: test-runner:env-canary
        executor: mac
        resource_class: macos.x86.medium.gen2
        requires:
          - darwin-x64-node-modules-install

    - lint:
        name: darwin-x64-lint
        executor: mac
        requires:
          - darwin-x64-build

    - create-build-artifacts:
        name: darwin-x64-create-build-artifacts
        context:
          - test-runner:sign-mac-binary
          - test-runner:upload
          - test-runner:commit-status-checks
        executor: mac
        resource_class: macos.x86.medium.gen2
        requires:
          - darwin-x64-build

    - test-kitchensink:
        name: darwin-x64-test-kitchensink
        executor: mac
        requires:
          - darwin-x64-build

    - v8-integration-tests:
        name: darwin-x64-v8-integration-tests
        executor: mac
        resource_class: macos.x86.medium.gen2
        requires:
          - darwin-x64-build

darwin-arm64-workflow: &darwin-arm64-workflow
  jobs:
    - node_modules_install:
        name: darwin-arm64-node-modules-install
        executor: darwin-arm64
        resource_class: cypress-io/latest_m1
        only-cache-for-root-user: true

    - build:
        name: darwin-arm64-build
        executor: darwin-arm64
        resource_class: cypress-io/latest_m1
        requires:
          - darwin-arm64-node-modules-install

    - create-build-artifacts:
        name: darwin-arm64-create-build-artifacts
        context:
          - test-runner:sign-mac-binary
          - test-runner:upload
          - test-runner:commit-status-checks
        executor: darwin-arm64
        resource_class: cypress-io/latest_m1
        requires:
          - darwin-arm64-build

    - v8-integration-tests:
        name: darwin-arm64-v8-integration-tests
        executor: darwin-arm64
        resource_class: cypress-io/latest_m1
        requires:
          - darwin-arm64-build

windows-workflow: &windows-workflow
  jobs:
    - node_modules_install:
        name: windows-node-modules-install
        executor: windows
        resource_class: windows.large
        only-cache-for-root-user: true

    - build:
        name: windows-build
        context: test-runner:env-canary
        executor: windows
        resource_class: windows.large
        requires:
          - windows-node-modules-install

    - run-app-integration-tests-chrome:
        name: windows-run-app-integration-tests-chrome
        executor: windows
        resource_class: windows.large
        context: [test-runner:cypress-record-key, test-runner:launchpad-tests]
        requires:
          - windows-build

    - run-launchpad-integration-tests-chrome:
        name: windows-run-launchpad-integration-tests-chrome
        executor: windows
        resource_class: windows.large
        context: [test-runner:cypress-record-key, test-runner:launchpad-tests]
        requires:
          - windows-build

    - lint:
        name: windows-lint
        executor: windows
        requires:
          - windows-build

    - unit-tests:
        name: windows-unit-tests
        executor: windows
        resource_class: windows.large
        requires:
          - windows-build

    - create-build-artifacts:
        name: windows-create-build-artifacts
        executor: windows
        resource_class: windows.large
        context:
          - test-runner:sign-windows-binary
          - test-runner:upload
          - test-runner:commit-status-checks
        requires:
          - windows-build
    - test-binary-against-kitchensink-chrome:
        name: windows-test-binary-against-kitchensink-chrome
        executor: windows
        requires:
          - windows-create-build-artifacts

    - v8-integration-tests:
        name: windows-v8-integration-tests
        executor: windows
        resource_class: windows.large
        requires:
          - windows-build

workflows:
  linux-x64:
    <<: *linux-x64-workflow
    <<: *linux-x64-workflow-exclude-filters
  linux-arm64:
    <<: *linux-arm64-workflow
    <<: *linux-arm64-workflow-filters
  darwin-x64:
    <<: *darwin-x64-workflow
    <<: *darwin-workflow-filters
  darwin-arm64:
    <<: *darwin-arm64-workflow
    <<: *darwin-workflow-filters
  windows:
    <<: *windows-workflow
    <<: *windows-workflow-filters<|MERGE_RESOLUTION|>--- conflicted
+++ resolved
@@ -27,13 +27,8 @@
     branches:
       only:
         - develop
-<<<<<<< HEAD
-        - lmiller-xiaolong/issue-23636
-        - fix-ci-deps
-        - issue-23843_electron_21_upgrade
-=======
+        - 'lmiller-xiaolong/issue-23636'
         - 'ryanm/fix/improve-binary-cleanup'
->>>>>>> cd234324
 
 # usually we don't build Mac app - it takes a long time
 # but sometimes we want to really confirm we are doing the right thing
@@ -42,12 +37,8 @@
   when:
     or:
     - equal: [ develop, << pipeline.git.branch >> ]
-<<<<<<< HEAD
-    - equal: [ 'correct-dashboard-results', << pipeline.git.branch >> ]
     - equal: [ 'lmiller-xiaolong/issue-23636', << pipeline.git.branch >> ]
-=======
     - equal: [ 'ryanm/fix/improve-binary-cleanup', << pipeline.git.branch >> ]
->>>>>>> cd234324
     - matches:
           pattern: "-release$"
           value: << pipeline.git.branch >>
@@ -56,6 +47,7 @@
   when:
     or:
     - equal: [ develop, << pipeline.git.branch >> ]
+    - equal: [ 'lmiller-xiaolong/issue-23636', << pipeline.git.branch >> ]
     - equal: [ 'ryanm/fix/improve-binary-cleanup', << pipeline.git.branch >> ]
     - matches:
           pattern: "-release$"
@@ -74,7 +66,6 @@
   when:
     or:
     - equal: [ develop, << pipeline.git.branch >> ]
-    - equal: [ 'ryanm/fix/improve-binary-cleanup', << pipeline.git.branch >> ]
     - matches:
           pattern: "-release$"
           value: << pipeline.git.branch >>
@@ -141,11 +132,7 @@
       - run:
           name: Check current branch to persist artifacts
           command: |
-<<<<<<< HEAD
-            if [[ "$CIRCLE_BRANCH" != "develop" && "$CIRCLE_BRANCH" != "lmiller-xiaolong-issue-23636" ]]; then
-=======
-            if [[ "$CIRCLE_BRANCH" != "develop" && "$CIRCLE_BRANCH" != "ryanm/fix/improve-binary-cleanup" ]]; then
->>>>>>> cd234324
+            if [[ "$CIRCLE_BRANCH" != "develop" && "$CIRCLE_BRANCH" != "lmiller-xiaolong/issue-23636" ]]; then
               echo "Not uploading artifacts or posting install comment for this branch."
               circleci-agent step halt
             fi
