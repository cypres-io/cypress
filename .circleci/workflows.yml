--- conflicted
+++ resolved
@@ -29,14 +29,9 @@
         - develop
         - /^release\/\d+\.\d+\.\d+$/
         # use the following branch as well to ensure that v8 snapshot cache updates are fully tested
-<<<<<<< HEAD
         - 'electron-28'
         - 'publish-binary'
-=======
         - 'update-v8-snapshot-cache-on-develop'
-        - 'publish-binary'
-        - 'feat/vite_5_support'
->>>>>>> 27471ad1
 
 # usually we don't build Mac app - it takes a long time
 # but sometimes we want to really confirm we are doing the right thing
@@ -47,11 +42,7 @@
     - equal: [ develop, << pipeline.git.branch >> ]
     # use the following branch as well to ensure that v8 snapshot cache updates are fully tested
     - equal: [ 'update-v8-snapshot-cache-on-develop', << pipeline.git.branch >> ]
-<<<<<<< HEAD
     - equal: [ 'electron-28', << pipeline.git.branch >> ]
-=======
-    - equal: [ 'feat/vite_5_support', << pipeline.git.branch >> ]
->>>>>>> 27471ad1
     - matches:
         pattern: /^release\/\d+\.\d+\.\d+$/
         value: << pipeline.git.branch >>
@@ -62,11 +53,7 @@
     - equal: [ develop, << pipeline.git.branch >> ]
     # use the following branch as well to ensure that v8 snapshot cache updates are fully tested
     - equal: [ 'update-v8-snapshot-cache-on-develop', << pipeline.git.branch >> ]
-<<<<<<< HEAD
     - equal: [ 'electron-28', << pipeline.git.branch >> ]
-=======
-    - equal: [ 'feat/vite_5_support', << pipeline.git.branch >> ]
->>>>>>> 27471ad1
     - matches:
         pattern: /^release\/\d+\.\d+\.\d+$/
         value: << pipeline.git.branch >>
@@ -89,11 +76,7 @@
     - equal: [ develop, << pipeline.git.branch >> ]
     # use the following branch as well to ensure that v8 snapshot cache updates are fully tested
     - equal: [ 'update-v8-snapshot-cache-on-develop', << pipeline.git.branch >> ]
-<<<<<<< HEAD
     - equal: [ 'electron-28', << pipeline.git.branch >> ]
-=======
-    - equal: [ 'feat/vite_5_support', << pipeline.git.branch >> ]
->>>>>>> 27471ad1
     - matches:
         pattern: /^release\/\d+\.\d+\.\d+$/
         value: << pipeline.git.branch >>
@@ -169,11 +152,7 @@
           name: Set environment variable to determine whether or not to persist artifacts
           command: |
             echo "Setting SHOULD_PERSIST_ARTIFACTS variable"
-<<<<<<< HEAD
             echo 'if ! [[ "$CIRCLE_BRANCH" != "develop" && "$CIRCLE_BRANCH" != "release/"* && "$CIRCLE_BRANCH" != "publish-binary" && "$CIRCLE_BRANCH" != "electron-28" ]]; then
-=======
-            echo 'if ! [[ "$CIRCLE_BRANCH" != "develop" && "$CIRCLE_BRANCH" != "release/"* && "$CIRCLE_BRANCH" != "feat/vite_5_support" ]]; then
->>>>>>> 27471ad1
                 export SHOULD_PERSIST_ARTIFACTS=true
             fi' >> "$BASH_ENV"
   # You must run `setup_should_persist_artifacts` command and be using bash before running this command
