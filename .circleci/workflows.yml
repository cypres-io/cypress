version: 2.1

defaults: &defaults
  parallelism: 1
  working_directory: ~/cypress
  parameters: &defaultsParameters
    executor:
      type: executor
      default: cy-doc
    only-cache-for-root-user:
      type: boolean
      default: false
  executor: <<parameters.executor>>
  environment: &defaultsEnvironment
    ## set specific timezone
    TZ: "/usr/share/zoneinfo/America/New_York"

    ## store artifacts here
    CIRCLE_ARTIFACTS: /tmp/artifacts

    ## set so that e2e tests are consistent
    COLUMNS: 100
    LINES: 24

mainBuildFilters: &mainBuildFilters
  filters:
    branches:
      only:
        - develop
        - /^release\/\d+\.\d+\.\d+$/
        # use the following branch as well to ensure that v8 snapshot cache updates are fully tested
        - 'update-v8-snapshot-cache-on-develop'
        - 'chore/update_webpack_deps_to_latest_webpack4_compat'
        - 'chore/bump_loaders_and_optimize_webpack'
        - 'lerna-optimize-tasks'

# usually we don't build Mac app - it takes a long time
# but sometimes we want to really confirm we are doing the right thing
# so just add your branch to the list here to build and test on Mac
macWorkflowFilters: &darwin-workflow-filters
  when:
    or:
    - equal: [ develop, << pipeline.git.branch >> ]
    # use the following branch as well to ensure that v8 snapshot cache updates are fully tested
    - equal: [ 'update-v8-snapshot-cache-on-develop', << pipeline.git.branch >> ]
    - equal: [ 'chore/update_webpack_deps_to_latest_webpack4_compat', << pipeline.git.branch >> ]
    - equal: [ 'lerna-optimize-tasks', << pipeline.git.branch >> ]
    - matches:
        pattern: /^release\/\d+\.\d+\.\d+$/
        value: << pipeline.git.branch >>

linuxArm64WorkflowFilters: &linux-arm64-workflow-filters
  when:
    or:
    - equal: [ develop, << pipeline.git.branch >> ]
    # use the following branch as well to ensure that v8 snapshot cache updates are fully tested
    - equal: [ 'update-v8-snapshot-cache-on-develop', << pipeline.git.branch >> ]
    - equal: [ 'chore/update_webpack_deps_to_latest_webpack4_compat', << pipeline.git.branch >> ]
    - equal: [ 'chore/bump_loaders_and_optimize_webpack', << pipeline.git.branch >> ]
    - equal: [ 'lerna-optimize-tasks', << pipeline.git.branch >> ]
    - matches:
        pattern: /^release\/\d+\.\d+\.\d+$/
        value: << pipeline.git.branch >>

# uncomment & add to the branch conditions below to disable the main linux
# flow if we don't want to test it for a certain branch
linuxWorkflowExcludeFilters: &linux-x64-workflow-exclude-filters
  unless:
    or:
    - false

# windows is slow and expensive in CI, so it normally only runs on main branches
# add your branch to this list to run the full Windows build on your PR
windowsWorkflowFilters: &windows-workflow-filters
  when:
    or:
    - equal: [ develop, << pipeline.git.branch >> ]
    # use the following branch as well to ensure that v8 snapshot cache updates are fully tested
    - equal: [ 'update-v8-snapshot-cache-on-develop', << pipeline.git.branch >> ]
    - equal: [ 'chore/update_webpack_deps_to_latest_webpack4_compat', << pipeline.git.branch >> ]
    - equal: [ 'lerna-optimize-tasks', << pipeline.git.branch >> ]
    - matches:
        pattern: /^release\/\d+\.\d+\.\d+$/
        value: << pipeline.git.branch >>

executors:
  # the Docker image with Cypress dependencies and Chrome browser
  cy-doc:
    docker:
      - image: cypress/browsers:node16.16.0-chrome106-ff99-edge
    # by default, we use "medium" to balance performance + CI costs. bump or reduce on a per-job basis if needed.
    resource_class: medium
    environment:
      PLATFORM: linux
      CI_DOCKER: "true"

  # Docker image with non-root "node" user
  non-root-docker-user:
    docker:
      - image: cypress/browsers:node16.16.0-chrome106-ff99-edge
        user: node
    environment:
      PLATFORM: linux

  # executor to run on Mac OS
  # https://circleci.com/docs/2.0/executor-types/#using-macos
  # https://circleci.com/docs/2.0/testing-ios/#supported-xcode-versions
  mac:
    macos:
      # Executor should have Node >= required version
      xcode: "14.0.1"
    resource_class: macos.x86.medium.gen2
    environment:
      PLATFORM: darwin

  # executor to run on Windows - based off of the windows-orb default executor since it is
  # not customizable enough to align with our existing setup.
  # https://github.com/CircleCI-Public/windows-orb/blob/master/src/executors/default.yml
  # https://circleci.com/docs/2.0/hello-world-windows/#software-pre-installed-in-the-windows-image
  windows: &windows-executor
    machine:
      image: windows-server-2019-vs2019:stable
      shell: bash.exe -eo pipefail
    resource_class: windows.large
    environment:
      PLATFORM: windows

  darwin-arm64: &darwin-arm64-executor
    machine: true
    environment:
      PLATFORM: darwin

  linux-arm64: &linux-arm64-executor
    machine:
      image: ubuntu-2004:2022.04.1
    resource_class: arm.medium
    environment:
      PLATFORM: linux
      # TODO: Disabling snapshots for now on Linux Arm 64 architectures. Will revisit with https://github.com/cypress-io/cypress/issues/23557
      DISABLE_SNAPSHOT_REQUIRE: 1

commands:
  # This command inserts SHOULD_PERSIST_ARTIFACTS into BASH_ENV. This way, we can define the variable in one place and use it in multiple steps.
  # Run this command in a job before you want to use the SHOULD_PERSIST_ARTIFACTS variable.
  setup_should_persist_artifacts:
    steps:
      - run:
          name: Set environment variable to determine whether or not to persist artifacts
          command: |
            echo "Setting SHOULD_PERSIST_ARTIFACTS variable"
            echo 'if ! [[ "$CIRCLE_BRANCH" != "develop" && "$CIRCLE_BRANCH" != "release/"* && "$CIRCLE_BRANCH" != "publish-binary" && "$CIRCLE_BRANCH" != "lerna-optimize-tasks" ]]; then
                export SHOULD_PERSIST_ARTIFACTS=true
            fi' >> "$BASH_ENV"
  # You must run `setup_should_persist_artifacts` command and be using bash before running this command
  verify_should_persist_artifacts:
    steps:
      - run:
          name: Check current branch to persist artifacts
          command: |
            if [[ -z "$SHOULD_PERSIST_ARTIFACTS" ]]; then
              echo "Not uploading artifacts or posting install comment for this branch."
              circleci-agent step halt
            fi

  restore_workspace_binaries:
    steps:
      - attach_workspace:
          at: ~/
      # make sure we have cypress.zip received
      - run: ls -l
      - run: ls -l cypress.zip cypress.tgz
      - run: node --version
      - run: npm --version

  restore_cached_workspace:
    steps:
      - attach_workspace:
          at: ~/
      - install-required-node
      - unpack-dependencies

  restore_cached_binary:
    steps:
      - attach_workspace:
          at: ~/

  prepare-modules-cache:
    parameters:
      dont-move:
        type: boolean
        default: false
    steps:
      - run: node scripts/circle-cache.js --action prepare
      - unless:
          condition: << parameters.dont-move >>
          steps:
            - run:
                name: Move to /tmp dir for consistent caching across root/non-root users
                command: |
                  mkdir -p /tmp/node_modules_cache
                  mv ~/cypress/node_modules /tmp/node_modules_cache/root_node_modules
                  mv ~/cypress/cli/node_modules /tmp/node_modules_cache/cli_node_modules
                  mv ~/cypress/system-tests/node_modules /tmp/node_modules_cache/system-tests_node_modules
                  mv ~/cypress/globbed_node_modules /tmp/node_modules_cache/globbed_node_modules

  install-webkit-deps:
    steps:
      - run:
          name: Install WebKit dependencies
          command: |
            npx playwright install webkit
            npx playwright install-deps webkit

  build-and-persist:
    description: Save entire folder as artifact for other jobs to run without reinstalling
    steps:
      - run:
          name: Build all codegen
          command: |
            source ./scripts/ensure-node.sh
            yarn gulp buildProd
      - run:
          name: Build packages
          command: |
            source ./scripts/ensure-node.sh
            yarn build
      - run:
          name: Generate v8 snapshot
          command: |
            source ./scripts/ensure-node.sh
            # Minification takes some time. We only really need to do that for the binary (and we regenerate snapshots separately there)
            V8_SNAPSHOT_DISABLE_MINIFY=1 yarn build-v8-snapshot-prod
      - prepare-modules-cache # So we don't throw these in the workspace cache
      - persist_to_workspace:
          root: ~/
          paths:
            - cypress
            - .ssh
            - node_modules # contains the npm i -g modules

  install_cache_helpers_dependencies:
    steps:
      - run:
          # Dependencies needed by circle-cache.js, before we "yarn" or unpack cached node_modules
          name: Cache Helper Dependencies
          working_directory: ~/
          command: npm i glob@7.1.6 fs-extra@10.0.0 minimist@1.2.5 fast-json-stable-stringify@2.1.0

  unpack-dependencies:
    description: 'Unpacks dependencies associated with the current workflow'
    steps:
      - install_cache_helpers_dependencies
      - run:
          name: Generate Circle Cache Key
          command: node scripts/circle-cache.js --action cacheKey > circle_cache_key
      - run:
          name: Generate platform key
          command: node ./scripts/get-platform-key.js > platform_key
      - restore_cache:
          name: Restore cache state, to check for known modules cache existence
          key: v{{ checksum ".circleci/cache-version.txt" }}-{{ checksum "platform_key" }}-node-modules-cache-{{ checksum "circle_cache_key" }}
      - run:
          name: Move node_modules back from /tmp
          command: |
            if [[ -d "/tmp/node_modules_cache" ]]; then
              mv /tmp/node_modules_cache/root_node_modules ~/cypress/node_modules
              mv /tmp/node_modules_cache/cli_node_modules ~/cypress/cli/node_modules
              mv /tmp/node_modules_cache/system-tests_node_modules ~/cypress/system-tests/node_modules
              mv /tmp/node_modules_cache/globbed_node_modules ~/cypress/globbed_node_modules
              rm -rf /tmp/node_modules_cache
            fi
      - run:
          name: Restore all node_modules to proper workspace folders
          command: node scripts/circle-cache.js --action unpack

  restore_cached_system_tests_deps:
    description: 'Restore the cached node_modules for projects in "system-tests/projects/**"'
    steps:
      - run:
          name: Generate Circle Cache key for system tests
          command: ./system-tests/scripts/cache-key.sh > system_tests_cache_key
      - run:
          name: Generate platform key
          command: node ./scripts/get-platform-key.js > platform_key
      - restore_cache:
          name: Restore system tests node_modules cache
          keys:
            - v{{ checksum ".circleci/cache-version.txt" }}-{{ checksum "platform_key" }}-system-tests-projects-node-modules-cache-{{ checksum "system_tests_cache_key" }}

  update_cached_system_tests_deps:
    description: 'Update the cached node_modules for projects in "system-tests/projects/**"'
    steps:
      - run:
          name: Generate Circle Cache key for system tests
          command: ./system-tests/scripts/cache-key.sh > system_tests_cache_key
      - run:
          name: Generate platform key
          command: node ./scripts/get-platform-key.js > platform_key
      - restore_cache:
          name: Restore cache state, to check for known modules cache existence
          keys:
            - v{{ checksum ".circleci/cache-version.txt" }}-{{ checksum "platform_key" }}-state-of-system-tests-projects-node-modules-cache-{{ checksum "system_tests_cache_key" }}
      - run:
          name: Bail if specific cache exists
          command: |
            if [[ -f "/tmp/system_tests_node_modules_installed" ]]; then
              echo "No updates to system tests node modules, exiting"
              circleci-agent step halt
            fi
      - restore_cache:
          name: Restore system tests node_modules cache
          keys:
            - v{{ checksum ".circleci/cache-version.txt" }}-{{ checksum "platform_key" }}-system-tests-projects-node-modules-cache-{{ checksum "system_tests_cache_key" }}
            - v{{ checksum ".circleci/cache-version.txt" }}-{{ checksum "platform_key" }}-system-tests-projects-node-modules-cache-
      - run:
          name: Update system-tests node_modules cache
          command: yarn workspace @tooling/system-tests projects:yarn:install
      - save_cache:
          name: Save system tests node_modules cache
          key: v{{ checksum ".circleci/cache-version.txt" }}-{{ checksum "platform_key" }}-system-tests-projects-node-modules-cache-{{ checksum "system_tests_cache_key" }}
          paths:
            - /tmp/cy-system-tests-node-modules
      - run: touch /tmp/system_tests_node_modules_installed
      - save_cache:
          name: Save system tests node_modules cache state key
          key: v{{ checksum ".circleci/cache-version.txt" }}-{{ checksum "platform_key" }}-state-of-system-tests-projects-node-modules-cache-{{ checksum "system_tests_cache_key" }}
          paths:
            - /tmp/system_tests_node_modules_installed

  caching-dependency-installer:
    description: 'Installs & caches the dependencies based on yarn lock & package json dependencies'
    parameters:
      only-cache-for-root-user:
        type: boolean
        default: false
    steps:
      - install_cache_helpers_dependencies
      - run:
          name: Generate Circle Cache Key
          command: node scripts/circle-cache.js --action cacheKey > circle_cache_key
      - run:
          name: Generate platform key
          command: node ./scripts/get-platform-key.js > platform_key
      - restore_cache:
          name: Restore cache state, to check for known modules cache existence
          key: v{{ checksum ".circleci/cache-version.txt" }}-{{ checksum "platform_key" }}-state-of-node-modules-cache-{{ checksum "circle_cache_key" }}
      - run:
          name: Bail if cache exists
          command: |
            if [[ -f "node_modules_installed" ]]; then
              echo "Node modules already cached for dependencies, exiting"
              circleci-agent step halt
            fi
      - run: date +%Y-%U > cache_date
      - restore_cache:
          name: Restore weekly yarn cache
          keys:
            - v{{ checksum ".circleci/cache-version.txt" }}-{{ checksum "platform_key" }}-deps-root-weekly-{{ checksum "cache_date" }}
      - run:
          name: Install Node Modules
          command: |
            source ./scripts/ensure-node.sh
            # avoid installing Percy's Chromium every time we use @percy/cli
            # https://docs.percy.io/docs/caching-asset-discovery-browser-in-ci
            PERCY_POSTINSTALL_BROWSER=true \
            yarn --prefer-offline --frozen-lockfile --cache-folder ~/.yarn
          no_output_timeout: 20m
      - prepare-modules-cache:
          dont-move: <<parameters.only-cache-for-root-user>> # we don't move, so we don't hit any issues unpacking symlinks
      - when:
          condition: <<parameters.only-cache-for-root-user>> # we don't move to /tmp since we don't need to worry about different users
          steps:
            - save_cache:
                name: Saving node modules for root, cli, and all globbed workspace packages
                key: v{{ checksum ".circleci/cache-version.txt" }}-{{ checksum "platform_key" }}-node-modules-cache-{{ checksum "circle_cache_key" }}
                paths:
                  - node_modules
                  - cli/node_modules
                  - system-tests/node_modules
                  - globbed_node_modules
      - unless:
          condition: <<parameters.only-cache-for-root-user>>
          steps:
            - save_cache:
                name: Saving node modules for root, cli, and all globbed workspace packages
                key: v{{ checksum ".circleci/cache-version.txt" }}-{{ checksum "platform_key" }}-node-modules-cache-{{ checksum "circle_cache_key" }}
                paths:
                  - /tmp/node_modules_cache
      - run: touch node_modules_installed
      - save_cache:
          name: Saving node-modules cache state key
          key: v{{ checksum ".circleci/cache-version.txt" }}-{{ checksum "platform_key" }}-state-of-node-modules-cache-{{ checksum "circle_cache_key" }}
          paths:
            - node_modules_installed
      - save_cache:
          name: Save weekly yarn cache
          key: v{{ checksum ".circleci/cache-version.txt" }}-{{ checksum "platform_key" }}-deps-root-weekly-{{ checksum "cache_date" }}
          paths:
            - ~/.yarn
            - ~/.cy-npm-cache

  verify-build-setup:
    description: Common commands run when setting up for build or yarn install
    parameters:
      executor:
        type: executor
        default: cy-doc
    steps:
      - run: pwd
      - run:
          name: print global yarn cache path
          command: echo $(yarn global bin)
      - run:
          name: print yarn version
          command: yarn versions
      - unless:
          condition:
            # stop-only does not correctly match on windows: https://github.com/bahmutov/stop-only/issues/78
            equal: [ *windows-executor, << parameters.executor >> ]
          steps:
            - run:
                name: Stop .only
                 # this will catch ".only"s in js/coffee as well
                command: |
                  source ./scripts/ensure-node.sh
                  yarn stop-only-all
      - run:
          name: Check terminal variables
          ## make sure the TERM is set to 'xterm' in node (Linux only)
          ## else colors (and tests) will fail
          ## See the following information
          ##   * http://andykdocs.de/development/Docker/Fixing+the+Docker+TERM+variable+issue
          ##   * https://unix.stackexchange.com/questions/43945/whats-the-difference-between-various-term-variables
          command: |
            source ./scripts/ensure-node.sh
            yarn check-terminal

  install-required-node:
    # https://discuss.circleci.com/t/switch-nodejs-version-on-machine-executor-solved/26675/2
    description: Install Node version matching .node-version
    steps:
      # installing NVM will use git+ssh, so update known_hosts
      - update_known_hosts
      - run:
          name: Install Node
          command: |
            node_version=$(cat .node-version)
            source ./scripts/ensure-node.sh
            echo "Installing Yarn"
            npm install yarn --location=global # ensure yarn is installed with the correct node engine
            yarn check-node-version
      - run:
          name: Check Node
          command: |
            source ./scripts/ensure-node.sh
            yarn check-node-version

  install-chrome:
    description: Install Google Chrome
    parameters:
      channel:
        description: browser channel to install
        type: string
      version:
        description: browser version to install
        type: string
    steps:
      - run:
          name: Install Google Chrome (<<parameters.channel>>)
          command: |
            echo "Installing Chrome (<<parameters.channel>>) v<<parameters.version>>"
            wget -O /usr/src/google-chrome-<<parameters.channel>>_<<parameters.version>>_amd64.deb "http://dl.google.com/linux/chrome/deb/pool/main/g/google-chrome-<<parameters.channel>>/google-chrome-<<parameters.channel>>_<<parameters.version>>-1_amd64.deb" && \
            dpkg -i /usr/src/google-chrome-<<parameters.channel>>_<<parameters.version>>_amd64.deb ; \
            apt-get install -f -y && \
            rm -f /usr/src/google-chrome-<<parameters.channel>>_<<parameters.version>>_amd64.deb
            which google-chrome-<<parameters.channel>> || (printf "\n\033[0;31mChrome was not successfully downloaded - bailing\033[0m\n\n" && exit 1)
            echo "Location of Google Chrome Installation: `which google-chrome-<<parameters.channel>>`"
            echo "Google Chrome Version: `google-chrome-<<parameters.channel>> --version`"

  run-driver-integration-tests:
    parameters:
      browser:
        description: browser shortname to target
        type: string
      install-chrome-channel:
        description: chrome channel to install
        type: string
        default: ''
    steps:
      - restore_cached_workspace
      - when:
          condition: <<parameters.install-chrome-channel>>
          steps:
            - install-chrome:
                channel: <<parameters.install-chrome-channel>>
                version: $(node ./scripts/get-browser-version.js chrome:<<parameters.install-chrome-channel>>)
      - when:
          condition:
            equal: [ webkit, << parameters.browser >> ]
          steps:
            - install-webkit-deps
      - run:
          name: Run driver tests in Cypress
          environment:
            CYPRESS_CONFIG_ENV: production
          command: |
            echo Current working directory is $PWD
            echo Total containers $CIRCLE_NODE_TOTAL

            if [[ -v MAIN_RECORD_KEY ]]; then
              # internal PR
              CYPRESS_RECORD_KEY=$MAIN_RECORD_KEY \
              CYPRESS_INTERNAL_ENABLE_TELEMETRY="true" \
              yarn cypress:run --record --parallel --group 5x-driver-<<parameters.browser>> --browser <<parameters.browser>>
            else
              # external PR
              TESTFILES=$(circleci tests glob "cypress/e2e/**/*.cy.*" | circleci tests split --total=$CIRCLE_NODE_TOTAL)
              echo "Test files for this machine are $TESTFILES"

              if [[ -z "$TESTFILES" ]]; then
                echo "Empty list of test files"
              fi
              yarn cypress:run --browser <<parameters.browser>> --spec $TESTFILES
            fi
          working_directory: packages/driver
      - verify-mocha-results
      - store_test_results:
          path: /tmp/cypress
      - store_artifacts:
          path: /tmp/artifacts
      - store-npm-logs

  windows-install-chrome:
    parameters:
      browser:
        description: browser shortname to target
        type: string
    steps:
      - run:
          # TODO: How can we have preinstalled browsers on CircleCI?
          name: 'Install Chrome on Windows'
          command: |
            # install with `--ignore-checksums` to avoid checksum error
            # https://www.gep13.co.uk/blog/chocolatey-error-hashes-do-not-match
            [[ $PLATFORM == 'windows' && '<<parameters.browser>>' == 'chrome' ]] && choco install googlechrome --ignore-checksums || [[ $PLATFORM != 'windows' ]]

  run-new-ui-tests:
    parameters:
      package:
        description: package to target
        type: enum
        enum: ['frontend-shared', 'launchpad', 'app', 'reporter']
      browser:
        description: browser shortname to target
        type: string
      percy:
        description: enable percy
        type: boolean
        default: false
      type:
        description: ct or e2e
        type: enum
        enum: ['ct', 'e2e']
      debug:
        description: debug option
        type: string
        default: ''
    steps:
      - restore_cached_workspace
      - windows-install-chrome:
          browser: <<parameters.browser>>
      - run:
          command: |
            echo Current working directory is $PWD
            echo Total containers $CIRCLE_NODE_TOTAL

            if [[ -v MAIN_RECORD_KEY ]]; then
              # internal PR
              cmd=$([[ <<parameters.percy>> == 'true' ]] && echo 'yarn percy exec --parallel -- --') || true
              DEBUG=<<parameters.debug>> \
              CYPRESS_CONFIG_ENV=production \
              CYPRESS_RECORD_KEY=$MAIN_RECORD_KEY \
              PERCY_PARALLEL_NONCE=$CIRCLE_WORKFLOW_WORKSPACE_ID \
              PERCY_ENABLE=${PERCY_TOKEN:-0} \
              PERCY_PARALLEL_TOTAL=-1 \
              CYPRESS_INTERNAL_ENABLE_TELEMETRY="true" \
              $cmd yarn workspace @packages/<<parameters.package>> cypress:run:<<parameters.type>> --browser <<parameters.browser>> --record --parallel --group <<parameters.package>>-<<parameters.type>>
            else
              # external PR

              # To make `circleci tests` work correctly, we need to step into the package folder.
              cd packages/<<parameters.package>>

              if [[ <<parameters.type>> == 'ct' ]]; then
                # component tests are located side by side with the source codes.
                # for the app component tests, ignore specs that are known to cause failures on contributor PRs (see https://discuss.circleci.com/t/how-to-exclude-certain-files-from-circleci-test-globbing/41028)
                TESTFILES=$(find src -regextype posix-extended -name '*.cy.*' -not -regex '.*(FileMatch|PromoAction|SelectorPlayground).cy.*' | circleci tests split --total=$CIRCLE_NODE_TOTAL)
              else
                GLOB="cypress/e2e/**/*cy.*"
                TESTFILES=$(circleci tests glob "$GLOB" | circleci tests split --total=$CIRCLE_NODE_TOTAL)
              fi

              echo "Test files for this machine are $TESTFILES"

              # To run the `yarn` command, we need to walk out of the package folder.
              cd ../..

              DEBUG=<<parameters.debug>> \
              CYPRESS_CONFIG_ENV=production \
              PERCY_PARALLEL_NONCE=$CIRCLE_WORKFLOW_WORKSPACE_ID \
              PERCY_ENABLE=${PERCY_TOKEN:-0} \
              PERCY_PARALLEL_TOTAL=-1 \
              yarn workspace @packages/<<parameters.package>> cypress:run:<<parameters.type>> --browser <<parameters.browser>> --spec $TESTFILES
            fi
      - run:
          command: |
            if [[ <<parameters.package>> == 'app' && <<parameters.percy>> == 'true' && -d "packages/app/cypress/screenshots/runner/screenshot/screenshot.cy.tsx/percy" ]]; then
              PERCY_PARALLEL_NONCE=$CIRCLE_WORKFLOW_WORKSPACE_ID \
              PERCY_ENABLE=${PERCY_TOKEN:-0} \
              PERCY_PARALLEL_TOTAL=-1 \
              yarn percy upload packages/app/cypress/screenshots/runner/screenshot/screenshot.cy.tsx/percy
            else
              echo "skipping percy screenshots uploading"
            fi
      - store_test_results:
          path: /tmp/cypress
      - store-npm-logs

  run-system-tests:
    parameters:
      browser:
        description: browser shortname to target
        type: string
    steps:
      - restore_cached_workspace
      - restore_cached_system_tests_deps
      - when:
          condition:
            equal: [ webkit, << parameters.browser >> ]
          steps:
            - install-webkit-deps
      - run:
          name: Run system tests
          environment:
            CYPRESS_COMMERCIAL_RECOMMENDATIONS: '0'
          command: |
            ALL_SPECS=`circleci tests glob "/root/cypress/system-tests/test/*spec*"`
            SPECS=
            for file in $ALL_SPECS; do
              # filter out non_root tests, they have their own stage
              if [[ "$file" == *"non_root"* ]]; then
                echo "Skipping $file"
                continue
              fi
              SPECS="$SPECS $file"
            done
            SPECS=`echo $SPECS | xargs -n 1 | circleci tests split --split-by=timings`
            echo SPECS=$SPECS
            yarn workspace @tooling/system-tests test:ci $SPECS --browser <<parameters.browser>>
      - verify-mocha-results
      - store_test_results:
          path: /tmp/cypress
      - store_artifacts:
          path: /tmp/artifacts
      - store-npm-logs

  run-binary-system-tests:
    steps:
      - restore_cached_workspace
      - restore_cached_system_tests_deps
      - run:
          name: Run system tests
          environment:
            CYPRESS_COMMERCIAL_RECOMMENDATIONS: '0'
          command: |
            ALL_SPECS=`circleci tests glob "$HOME/cypress/system-tests/test-binary/*spec*"`
            SPECS=`echo $ALL_SPECS | xargs -n 1 | circleci tests split --split-by=timings`
            echo SPECS=$SPECS
            yarn workspace @tooling/system-tests test:ci $SPECS
      - verify-mocha-results
      - store_test_results:
          path: /tmp/cypress
      - store_artifacts:
          path: /tmp/artifacts
      - store-npm-logs

  store-npm-logs:
    description: Saves any NPM debug logs as artifacts in case there is a problem
    steps:
      - store_artifacts:
          path: ~/.npm/_logs

  post-install-comment:
    parameters:
      package_url_path:
        type: string
        default: npm-package-url.json
      binary_url_path:
        type: string
        default: binary-url.json
    description: Post GitHub comment with a blurb on how to install pre-release version
    steps:
      - run:
          name: Post pre-release install comment
          command: |
            node scripts/add-install-comment.js \
              --npm << parameters.package_url_path >> \
              --binary << parameters.binary_url_path >>

  verify-mocha-results:
    description: Double-check that Mocha tests ran as expected.
    parameters:
      expectedResultCount:
        description: The number of result files to expect, ie, the number of Mocha test suites that ran.
        type: integer
        ## by default, assert that at least 1 test ran
        default: 0
    steps:
      - run:
          name: 'Verify Mocha Results'
          command: |
            source ./scripts/ensure-node.sh
            yarn verify:mocha:results <<parameters.expectedResultCount>>

  clone-repo-and-checkout-branch:
    description: |
      Clones an external repo and then checks out the branch that matches the next version otherwise uses 'master' branch.
    parameters:
      repo:
        description: "Name of the github repo to clone like: cypress-example-kitchensink"
        type: string
      pull_request_id:
        description: Pull request number to check out before installing and testing
        type: integer
        default: 0
    steps:
      - restore_cached_binary
      - run:
          name: "Cloning test project and checking out release branch: <<parameters.repo>>"
          working_directory: /tmp/<<parameters.repo>>
          command: |
            git clone --depth 1 --no-single-branch https://github.com/cypress-io/<<parameters.repo>>.git .

            cd ~/cypress/..
            # install some deps for get-next-version
            npm i semver@7.3.2 conventional-recommended-bump@6.1.0 conventional-changelog-angular@5.0.12 minimist@1.2.5
            NEXT_VERSION=$(node ./cypress/scripts/get-next-version.js)
            cd -

            git checkout $NEXT_VERSION || true
      - when:
          condition: <<parameters.pull_request_id>>
          steps:
            - run:
                name: Check out PR <<parameters.pull_request_id>>
                working_directory: /tmp/<<parameters.repo>>
                command: |
                  git fetch origin pull/<<parameters.pull_request_id>>/head:pr-<<parameters.pull_request_id>>
                  git checkout pr-<<parameters.pull_request_id>>

  test-binary-against-rwa:
    description: |
      Takes the built binary and NPM package, clones the RWA repo
      and runs the new version of Cypress against it.
    parameters:
      repo:
        description: "Name of the github repo to clone like"
        type: string
        default: "cypress-realworld-app"
      browser:
        description: Name of the browser to use, like "electron", "chrome", "firefox"
        type: enum
        enum: ["", "electron", "chrome", "firefox"]
        default: ""
      command:
        description: Test command to run to start Cypress tests
        type: string
        default: "CYPRESS_INTERNAL_ENABLE_TELEMETRY=1 CYPRESS_RECORD_KEY=$MAIN_RECORD_KEY CYPRESS_PROJECT_ID=ypt4pf yarn cypress:run"
      # if the repo to clone and test is a monorepo, you can
      # run tests inside a specific subfolder
      folder:
        description: Subfolder to test in
        type: string
        default: ""
      # you can test new features in the test runner against recipes or other repos
      # by opening a pull request in those repos and running this test job
      # against a pull request number in the example repo
      pull_request_id:
        description: Pull request number to check out before installing and testing
        type: integer
        default: 0
      wait-on:
        description: Whether to use wait-on to wait on a server to be booted
        type: string
        default: ""
      server-start-command:
        description: Server start command for repo
        type: string
        default: "CI=true yarn start"
    steps:
      - clone-repo-and-checkout-branch:
          repo: <<parameters.repo>>
      - when:
          condition: <<parameters.pull_request_id>>
          steps:
            - run:
                name: Check out PR <<parameters.pull_request_id>>
                working_directory: /tmp/<<parameters.repo>>
                command: |
                  git fetch origin pull/<<parameters.pull_request_id>>/head:pr-<<parameters.pull_request_id>>
                  git checkout pr-<<parameters.pull_request_id>>
                  git log -n 2
      - run:
          command: yarn
          working_directory: /tmp/<<parameters.repo>>
      - run:
          name: Install Cypress
          working_directory: /tmp/<<parameters.repo>>
          # force installing the freshly built binary
          command: |
            CYPRESS_INSTALL_BINARY=~/cypress/cypress.zip npm i --legacy-peer-deps ~/cypress/cypress.tgz && [[ -f yarn.lock ]] && yarn
      - run:
          name: Print Cypress version
          working_directory: /tmp/<<parameters.repo>>
          command: npx cypress version
      - run:
          name: Types check 🧩 (maybe)
          working_directory: /tmp/<<parameters.repo>>
          command: yarn types
      - run:
          working_directory: /tmp/<<parameters.repo>>
          command: <<parameters.server-start-command>>
          background: true
      - run:
          condition: <<parameters.wait-on>>
          name: "Waiting on server to boot: <<parameters.wait-on>>"
          command: "npx wait-on <<parameters.wait-on>>"
      - when:
          condition: <<parameters.folder>>
          steps:
            - when:
                condition: <<parameters.browser>>
                steps:
                  - run:
                      name: Run tests using browser "<<parameters.browser>>"
                      working_directory: /tmp/<<parameters.repo>>/<<parameters.folder>>
                      command: |
                        <<parameters.command>> --browser <<parameters.browser>> --record false
            - unless:
                condition: <<parameters.browser>>
                steps:
                  - run:
                      name: Run tests using command
                      working_directory: /tmp/<<parameters.repo>>/<<parameters.folder>>
                      command: <<parameters.command>>
      - unless:
          condition: <<parameters.folder>>
          steps:
            - when:
                condition: <<parameters.browser>>
                steps:
                  - run:
                      name: Run tests using browser "<<parameters.browser>>"
                      working_directory: /tmp/<<parameters.repo>>
                      command: <<parameters.command>> --browser <<parameters.browser>> --record false
            - unless:
                condition: <<parameters.browser>>
                steps:
                  - run:
                      name: Run tests using command
                      working_directory: /tmp/<<parameters.repo>>
                      command: <<parameters.command>>
      - store-npm-logs

  test-binary-against-repo:
    description: |
      Takes the built binary and NPM package, clones given example repo
      and runs the new version of Cypress against it.
    parameters:
      repo:
        description: "Name of the github repo to clone like: cypress-example-kitchensink"
        type: string
      browser:
        description: Name of the browser to use, like "electron", "chrome", "firefox"
        type: enum
        enum: ["", "electron", "chrome", "firefox"]
        default: ""
      command:
        description: Test command to run to start Cypress tests
        type: string
        default: "npm run e2e"
      build-project:
        description: Should the project build script be executed
        type: boolean
        default: true
      # if the repo to clone and test is a monorepo, you can
      # run tests inside a specific subfolder
      folder:
        description: Subfolder to test in
        type: string
        default: ""
      # you can test new features in the test runner against recipes or other repos
      # by opening a pull request in those repos and running this test job
      # against a pull request number in the example repo
      pull_request_id:
        description: Pull request number to check out before installing and testing
        type: integer
        default: 0
      wait-on:
        description: Whether to use wait-on to wait on a server to be booted
        type: string
        default: ""
      server-start-command:
        description: Server start command for repo
        type: string
        default: "npm start --if-present"
    steps:
      - clone-repo-and-checkout-branch:
          repo: <<parameters.repo>>
          pull_request_id: <<parameters.pull_request_id>>
      - run:
          # Ensure we're installing the node-version for the cloned repo
          command: |
            if [[ -f .node-version ]]; then
              branch="<< pipeline.git.branch >>"

              externalBranchPattern='^pull\/[0-9]+'
              if [[ $branch =~ $externalBranchPattern ]]; then
                # We are unable to curl from the external PR branch location
                # so we fall back to develop
                branch="develop"
              fi

              curl -L https://raw.githubusercontent.com/cypress-io/cypress/$branch/scripts/ensure-node.sh --output ci-ensure-node.sh
            else
              # if no .node-version file exists, we no-op the node script and use the global yarn
              echo '' > ci-ensure-node.sh
            fi
          working_directory: /tmp/<<parameters.repo>>
      - run:
          # Install deps + Cypress binary with yarn if yarn.lock present
          command: |
            source ./ci-ensure-node.sh
            if [[ -f yarn.lock ]]; then
              yarn --frozen-lockfile
              CYPRESS_INSTALL_BINARY=~/cypress/cypress.zip yarn add -D ~/cypress/cypress.tgz
            else
              npm install
              CYPRESS_INSTALL_BINARY=~/cypress/cypress.zip npm install --legacy-peer-deps ~/cypress/cypress.tgz
            fi
          working_directory: /tmp/<<parameters.repo>>
      - run:
          name: Scaffold new config file
          working_directory: /tmp/<<parameters.repo>>
          environment:
            CYPRESS_INTERNAL_FORCE_SCAFFOLD: "1"
          command: |
            if [[ -f cypress.json ]]; then
              rm -rf cypress.json
              echo 'module.exports = { e2e: {} }' > cypress.config.js
            fi
      - run:
          name: Rename support file
          working_directory: /tmp/<<parameters.repo>>
          command: |
            if [[ -f cypress/support/index.js ]]; then
              mv cypress/support/index.js cypress/support/e2e.js
            fi
      - run:
          name: Print Cypress version
          working_directory: /tmp/<<parameters.repo>>
          command: |
            source ./ci-ensure-node.sh
            npx cypress version
      - run:
          name: Types check 🧩 (maybe)
          working_directory: /tmp/<<parameters.repo>>
          command: |
            source ./ci-ensure-node.sh
            [[ -f yarn.lock ]] && yarn types || npm run types --if-present
      - when:
          condition: <<parameters.build-project>>
          steps:
          - run:
              name: Build 🏗 (maybe)
              working_directory: /tmp/<<parameters.repo>>
              command: |
                source ./ci-ensure-node.sh
                [[ -f yarn.lock ]] && yarn build || npm run build --if-present
      - run:
          working_directory: /tmp/<<parameters.repo>>
          command: |
            source ./ci-ensure-node.sh
            <<parameters.server-start-command>>
          background: true
      - run:
          condition: <<parameters.wait-on>>
          name: "Waiting on server to boot: <<parameters.wait-on>>"
          command: |
            npx wait-on <<parameters.wait-on>> --timeout 120000
      - windows-install-chrome:
          browser: <<parameters.browser>>
      - when:
          condition: <<parameters.folder>>
          steps:
            - when:
                condition: <<parameters.browser>>
                steps:
                  - run:
                      name: Run tests using browser "<<parameters.browser>>"
                      working_directory: /tmp/<<parameters.repo>>/<<parameters.folder>>
                      command: |
                        <<parameters.command>> -- --browser <<parameters.browser>>
            - unless:
                condition: <<parameters.browser>>
                steps:
                  - run:
                      name: Run tests using command
                      working_directory: /tmp/<<parameters.repo>>/<<parameters.folder>>
                      command: <<parameters.command>>
      - unless:
          condition: <<parameters.folder>>
          steps:
            - when:
                condition: <<parameters.browser>>
                steps:
                  - run:
                      name: Run tests using browser "<<parameters.browser>>"
                      working_directory: /tmp/<<parameters.repo>>
                      command: |
                        source ./ci-ensure-node.sh
                        <<parameters.command>> -- --browser <<parameters.browser>>
            - unless:
                condition: <<parameters.browser>>
                steps:
                  - run:
                      name: Run tests using command
                      working_directory: /tmp/<<parameters.repo>>
                      command: |
                        source ./ci-ensure-node.sh
                        <<parameters.command>>
      - store-npm-logs

  wait-on-circle-jobs:
    description: Polls certain Circle CI jobs until they finish
    parameters:
      job-names:
        description: comma separated list of circle ci job names to wait for
        type: string
    steps:
      - run:
          name: "Waiting on Circle CI jobs: <<parameters.job-names>>"
          command: node ./scripts/wait-on-circle-jobs.js --job-names="<<parameters.job-names>>"

  build-binary:
    steps:
      - run:
          name: Build the Cypress binary
          no_output_timeout: "45m"
          command: |
            source ./scripts/ensure-node.sh
            node --version
            if [[ `node ./scripts/get-platform-key.js` == 'linux-arm64' ]]; then
              # these are missing on Circle and there is no way to pre-install them on Arm
              sudo apt-get update
              sudo apt-get install -y libgtk2.0-0 libgtk-3-0 libgbm-dev libnotify-dev libgconf-2-4 libnss3 libxss1 libasound2 libxtst6 xauth xvfb
              DISABLE_SNAPSHOT_REQUIRE=1 yarn binary-build --version $(node ./scripts/get-next-version.js) --createTar
            else
              yarn binary-build --version $(node ./scripts/get-next-version.js) --createTar
            fi
      - store_artifacts:
          path: cypress-dist.tgz

  check-if-binary-exists:
    steps:
      - run:
          name: Check if binary exists, exit if it does
          command: |
            source ./scripts/ensure-node.sh
            yarn check-binary-on-cdn --version $(node ./scripts/get-next-version.js) --type binary --file cypress.zip

  build-and-package-binary:
    steps:
      - run:
          name: Check environment variables before code sign (if on Mac/Windows)
          # NOTE
          # our code sign works via electron-builder
          # by default, electron-builder will NOT sign app built in a pull request
          # even our internal one (!)
          # Usually this is not a problem, since we only build and test binary
          # built on the "develop" branch
          # but if you need to really build and sign a binary in a PR
          # set variable CSC_FOR_PULL_REQUEST=true
          command: |
            set -e
            NEEDS_CODE_SIGNING=`node -p 'process.platform === "win32" || process.platform === "darwin"'`
            if [[ "$NEEDS_CODE_SIGNING" == "true" ]]; then
              echo "Checking for required environment variables..."
              if [ -z "$CSC_LINK" ]; then
                echo "Need to provide environment variable CSC_LINK"
                echo "with base64 encoded certificate .p12 file"
                exit 1
              fi
              if [ -z "$CSC_KEY_PASSWORD" ]; then
                echo "Need to provide environment variable CSC_KEY_PASSWORD"
                echo "with password for unlocking certificate .p12 file"
                exit 1
              fi
              echo "Succeeded."
            else
              echo "Not code signing for this platform"
            fi
      - run:
          name: Build the Cypress binary
          no_output_timeout: "45m"
          command: |
            source ./scripts/ensure-node.sh
            node --version
            if [[ `node ./scripts/get-platform-key.js` == 'linux-arm64' ]]; then
              # these are missing on Circle and there is no way to pre-install them on Arm
              sudo apt-get update
              sudo apt-get install -y libgtk2.0-0 libgtk-3-0 libgbm-dev libnotify-dev libgconf-2-4 libnss3 libxss1 libasound2 libxtst6 xauth xvfb
              DISABLE_SNAPSHOT_REQUIRE=1 yarn binary-build --version $(node ./scripts/get-next-version.js)
            else
              yarn binary-build --version $(node ./scripts/get-next-version.js)
            fi
      - run:
          name: Package the Cypress binary
          environment:
            DEBUG: electron-builder,electron-osx-sign*,electron-notarize*
          # notarization on Mac can take a while
          no_output_timeout: "45m"
          command: |
            source ./scripts/ensure-node.sh
            node --version
            if [[ `node ./scripts/get-platform-key.js` == 'linux-arm64' ]]; then
              # these are missing on Circle and there is no way to pre-install them on Arm
              sudo apt-get update
              sudo apt-get install -y libgtk2.0-0 libgtk-3-0 libgbm-dev libnotify-dev libgconf-2-4 libnss3 libxss1 libasound2 libxtst6 xauth xvfb
              DISABLE_SNAPSHOT_REQUIRE=1 yarn binary-package --version $(node ./scripts/get-next-version.js)
            else
              yarn binary-package --version $(node ./scripts/get-next-version.js)
            fi
      - run:
          name: Zip the binary
          command: |
            if [[ $PLATFORM == 'linux' ]]; then
              # on Arm, CI runs as non-root, on x64 CI runs as root but there is no sudo binary
              if [[ `whoami` == 'root' ]]; then
                apt-get update && apt-get install -y zip
              else
                sudo apt-get update && sudo apt-get install -y zip
              fi
            fi
            source ./scripts/ensure-node.sh
            yarn binary-zip
      - store-npm-logs
      - persist_to_workspace:
          root: ~/
          paths:
            - cypress/cypress.zip

  trigger-publish-binary-pipeline:
    steps:
      - run:
          name: "Trigger publish-binary pipeline"
          command: |
            source ./scripts/ensure-node.sh
            echo $SHOULD_PERSIST_ARTIFACTS
            node ./scripts/binary/trigger-publish-binary-pipeline.js
      - persist_to_workspace:
          root: ~/
          paths:
            - triggered_pipeline.json

  build-cypress-npm-package:
    parameters:
      executor:
        type: executor
        default: cy-doc
    steps:
      - run:
          name: Bump NPM version
          command: |
            source ./scripts/ensure-node.sh
            yarn get-next-version --npm
      - run:
          name: Build NPM package
          command: |
            source ./scripts/ensure-node.sh
            yarn build --scope cypress
      - run:
          command: ls -la types
          working_directory: cli/build
      - run:
          command: ls -la vue vue2 mount-utils react
          working_directory: cli/build
      - unless:
          condition:
            equal: [ *windows-executor, << parameters.executor >> ]
          steps:
            - run:
                name: list NPM package contents
                command: |
                  source ./scripts/ensure-node.sh
                  yarn workspace cypress size
      - run:
          name: pack NPM package
          working_directory: cli/build
          command: yarn pack --filename ../../cypress.tgz
      - run:
          name: list created NPM package
          command: ls -l
      - store-npm-logs
      - persist_to_workspace:
          root: ~/
          paths:
            - cypress/cypress.tgz

  upload-build-artifacts:
    steps:
      - run: ls -l
      - run:
          name: Upload unique binary to S3
          command: |
            node scripts/binary.js upload-build-artifact \
              --type binary \
              --file cypress.zip \
              --version $(node -p "require('./package.json').version")
      - run:
          name: Upload NPM package to S3
          command: |
            node scripts/binary.js upload-build-artifact \
              --type npm-package \
              --file cypress.tgz \
              --version $(node -p "require('./package.json').version")
      - store-npm-logs
      - run: ls -l
      - run: cat binary-url.json
      - run: cat npm-package-url.json
      - persist_to_workspace:
          root: ~/
          paths:
            - cypress/binary-url.json
            - cypress/npm-package-url.json

  update_known_hosts:
    description: Ensures that we have the latest Git public keys to prevent git+ssh from failing.
    steps:
    - run:
        name: Update known_hosts with github.com keys
        command: |
          mkdir -p ~/.ssh
          ssh-keyscan github.com >> ~/.ssh/known_hosts

jobs:
  ## Checks if we already have a valid cache for the node_modules_install and if it has,
  ## skips ahead to the build step, otherwise installs and caches the node_modules
  node_modules_install:
    <<: *defaults
    parameters:
      <<: *defaultsParameters
      resource_class:
        type: string
        default: medium
    resource_class: << parameters.resource_class >>
    steps:
      - checkout
      - install-required-node
      - verify-build-setup:
          executor: << parameters.executor >>
      - persist_to_workspace:
          root: ~/
          paths:
            - cypress
            - .nvm # mac / linux
            - ProgramData/nvm # windows
      - caching-dependency-installer:
          only-cache-for-root-user: <<parameters.only-cache-for-root-user>>
      - store-npm-logs

  ## restores node_modules from previous step & builds if first step skipped
  build:
    <<: *defaults
    parameters:
      <<: *defaultsParameters
      resource_class:
        type: string
        default: large
    resource_class: << parameters.resource_class >>
    steps:
      - restore_cached_workspace
      - run:
          name: Top level packages
          command: yarn list --depth=0 || true
      - run:
          name: Check env canaries on Linux
          command: |
            # only Docker has the required env data for this
            if [[ $CI_DOCKER == 'true' ]]; then
              node ./scripts/circle-env.js --check-canaries
            fi
      - build-and-persist
      - store-npm-logs

  lint:
    <<: *defaults
    steps:
      - restore_cached_workspace
      - run:
          name: Linting 🧹
          command: |
            yarn clean
            git clean -df
            yarn lint
      - run:
          name: cypress info (dev)
          command: node cli/bin/cypress info --dev
      - store-npm-logs

  check-ts:
    <<: *defaults
    steps:
      - restore_cached_workspace
      - install-required-node
      - run:
          name: Check TS Types
          command: NODE_OPTIONS=--max_old_space_size=4096 yarn check-ts --concurrency=1


  # a special job that keeps polling Circle and when all
  # individual jobs are finished, it closes the Percy build
  percy-finalize:
    <<: *defaults
    resource_class: small
    parameters:
      <<: *defaultsParameters
      required_env_var:
        type: env_var_name
    steps:
      - restore_cached_workspace
      - run:
          # if this is an external pull request, the environment variables
          # are NOT set for security reasons, thus no need to poll -
          # and no need to finalize Percy, since there will be no visual tests
          name: Check if <<parameters.required_env_var>> is set
          command: |
            if [[ -v <<parameters.required_env_var>> ]]; then
              echo "Internal PR, good to go"
            else
              echo "This is an external PR, cannot access other services"
              circleci-agent step halt
            fi
      - wait-on-circle-jobs:
          job-names: >
            cli-visual-tests,
            reporter-integration-tests,
            run-app-component-tests-chrome,
            run-app-integration-tests-chrome,
            run-frontend-shared-component-tests-chrome,
            run-launchpad-component-tests-chrome,
            run-launchpad-integration-tests-chrome,
            run-reporter-component-tests-chrome,
            run-webpack-dev-server-integration-tests,
            run-vite-dev-server-integration-tests
      - run:
          # Sometimes, even though all the circle jobs have finished, Percy times out during `build:finalize`
          # If all other jobs finish but `build:finalize` fails, we retry it once
          name: Finalize percy build - allows single retry
          command: |
            PERCY_PARALLEL_NONCE=$CIRCLE_WORKFLOW_WORKSPACE_ID \
            yarn percy build:finalize || yarn percy build:finalize

  # a special job that keeps polling Circle and when all
  # pipeline workflows are finished, it moves forward with the binary release
  trigger-binary-release-workflow:
    <<: *defaults
    resource_class: small
    parameters:
      <<: *defaultsParameters
    steps:
      - restore_cached_workspace
      - run:
          name: 'Determine if Release Workflow should be triggered'
          command: |
            if [[ "$CIRCLE_BRANCH" != "develop" ]]; then
              echo "Only move forward with the release when running on develop."
              circleci-agent step halt
            fi
      - run:
          name: "Wait for other Circle CI workflows to finish"
          command: CIRCLE_PIPELINE_ID="<<pipeline.id>>" node ./scripts/wait-on-circle-workflows.js
      - run:
          name: Ready to release
          command: echo 'Ready to release'

  cli-visual-tests:
    <<: *defaults
    resource_class: small
    steps:
      - restore_cached_workspace
      - run: mkdir -p cli/visual-snapshots
      - run:
          command: node cli/bin/cypress info --dev | yarn --silent term-to-html | node scripts/sanitize --type cli-info > cli/visual-snapshots/cypress-info.html
          environment:
            FORCE_COLOR: 2
      - run:
          command: node cli/bin/cypress help | yarn --silent term-to-html > cli/visual-snapshots/cypress-help.html
          environment:
            FORCE_COLOR: 2
      - store_artifacts:
          path: cli/visual-snapshots
      - run:
          name: Upload CLI snapshots for diffing
          command: |
            PERCY_PARALLEL_NONCE=$CIRCLE_WORKFLOW_WORKSPACE_ID \
            PERCY_ENABLE=${PERCY_TOKEN:-0} \
            PERCY_PARALLEL_TOTAL=-1 \
            yarn percy snapshot ./cli/visual-snapshots

  v8-integration-tests:
    <<: *defaults
    parameters:
      <<: *defaultsParameters
      resource_class:
        type: string
        default: medium
    resource_class: << parameters.resource_class >>
    parallelism: 1
    steps:
      - restore_cached_workspace
      - restore_cached_system_tests_deps
      # TODO: Remove this once we switch off self-hosted M1 runners
      - when:
          condition:
            equal: [ *darwin-arm64-executor, << parameters.executor >> ]
          steps:
            - run: rm -f /tmp/cypress/junit/*
      - unless:
          condition:
            or:
              - equal: [ *linux-arm64-executor, << parameters.executor >> ] # TODO: Figure out how to support linux-arm64 when we get to linux arm64 build: https://github.com/cypress-io/cypress/issues/23557
          steps:
            - run:
                name: Run v8 integration tests
                command: |
                  source ./scripts/ensure-node.sh
                  yarn test-integration --scope "'@tooling/{packherd,v8-snapshot,electron-mksnapshot}'"
            - verify-mocha-results:
                expectedResultCount: 3
      - when:
          condition:
            or:
              - equal: [ *linux-arm64-executor, << parameters.executor >> ]
          steps:
            - run:
                name: Run v8 integration tests
                command: |
                  source ./scripts/ensure-node.sh
                  yarn test-integration --scope "'@tooling/packherd'"
            - verify-mocha-results:
                expectedResultCount: 1
      - store_test_results:
          path: /tmp/cypress
      - store-npm-logs

  driver-integration-memory-tests:
    <<: *defaults
    parameters:
      <<: *defaultsParameters
      resource_class:
        type: string
        default: medium
    resource_class: << parameters.resource_class >>
    parallelism: 1
    steps:
      - restore_cached_workspace
      - run:
          name: Driver memory tests in Electron
          environment:
            CYPRESS_CONFIG_ENV: production
          command: |
            echo Current working directory is $PWD
            node --version
            if [[ `node ../../scripts/get-platform-key.js` == 'linux-arm64' ]]; then
              # these are missing on Circle and there is no way to pre-install them on Arm
              sudo apt-get update
              sudo apt-get install -y libgbm-dev
            fi

            CYPRESS_INTERNAL_MEMORY_SAVE_STATS=true \
            DEBUG=cypress*memory \
            yarn cypress:run --browser electron --spec "cypress/e2e/memory/*.cy.*"
          working_directory: packages/driver
      - store_test_results:
          path: /tmp/cypress
      - store-npm-logs
      - store_artifacts:
          path: packages/driver/cypress/logs/memory

  unit-tests:
    <<: *defaults
    parameters:
      <<: *defaultsParameters
      resource_class:
        type: string
        default: large
    resource_class: << parameters.resource_class >>
    parallelism: 1
    steps:
      - restore_cached_workspace
      - when:
          condition:
            # several snapshots fails for windows due to paths.
            # until these are fixed, run the tests that are working.
            equal: [ *windows-executor, << parameters.executor >> ]
          steps:
            - run: yarn lerna run test --scope internal-scripts
      - unless:
          condition:
            equal: [ *windows-executor, << parameters.executor >> ]
          steps:
            # make sure packages with TypeScript can be transpiled to JS
<<<<<<< HEAD
            - run: yarn lerna run build-prod --stream
            - run: yarn lerna run build --stream
=======
            - run: yarn lerna run build-prod --stream --concurrency 4
            - run: yarn build --concurrency 4
>>>>>>> 23559cc0
            # run unit tests from each individual package
            - run: NODE_OPTIONS=--max_old_space_size=4096 yarn test
            - run: yarn lerna exec yarn test --scope cypress
            # run type checking for each individual package
            - run: yarn lerna run types
            - verify-mocha-results:
                expectedResultCount: 18
      - store_test_results:
          path: /tmp/cypress
      # CLI tests generate HTML files with sample CLI command output
      - store_artifacts:
          path: cli/test/html
      - store_artifacts:
          path: packages/errors/__snapshot-images__
      - store-npm-logs

  verify-release-readiness:
    <<: *defaults
    resource_class: small
    parallelism: 1
    environment:
      GITHUB_TOKEN: $GH_TOKEN
    steps:
      - restore_cached_workspace
      - update_known_hosts
      - run: yarn test-npm-package-release-script
      - run: node ./scripts/semantic-commits/validate-binary-changelog.js
      - store_artifacts:
          path: /tmp/releaseData

  lint-types:
    <<: *defaults
    parallelism: 1
    steps:
      - restore_cached_workspace
      - run:
          command: ls -la types
          working_directory: cli
      - run:
          command: ls -la chai
          working_directory: cli/types
      - run:
          name: "Lint types 🧹"
          command: yarn workspace cypress dtslint
      - store-npm-logs

  server-integration-tests:
    <<: *defaults
    parallelism: 1
    steps:
      - restore_cached_workspace
      - run: yarn test-integration --scope @packages/server
      - verify-mocha-results:
          expectedResultCount: 1
      - store_test_results:
          path: /tmp/cypress
      - store-npm-logs

  server-performance-tests:
    <<: *defaults
    steps:
      - restore_cached_workspace
      - run:
          command: yarn workspace @packages/server test-performance
      - verify-mocha-results:
          expectedResultCount: 1
      - store_test_results:
          path: /tmp/cypress
      - store_artifacts:
          path: /tmp/artifacts
      - store-npm-logs

  system-tests-node-modules-install:
    <<: *defaults
    steps:
      - restore_cached_workspace
      - update_cached_system_tests_deps

  binary-system-tests:
    parallelism: 2
    working_directory: ~/cypress
    environment:
      <<: *defaultsEnvironment
      PLATFORM: linux
    machine:
      # using `machine` gives us a Linux VM that can run Docker
      image: ubuntu-2004:202111-02
      docker_layer_caching: true
    resource_class: medium
    steps:
      - run-binary-system-tests

  system-tests-chrome:
    <<: *defaults
    parallelism: 8
    steps:
      - run-system-tests:
          browser: chrome

  system-tests-electron:
    <<: *defaults
    parallelism: 8
    steps:
      - run-system-tests:
          browser: electron

  system-tests-firefox:
    <<: *defaults
    parallelism: 8
    steps:
      - run-system-tests:
          browser: firefox

  system-tests-webkit:
    <<: *defaults
    parallelism: 8
    steps:
      - run-system-tests:
          browser: webkit

  system-tests-non-root:
    <<: *defaults
    steps:
      - restore_cached_workspace
      - run:
          environment:
            CYPRESS_COMMERCIAL_RECOMMENDATIONS: '0'
          command: yarn workspace @tooling/system-tests test:ci "test/non_root*spec*" --browser electron
      - verify-mocha-results
      - store_test_results:
          path: /tmp/cypress
      - store_artifacts:
          path: /tmp/artifacts
      - store-npm-logs

  run-frontend-shared-component-tests-chrome:
    <<: *defaults
    parameters:
      <<: *defaultsParameters
      percy:
        type: boolean
        default: false
    parallelism: 3
    steps:
      - run-new-ui-tests:
          browser: chrome
          percy: << parameters.percy >>
          package: frontend-shared
          type: ct

  run-launchpad-component-tests-chrome:
    <<: *defaults
    parameters:
      <<: *defaultsParameters
      percy:
        type: boolean
        default: false
    parallelism: 7
    steps:
      - run-new-ui-tests:
          browser: chrome
          percy: << parameters.percy >>
          package: launchpad
          type: ct
          # debug: cypress:*,engine:socket

  run-launchpad-integration-tests-chrome:
    <<: *defaults
    parameters:
      <<: *defaultsParameters
      resource_class:
        type: string
        default: medium
      percy:
        type: boolean
        default: false
    resource_class: << parameters.resource_class >>
    parallelism: 3
    steps:
      - run-new-ui-tests:
          browser: chrome
          percy: << parameters.percy >>
          package: launchpad
          type: e2e

  run-app-component-tests-chrome:
    <<: *defaults
    parameters:
      <<: *defaultsParameters
      percy:
        type: boolean
        default: false
    parallelism: 7
    steps:
      - run-new-ui-tests:
          browser: chrome
          percy: << parameters.percy >>
          package: app
          type: ct

  run-app-integration-tests-chrome:
    <<: *defaults
    parameters:
      <<: *defaultsParameters
      resource_class:
        type: string
        default: medium
      percy:
        type: boolean
        default: false
    resource_class: << parameters.resource_class >>
    parallelism: 8
    steps:
      - run-new-ui-tests:
          browser: chrome
          percy: << parameters.percy >>
          package: app
          type: e2e

  driver-integration-tests-chrome:
    <<: *defaults
    parallelism: 5
    steps:
      - run-driver-integration-tests:
          browser: chrome
          install-chrome-channel: stable

  driver-integration-tests-chrome-beta:
    <<: *defaults
    parallelism: 5
    steps:
      - run-driver-integration-tests:
          browser: chrome:beta
          install-chrome-channel: beta

  driver-integration-tests-firefox:
    <<: *defaults
    parallelism: 5
    steps:
      - run-driver-integration-tests:
          browser: firefox

  driver-integration-tests-electron:
    <<: *defaults
    parallelism: 5
    steps:
      - run-driver-integration-tests:
          browser: electron

  driver-integration-tests-webkit:
    <<: *defaults
    resource_class: medium+
    parallelism: 5
    steps:
      - run-driver-integration-tests:
          browser: webkit

  run-reporter-component-tests-chrome:
    <<: *defaults
    parameters:
      <<: *defaultsParameters
      percy:
        type: boolean
        default: false
    parallelism: 2
    steps:
      - run-new-ui-tests:
          browser: chrome
          percy: << parameters.percy >>
          package: reporter
          type: ct

  reporter-integration-tests:
    <<: *defaults
    parallelism: 3
    steps:
      - restore_cached_workspace
      - run:
          command: yarn build-for-tests
          working_directory: packages/reporter
      - run:
          command: |
            CYPRESS_CONFIG_ENV=production \
            CYPRESS_RECORD_KEY=$MAIN_RECORD_KEY \
            PERCY_PARALLEL_NONCE=$CIRCLE_WORKFLOW_WORKSPACE_ID \
            PERCY_ENABLE=${PERCY_TOKEN:-0} \
            PERCY_PARALLEL_TOTAL=-1 \
            yarn percy exec --parallel -- -- \
            yarn cypress:run --record --parallel --group reporter
          working_directory: packages/reporter
      - verify-mocha-results
      - store_test_results:
          path: /tmp/cypress
      - store_artifacts:
          path: /tmp/artifacts
      - store-npm-logs

  run-webpack-dev-server-integration-tests:
    <<: *defaults
    parallelism: 2
    steps:
      - restore_cached_workspace
      - restore_cached_system_tests_deps
      - run:
          command: |
            CYPRESS_CONFIG_ENV=production \
            CYPRESS_RECORD_KEY=$MAIN_RECORD_KEY \
            PERCY_PARALLEL_NONCE=$CIRCLE_WORKFLOW_WORKSPACE_ID \
            PERCY_ENABLE=${PERCY_TOKEN:-0} \
            PERCY_PARALLEL_TOTAL=-1 \
            yarn percy exec --parallel -- -- \
            yarn cypress:run --record --parallel --group webpack-dev-server
          working_directory: npm/webpack-dev-server
      - store_test_results:
          path: /tmp/cypress
      - store_artifacts:
          path: /tmp/artifacts
      - store-npm-logs

  run-vite-dev-server-integration-tests:
    <<: *defaults
    # parallelism: 3 TODO: Add parallelism once we have more specs
    steps:
      - restore_cached_workspace
      - restore_cached_system_tests_deps
      - run:
          command: |
            CYPRESS_CONFIG_ENV=production \
            CYPRESS_RECORD_KEY=$MAIN_RECORD_KEY \
            PERCY_PARALLEL_NONCE=$CIRCLE_WORKFLOW_WORKSPACE_ID \
            PERCY_ENABLE=${PERCY_TOKEN:-0} \
            PERCY_PARALLEL_TOTAL=-1 \
            yarn percy exec --parallel -- -- \
            yarn cypress:run --record --parallel --group vite-dev-server
          working_directory: npm/vite-dev-server
      - store_test_results:
          path: /tmp/cypress
      - store_artifacts:
          path: /tmp/artifacts
      - store-npm-logs

  npm-webpack-preprocessor:
    <<: *defaults
    steps:
      - restore_cached_workspace
      - run:
          name: Build
          command: yarn build --scope @cypress/webpack-preprocessor
      - run:
          name: Run tests
          command: yarn workspace @cypress/webpack-preprocessor test
      - store-npm-logs

  npm-webpack-dev-server:
    <<: *defaults
    steps:
      - restore_cached_workspace
      - restore_cached_system_tests_deps
      - run:
          name: Run tests
          command: yarn workspace @cypress/webpack-dev-server test
      - run:
          name: Run tests
          command: yarn workspace @cypress/webpack-dev-server test

  npm-vite-dev-server:
    <<: *defaults
    steps:
      - restore_cached_workspace
      - run:
          name: Run tests
          command: yarn test
          working_directory: npm/vite-dev-server
      - store_test_results:
          path: npm/vite-dev-server/test_results
      - store-npm-logs

  npm-webpack-batteries-included-preprocessor:
    <<: *defaults
    resource_class: small
    steps:
      - restore_cached_workspace
      - run:
          name: Run tests
          command: yarn workspace @cypress/webpack-batteries-included-preprocessor test

  npm-vue:
    <<: *defaults
    steps:
      - restore_cached_workspace
      - run:
          name: Build
          command: yarn build --scope @cypress/vue
      - store_test_results:
          path: npm/vue/test_results
      - store_artifacts:
          path: npm/vue/test_results
      - store-npm-logs

  npm-angular:
    <<: *defaults
    steps:
      - restore_cached_workspace
      - run:
          name: Build
          command: yarn build --scope @cypress/angular
      - store-npm-logs

  npm-react:
    <<: *defaults
    steps:
      - restore_cached_workspace
      - run:
          name: Build
          command: yarn build --scope @cypress/react
      - run:
          name: Run tests
          command: yarn test
          working_directory: npm/react
      - store_test_results:
          path: npm/react/test_results
      - store_artifacts:
          path: npm/react/test_results
      - store-npm-logs

  npm-vite-plugin-cypress-esm:
    <<: *defaults
    steps:
      - restore_cached_workspace
      - run:
          name: Build
          command: yarn build --scope @cypress/vite-plugin-cypress-esm
      - run:
          name: Run tests
          command: yarn test
          working_directory: npm/vite-plugin-cypress-esm
      - store_test_results:
          path: npm/vite-plugin-cypress-esm/test_results
      - store_artifacts:
          path: npm/vite-plugin-cypress-esm/test_results
      - store-npm-logs

  npm-mount-utils:
    <<: *defaults
    steps:
      - restore_cached_workspace
      - run:
          name: Build
          command: yarn build --scope @cypress/mount-utils
      - store-npm-logs

  npm-grep:
    <<: *defaults
    resource_class: small
    steps:
      - restore_cached_workspace
      - run:
          name: Run tests
          command: yarn workspace @cypress/grep cy:run
      - store_test_results:
          path: npm/grep/test_results
      - store_artifacts:
          path: npm/grep/test_results
      - store-npm-logs

  npm-create-cypress-tests:
    <<: *defaults
    resource_class: small
    steps:
      - restore_cached_workspace
      - run: yarn build --scope create-cypress-tests

  npm-eslint-plugin-dev:
    <<: *defaults
    steps:
      - restore_cached_workspace
      - run:
          name: Run tests
          command: yarn workspace @cypress/eslint-plugin-dev test

  npm-cypress-schematic:
    <<: *defaults
    steps:
      - restore_cached_workspace
      - run:
          name: Build + Install
          command: |
            yarn build --scope @cypress/schematic
      - run:
          name: Run unit tests
          command: |
            yarn test
          working_directory: npm/cypress-schematic
      - store-npm-logs

  npm-release:
    <<: *defaults
    resource_class: medium+
    steps:
      - restore_cached_workspace
      - run:
          name: Release packages after all jobs pass
          command: yarn npm-release

  create-build-artifacts:
    <<: *defaults
    parameters:
      <<: *defaultsParameters
      resource_class:
        type: string
        default: xlarge
    resource_class: << parameters.resource_class >>
    steps:
      - restore_cached_workspace
      - check-if-binary-exists
      - build-and-package-binary
      - build-cypress-npm-package:
          executor: << parameters.executor >>
      - setup_should_persist_artifacts
      - verify_should_persist_artifacts
      - upload-build-artifacts
      - post-install-comment

  create-and-trigger-packaging-artifacts:
    <<: *defaults
    parameters:
      <<: *defaultsParameters
      resource_class:
        type: string
        default: xlarge
    resource_class: << parameters.resource_class >>
    steps:
      - restore_cached_workspace
      - check-if-binary-exists
      - setup_should_persist_artifacts
      - build-binary
      - trigger-publish-binary-pipeline

  get-published-artifacts:
    <<: *defaults
    parameters:
      <<: *defaultsParameters
      resource_class:
        type: string
        default: large
    resource_class: << parameters.resource_class >>
    steps:
      - restore_cached_workspace
      - run:
          name: Check pipeline info
          command: cat ~/triggered_pipeline.json
      - setup_should_persist_artifacts
      - run:
          name: Download binary artifacts
          command: |
            source ./scripts/ensure-node.sh
            node ./scripts/binary/get-published-artifacts.js --pipelineInfo ~/triggered_pipeline.json --platformKey $(node ./scripts/get-platform-key.js)
      - persist_to_workspace:
          root: ~/
          paths:
            - cypress/cypress.zip
            - cypress/cypress.tgz
      - verify_should_persist_artifacts
      - persist_to_workspace:
          root: ~/
          paths:
            - cypress/binary-url.json
            - cypress/npm-package-url.json
      - post-install-comment:
          package_url_path: ~/cypress/npm-package-url.json
          binary_url_path: ~/cypress/binary-url.json

  test-kitchensink:
    <<: *defaults
    parameters:
      <<: *defaultsParameters
      resource_class:
        type: string
        default: medium+
    steps:
      - restore_cached_workspace
      - clone-repo-and-checkout-branch:
          repo: cypress-example-kitchensink
      - install-required-node
      - run:
          name: Remove cypress.json
          description: Remove cypress.json in case it exists
          working_directory: /tmp/cypress-example-kitchensink
          environment:
            CYPRESS_INTERNAL_FORCE_SCAFFOLD: "1"
          command: rm -rf cypress.json
      - run:
          name: Install prod dependencies
          command: yarn --production --ignore-engines
          working_directory: /tmp/cypress-example-kitchensink
      - run:
          name: Example server
          command: yarn start
          working_directory: /tmp/cypress-example-kitchensink
          background: true
      - run:
          name: Run Kitchensink example project
          command: |
            yarn cypress:run --project /tmp/cypress-example-kitchensink
      - store-npm-logs

  test-kitchensink-against-staging:
    <<: *defaults
    steps:
      - restore_cached_workspace
      - clone-repo-and-checkout-branch:
          repo: cypress-example-kitchensink
      - install-required-node
      - run:
          name: Install prod dependencies
          command: yarn --production
          working_directory: /tmp/cypress-example-kitchensink
      - run:
          name: Example server
          command: yarn start
          working_directory: /tmp/cypress-example-kitchensink
          background: true
      - run:
          name: Run Kitchensink example project
          command: |
            CYPRESS_PROJECT_ID=$TEST_KITCHENSINK_PROJECT_ID \
            CYPRESS_RECORD_KEY=$TEST_KITCHENSINK_RECORD_KEY \
            CYPRESS_INTERNAL_ENV=staging \
            CYPRESS_video=false \
            yarn cypress:run --project /tmp/cypress-example-kitchensink --record
      - store-npm-logs

  test-against-staging:
    <<: *defaults
    steps:
      - restore_cached_workspace
      - clone-repo-and-checkout-branch:
          repo: cypress-test-tiny
      - run:
          name: Run test project
          command: |
            CYPRESS_PROJECT_ID=$TEST_TINY_PROJECT_ID \
            CYPRESS_RECORD_KEY=$TEST_TINY_RECORD_KEY \
            CYPRESS_INTERNAL_ENV=staging \
            yarn cypress:run --project /tmp/cypress-test-tiny --record
      - store-npm-logs

  test-npm-module-and-verify-binary:
    <<: *defaults
    steps:
      - restore_cached_workspace
      # make sure we have cypress.zip received
      - run: ls -l
      - run: ls -l cypress.zip cypress.tgz
      - run: mkdir test-binary
      - run:
          name: Create new NPM package
          working_directory: test-binary
          command: npm init -y
      - run:
          # install NPM from built NPM package folder
          name: Install Cypress
          working_directory: test-binary
          # force installing the freshly built binary
          command: CYPRESS_INSTALL_BINARY=/root/cypress/cypress.zip npm i /root/cypress/cypress.tgz
      - run:
          name: Cypress version
          working_directory: test-binary
          command: $(yarn bin cypress) version
      - run:
          name: Verify Cypress binary
          working_directory: test-binary
          command: $(yarn bin cypress) verify
      - run:
          name: Cypress help
          working_directory: test-binary
          command: $(yarn bin cypress) help
      - run:
          name: Cypress info
          working_directory: test-binary
          command: $(yarn bin cypress) info
      - store-npm-logs

  test-npm-module-on-minimum-node-version:
    <<: *defaults
    resource_class: small
    docker:
      - image: cypress/base:16.16.0
    steps:
      - restore_workspace_binaries
      - run: mkdir test-binary
      - run:
          name: Create new NPM package
          working_directory: test-binary
          command: npm init -y
      - run:
          name: Install Cypress
          working_directory: test-binary
          command: CYPRESS_INSTALL_BINARY=/root/cypress/cypress.zip npm install /root/cypress/cypress.tgz
      - run:
          name: Verify Cypress binary
          working_directory: test-binary
          command: $(npm bin)/cypress verify
      - run:
          name: Print Cypress version
          working_directory: test-binary
          command: $(npm bin)/cypress version
      - run:
          name: Cypress info
          working_directory: test-binary
          command: $(npm bin)/cypress info

  test-types-cypress-and-jest:
    parameters:
      executor:
        description: Executor name to use
        type: executor
        default: cy-doc
      wd:
        description: Working directory, should be OUTSIDE cypress monorepo folder
        type: string
        default: /root/test-cypress-and-jest
    <<: *defaults
    resource_class: small
    steps:
      - restore_workspace_binaries
      - run: mkdir <<parameters.wd>>
      - run:
          name: Create new NPM package ⚗️
          working_directory: <<parameters.wd>>
          command: npm init -y
      - run:
          name: Install dependencies 📦
          working_directory: <<parameters.wd>>
          environment:
            CYPRESS_INSTALL_BINARY: /root/cypress/cypress.zip
          # let's install Cypress, Jest and any other package that might conflict
          # https://github.com/cypress-io/cypress/issues/6690

          # Todo: Add `jest` back into the list once https://github.com/yargs/yargs-parser/issues/452
          # is resolved.
          command: |
            npm install /root/cypress/cypress.tgz \
              typescript @types/jest enzyme @types/enzyme
      - run:
          name: Test types clash ⚔️
          working_directory: <<parameters.wd>>
          command: |
            echo "console.log('hello world')" > hello.ts
            npx tsc hello.ts --noEmit

  test-full-typescript-project:
    parameters:
      executor:
        description: Executor name to use
        type: executor
        default: cy-doc
      wd:
        description: Working directory, should be OUTSIDE cypress monorepo folder
        type: string
        default: /root/test-full-typescript
    <<: *defaults
    resource_class: small
    steps:
      - restore_workspace_binaries
      - run: mkdir <<parameters.wd>>
      - run:
          name: Create new NPM package ⚗️
          working_directory: <<parameters.wd>>
          command: npm init -y
      - run:
          name: Install dependencies 📦
          working_directory: <<parameters.wd>>
          environment:
            CYPRESS_INSTALL_BINARY: /root/cypress/cypress.zip
          command: |
            npm install /root/cypress/cypress.tgz typescript
      - run:
          name: Scaffold full TypeScript project 🏗
          working_directory: <<parameters.wd>>
          command: npx @bahmutov/cly@1.9.0 init --typescript
      - run:
          name: Run project tests 🗳
          working_directory: <<parameters.wd>>
          command: npx cypress run

  # install NPM + binary zip and run against staging API
  test-binary-against-staging:
    <<: *defaults
    steps:
      - restore_workspace_binaries
      - clone-repo-and-checkout-branch:
          repo: cypress-test-tiny
      - run:
          name: Install Cypress
          working_directory: /tmp/cypress-test-tiny
          # force installing the freshly built binary
          command: CYPRESS_INSTALL_BINARY=~/cypress/cypress.zip npm i --legacy-peer-deps ~/cypress/cypress.tgz
      - run:
          name: Run test project
          working_directory: /tmp/cypress-test-tiny
          command: |
            CYPRESS_PROJECT_ID=$TEST_TINY_PROJECT_ID \
            CYPRESS_RECORD_KEY=$TEST_TINY_RECORD_KEY \
            CYPRESS_INTERNAL_ENV=staging \
            $(yarn bin cypress) run --record
      - store-npm-logs

  test-binary-against-recipes-firefox:
    <<: *defaults
    steps:
      - test-binary-against-repo:
          repo: cypress-example-recipes
          command: npm run test:ci:firefox

  test-binary-against-recipes-chrome:
    <<: *defaults
    steps:
      - test-binary-against-repo:
          repo: cypress-example-recipes
          command: npm run test:ci:chrome

  test-binary-against-recipes:
    <<: *defaults
    parallelism: 4
    steps:
      - test-binary-against-repo:
          repo: cypress-example-recipes
          # Split the specs up across 4 different machines to run in parallel
          command: npm run test:ci -- --chunk $CIRCLE_NODE_INDEX --total-chunks $CIRCLE_NODE_TOTAL

  # This is a special job. It allows you to test the current
  # built test runner against a pull request in the repo
  # cypress-example-recipes.
  # Imagine you are working on a feature and want to show / test a recipe
  # You would need to run the built test runner before release
  # against a PR that cannot be merged until the new version
  # of the test runner is released.
  # Use:
  #   specify pull request number
  #   and the recipe folder

  # test-binary-against-recipe-pull-request:
  #   <<: *defaults
  #   steps:
  #     # test a specific pull request by number from cypress-example-recipes
  #     - test-binary-against-repo:
  #         repo: cypress-example-recipes
  #         command: npm run test:ci
  #         pull_request_id: 515
  #         folder: examples/fundamentals__typescript

  test-binary-against-kitchensink:
    <<: *defaults
    steps:
      - test-binary-against-repo:
          repo: cypress-example-kitchensink
          browser: "electron"

  test-binary-against-kitchensink-firefox:
    <<: *defaults
    steps:
      - test-binary-against-repo:
          repo: cypress-example-kitchensink
          browser: firefox

  test-binary-against-kitchensink-chrome:
    <<: *defaults
    steps:
      - test-binary-against-repo:
          repo: cypress-example-kitchensink
          browser: chrome

  test-binary-against-todomvc-firefox:
    <<: *defaults
    steps:
      - test-binary-against-repo:
          repo: cypress-example-todomvc
          browser: firefox

  test-binary-against-conduit-chrome:
    <<: *defaults
    steps:
      - test-binary-against-repo:
          repo: cypress-example-conduit-app
          browser: chrome
          command: "npm run cypress:run"
          wait-on: http://localhost:3000

  test-binary-against-api-testing-firefox:
    <<: *defaults
    steps:
      - test-binary-against-repo:
          repo: cypress-example-api-testing
          browser: firefox
          command: "npm run cy:run"

  test-binary-against-piechopper-firefox:
    <<: *defaults
    steps:
      - test-binary-against-repo:
          repo: cypress-example-piechopper
          browser: firefox
          command: "npm run cypress:run"

  test-binary-against-cypress-realworld-app:
    <<: *defaults
    resource_class: medium+
    steps:
      - test-binary-against-rwa:
          repo: cypress-realworld-app
          browser: chrome
          wait-on: http://localhost:3000

  test-binary-as-specific-user:
    <<: *defaults
    steps:
      - restore_workspace_binaries
      # the user should be "node"
      - run: whoami
      - run: pwd
      # prints the current user's effective user id
      # for root it is 0
      # for other users it is a positive integer
      - run: node -e 'console.log(process.geteuid())'
      # make sure the binary and NPM package files are present
      - run: ls -l
      - run: ls -l cypress.zip cypress.tgz
      - run: mkdir test-binary
      - run:
          name: Create new NPM package
          working_directory: test-binary
          command: npm init -y
      - run:
          # install NPM from built NPM package folder
          name: Install Cypress
          working_directory: test-binary
          # force installing the freshly built binary
          command: CYPRESS_INSTALL_BINARY=~/cypress/cypress.zip npm i ~/cypress/cypress.tgz
      - run:
          name: Cypress help
          working_directory: test-binary
          command: $(yarn bin cypress) help
      - run:
          name: Cypress info
          working_directory: test-binary
          command: $(yarn bin cypress) info
      - run:
          name: Add Cypress demo
          working_directory: test-binary
          command: npx @bahmutov/cly@1.9.0 init
      - run:
          name: Verify Cypress binary
          working_directory: test-binary
          command: DEBUG=cypress:cli $(yarn bin cypress) verify
      - run:
          name: Run Cypress binary
          working_directory: test-binary
          command: DEBUG=cypress:cli $(yarn bin cypress) run
      - store-npm-logs

linux-x64-workflow: &linux-x64-workflow
  jobs:
    - node_modules_install
    - build:
        context: test-runner:env-canary
        requires:
          - node_modules_install
    - check-ts:
        requires:
          - build
    - lint:
        name: linux-lint
        requires:
          - build
    - percy-finalize:
        context: [test-runner:poll-circle-workflow, test-runner:percy]
        required_env_var: PERCY_TOKEN # skips job if not defined (external PR)
        requires:
          - build
    - lint-types:
        requires:
          - build
    # unit, integration and e2e tests
    - cli-visual-tests:
        context: test-runner:percy
        requires:
          - build
    - unit-tests:
        requires:
          - build
    - verify-release-readiness:
        context: test-runner:npm-release
        requires:
          - build
    - server-integration-tests:
        requires:
          - build
    - server-performance-tests:
        requires:
          - build
    - system-tests-node-modules-install:
        context: test-runner:performance-tracking
        requires:
          - build
    - system-tests-chrome:
        context: test-runner:performance-tracking
        requires:
          - system-tests-node-modules-install
    - system-tests-electron:
        context: test-runner:performance-tracking
        requires:
          - system-tests-node-modules-install
    - system-tests-firefox:
        context: test-runner:performance-tracking
        requires:
          - system-tests-node-modules-install
    - system-tests-webkit:
        context: test-runner:performance-tracking
        requires:
          - system-tests-node-modules-install
    - system-tests-non-root:
        context: test-runner:performance-tracking
        executor: non-root-docker-user
        requires:
          - system-tests-node-modules-install
    - driver-integration-tests-chrome:
        context: test-runner:cypress-record-key
        requires:
          - build
    - driver-integration-tests-chrome-beta:
        context: test-runner:cypress-record-key
        requires:
          - build
    - driver-integration-tests-firefox:
        context: test-runner:cypress-record-key
        requires:
          - build
    - driver-integration-tests-electron:
        context: test-runner:cypress-record-key
        requires:
          - build
    - driver-integration-tests-webkit:
        context: test-runner:cypress-record-key
        requires:
          - build
    - driver-integration-memory-tests:
        requires:
          - build
    - run-frontend-shared-component-tests-chrome:
        context: [test-runner:cypress-record-key, test-runner:launchpad-tests, test-runner:percy]
        percy: true
        requires:
          - build
    - run-launchpad-integration-tests-chrome:
        context: [test-runner:cypress-record-key, test-runner:launchpad-tests, test-runner:percy]
        percy: true
        requires:
          - build
    - run-launchpad-component-tests-chrome:
        context: [test-runner:cypress-record-key, test-runner:launchpad-tests, test-runner:percy]
        percy: true
        requires:
          - build
    - run-app-integration-tests-chrome:
        context: [test-runner:cypress-record-key, test-runner:launchpad-tests, test-runner:percy]
        percy: true
        requires:
          - build
    - run-webpack-dev-server-integration-tests:
        context: [test-runner:cypress-record-key, test-runner:percy]
        requires:
          - system-tests-node-modules-install
    - run-vite-dev-server-integration-tests:
        context: [test-runner:cypress-record-key, test-runner:percy]
        requires:
          - system-tests-node-modules-install
    - run-app-component-tests-chrome:
        context: [test-runner:cypress-record-key, test-runner:launchpad-tests, test-runner:percy]
        percy: true
        requires:
          - build
    - run-reporter-component-tests-chrome:
        context: [test-runner:cypress-record-key, test-runner:percy]
        percy: true
        requires:
          - build
    - reporter-integration-tests:
        context: [test-runner:cypress-record-key, test-runner:percy]
        requires:
          - build
    - npm-webpack-dev-server:
        requires:
          - system-tests-node-modules-install
    - npm-vite-dev-server:
        requires:
          - build
    - npm-vite-plugin-cypress-esm:
        requires:
          - build
    - npm-webpack-preprocessor:
        requires:
          - build
    - npm-webpack-batteries-included-preprocessor:
        requires:
          - build
    - npm-vue:
        requires:
          - build
    - npm-react:
        requires:
          - build
    - npm-angular:
        requires:
          - build
    - npm-mount-utils:
        requires:
          - build
    - npm-create-cypress-tests:
        requires:
          - build
    - npm-eslint-plugin-dev:
        requires:
          - build
    - npm-cypress-schematic:
        requires:
          - build
    - v8-integration-tests:
        requires:
          - system-tests-node-modules-install
    # This release definition must be updated with any new jobs
    # Any attempts to automate this are welcome
    # If CircleCI provided an "after all" hook, then this wouldn't be necessary
    - trigger-binary-release-workflow:
        context: test-runner:poll-circle-workflow
        requires:
          - build
          - check-ts
          - npm-angular
          - npm-eslint-plugin-dev
          - npm-create-cypress-tests
          - npm-react
          - npm-mount-utils
          - npm-vue
          - npm-webpack-batteries-included-preprocessor
          - npm-webpack-preprocessor
          - npm-vite-dev-server
          - npm-vite-plugin-cypress-esm
          - npm-webpack-dev-server
          - npm-cypress-schematic
          - lint-types
          - linux-lint
          - percy-finalize
          - driver-integration-tests-firefox
          - driver-integration-tests-chrome
          - driver-integration-tests-chrome-beta
          - driver-integration-tests-electron
          - driver-integration-memory-tests
          - system-tests-non-root
          - system-tests-firefox
          - system-tests-electron
          - system-tests-chrome
          - server-performance-tests
          - server-integration-tests
          - "test binary as a non-root user"
          - "test binary as a root user"
          - test-types-cypress-and-jest
          - test-full-typescript-project
          - test-binary-against-kitchensink
          - test-npm-module-on-minimum-node-version
          - binary-system-tests
          - test-kitchensink
          - unit-tests
          - verify-release-readiness
          - cli-visual-tests
          - reporter-integration-tests
          - run-app-component-tests-chrome
          - run-app-integration-tests-chrome
          - run-frontend-shared-component-tests-chrome
          - run-launchpad-component-tests-chrome
          - run-launchpad-integration-tests-chrome
          - run-reporter-component-tests-chrome
          - run-webpack-dev-server-integration-tests
          - run-vite-dev-server-integration-tests
          - v8-integration-tests

    - npm-release:
        context: test-runner:npm-release
        requires:
          - build
          - check-ts
          - npm-angular
          - npm-eslint-plugin-dev
          - npm-create-cypress-tests
          - npm-react
          - npm-mount-utils
          - npm-vue
          - npm-webpack-batteries-included-preprocessor
          - npm-webpack-preprocessor
          - npm-vite-dev-server
          - npm-vite-plugin-cypress-esm
          - npm-webpack-dev-server
          - npm-cypress-schematic
          - lint-types
          - linux-lint
          - percy-finalize
          - driver-integration-tests-firefox
          - driver-integration-tests-chrome
          - driver-integration-tests-chrome-beta
          - driver-integration-tests-electron
          - driver-integration-memory-tests
          - system-tests-non-root
          - system-tests-firefox
          - system-tests-electron
          - system-tests-chrome
          - server-performance-tests
          - server-integration-tests
          - test-kitchensink
          - unit-tests
          - verify-release-readiness
          - cli-visual-tests
          - reporter-integration-tests
          - run-app-component-tests-chrome
          - run-app-integration-tests-chrome
          - run-frontend-shared-component-tests-chrome
          - run-launchpad-component-tests-chrome
          - run-launchpad-integration-tests-chrome
          - run-reporter-component-tests-chrome
          - run-webpack-dev-server-integration-tests
          - run-vite-dev-server-integration-tests
          - v8-integration-tests

    - create-and-trigger-packaging-artifacts:
        context:
          - test-runner:upload
          - test-runner:build-binary
          - publish-binary
        requires:
          - build
    - wait-for-binary-publish:
        type: approval
        requires: 
          - create-and-trigger-packaging-artifacts
    - get-published-artifacts:
        context:
          - publish-binary
          - test-runner:commit-status-checks
        requires:
          - wait-for-binary-publish
    # various testing scenarios, like building full binary
    # and testing it on a real project
    - test-against-staging:
        context: test-runner:record-tests
        <<: *mainBuildFilters
        requires:
          - build
    - test-kitchensink:
        requires:
          - build
    - test-kitchensink-against-staging:
        context: test-runner:record-tests
        <<: *mainBuildFilters
        requires:
          - build
    - test-npm-module-on-minimum-node-version:
        requires:
          - get-published-artifacts
    - test-types-cypress-and-jest:
        requires:
          - get-published-artifacts
    - test-full-typescript-project:
        requires:
          - get-published-artifacts
    - test-binary-against-kitchensink:
        requires:
          - get-published-artifacts
    - test-npm-module-and-verify-binary:
        <<: *mainBuildFilters
        requires:
          - get-published-artifacts
    - test-binary-against-staging:
        context: test-runner:record-tests
        <<: *mainBuildFilters
        requires:
          - get-published-artifacts
    - test-binary-against-kitchensink-chrome:
        <<: *mainBuildFilters
        requires:
          - get-published-artifacts
    - test-binary-against-recipes-firefox:
        <<: *mainBuildFilters
        requires:
          - get-published-artifacts
    - test-binary-against-recipes-chrome:
        <<: *mainBuildFilters
        requires:
          - get-published-artifacts
    - test-binary-against-recipes:
        <<: *mainBuildFilters
        requires:
          - get-published-artifacts
    - test-binary-against-kitchensink-firefox:
        <<: *mainBuildFilters
        requires:
          - get-published-artifacts
    - test-binary-against-todomvc-firefox:
        <<: *mainBuildFilters
        requires:
          - get-published-artifacts
    - test-binary-against-cypress-realworld-app:
        context: test-runner:cypress-record-key
        <<: *mainBuildFilters
        requires:
          - get-published-artifacts
    - test-binary-as-specific-user:
        name: "test binary as a non-root user"
        executor: non-root-docker-user
        requires:
          - get-published-artifacts
    - test-binary-as-specific-user:
        name: "test binary as a root user"
        requires:
          - get-published-artifacts
    - binary-system-tests:
        requires:
          - get-published-artifacts
          - system-tests-node-modules-install

linux-arm64-workflow: &linux-arm64-workflow
  jobs:
    - node_modules_install:
        name: linux-arm64-node-modules-install
        executor: linux-arm64
        resource_class: arm.medium
        only-cache-for-root-user: true

    - build:
        name: linux-arm64-build
        executor: linux-arm64
        resource_class: arm.medium
        requires:
          - linux-arm64-node-modules-install

    - create-and-trigger-packaging-artifacts:
        name: linux-arm64-create-and-trigger-packaging-artifacts
        context:
          - test-runner:upload
          - test-runner:commit-status-checks
          - test-runner:build-binary
          - publish-binary
        executor: linux-arm64
        resource_class: arm.medium
        requires:
          - linux-arm64-build

    - wait-for-binary-publish:
        name: linux-arm64-wait-for-binary-publish
        type: approval
        requires: 
          - linux-arm64-create-and-trigger-packaging-artifacts

    - get-published-artifacts:
        name: linux-arm64-get-published-artifacts
        context:
          - publish-binary
          - test-runner:commit-status-checks
        executor: linux-arm64
        resource_class: arm.medium
        requires:
          - linux-arm64-wait-for-binary-publish

    - v8-integration-tests:
        name: linux-arm64-v8-integration-tests
        executor: linux-arm64
        resource_class: arm.medium
        requires:
          - linux-arm64-build
    - driver-integration-memory-tests:
        name: linux-arm64-driver-integration-memory-tests
        executor: linux-arm64
        resource_class: arm.medium
        requires:
          - linux-arm64-build

darwin-x64-workflow: &darwin-x64-workflow
  jobs:
    - node_modules_install:
        name: darwin-x64-node-modules-install
        executor: mac
        resource_class: macos.x86.medium.gen2
        only-cache-for-root-user: true

    - build:
        name: darwin-x64-build
        context: test-runner:env-canary
        executor: mac
        resource_class: macos.x86.medium.gen2
        requires:
          - darwin-x64-node-modules-install

    - create-build-artifacts:
        name: darwin-x64-create-build-artifacts
        context:
          - test-runner:sign-mac-binary
          - test-runner:upload
          - test-runner:commit-status-checks
          - test-runner:build-binary
        executor: mac
        resource_class: macos.x86.medium.gen2
        requires:
          - darwin-x64-build

    - test-kitchensink:
        name: darwin-x64-test-kitchensink
        executor: mac
        requires:
          - darwin-x64-build

    - v8-integration-tests:
        name: darwin-x64-v8-integration-tests
        executor: mac
        resource_class: macos.x86.medium.gen2
        requires:
          - darwin-x64-build
    - driver-integration-memory-tests:
        name: darwin-x64-driver-integration-memory-tests
        executor: mac
        resource_class: macos.x86.medium.gen2
        requires:
          - darwin-x64-build

darwin-arm64-workflow: &darwin-arm64-workflow
  jobs:
    - node_modules_install:
        name: darwin-arm64-node-modules-install
        executor: darwin-arm64
        resource_class: cypress-io/m1-macstadium
        only-cache-for-root-user: true

    - build:
        name: darwin-arm64-build
        executor: darwin-arm64
        resource_class: cypress-io/m1-macstadium
        requires:
          - darwin-arm64-node-modules-install

    - create-build-artifacts:
        name: darwin-arm64-create-build-artifacts
        context:
          - test-runner:sign-mac-binary
          - test-runner:upload
          - test-runner:commit-status-checks
          - test-runner:build-binary
        executor: darwin-arm64
        resource_class: cypress-io/m1-macstadium
        requires:
          - darwin-arm64-build

    - v8-integration-tests:
        name: darwin-arm64-v8-integration-tests
        executor: darwin-arm64
        resource_class: cypress-io/m1-macstadium
        requires:
          - darwin-arm64-build
    - driver-integration-memory-tests:
        name: darwin-arm64-driver-integration-memory-tests
        executor: darwin-arm64
        resource_class: cypress-io/m1-macstadium
        requires:
          - darwin-arm64-build

windows-workflow: &windows-workflow
  jobs:
    - node_modules_install:
        name: windows-node-modules-install
        executor: windows
        resource_class: windows.large
        only-cache-for-root-user: true

    - build:
        name: windows-build
        context: test-runner:env-canary
        executor: windows
        resource_class: windows.large
        requires:
          - windows-node-modules-install

    - run-app-integration-tests-chrome:
        name: windows-run-app-integration-tests-chrome
        executor: windows
        resource_class: windows.large
        context: [test-runner:cypress-record-key, test-runner:launchpad-tests]
        requires:
          - windows-build

    - run-launchpad-integration-tests-chrome:
        name: windows-run-launchpad-integration-tests-chrome
        executor: windows
        resource_class: windows.large
        context: [test-runner:cypress-record-key, test-runner:launchpad-tests]
        requires:
          - windows-build

    - unit-tests:
        name: windows-unit-tests
        executor: windows
        resource_class: windows.large
        requires:
          - windows-build

    - create-build-artifacts:
        name: windows-create-build-artifacts
        executor: windows
        resource_class: windows.large
        context:
          - test-runner:sign-windows-binary
          - test-runner:upload
          - test-runner:commit-status-checks
          - test-runner:build-binary
        requires:
          - windows-build

    - test-binary-against-kitchensink-chrome:
        name: windows-test-binary-against-kitchensink-chrome
        executor: windows
        requires:
          - windows-create-build-artifacts

    - v8-integration-tests:
        name: windows-v8-integration-tests
        executor: windows
        resource_class: windows.large
        requires:
          - windows-build
    - driver-integration-memory-tests:
        name: windows-driver-integration-memory-tests
        executor: windows
        resource_class: windows.large
        requires:
          - windows-build

workflows:
  linux-x64:
    <<: *linux-x64-workflow
    <<: *linux-x64-workflow-exclude-filters
  linux-arm64:
    <<: *linux-arm64-workflow
    <<: *linux-arm64-workflow-filters
  darwin-x64:
    <<: *darwin-x64-workflow
    <<: *darwin-workflow-filters
  darwin-arm64:
    <<: *darwin-arm64-workflow
    <<: *darwin-workflow-filters
  windows:
    <<: *windows-workflow
    <<: *windows-workflow-filters<|MERGE_RESOLUTION|>--- conflicted
+++ resolved
@@ -1521,13 +1521,8 @@
             equal: [ *windows-executor, << parameters.executor >> ]
           steps:
             # make sure packages with TypeScript can be transpiled to JS
-<<<<<<< HEAD
-            - run: yarn lerna run build-prod --stream
-            - run: yarn lerna run build --stream
-=======
             - run: yarn lerna run build-prod --stream --concurrency 4
             - run: yarn build --concurrency 4
->>>>>>> 23559cc0
             # run unit tests from each individual package
             - run: NODE_OPTIONS=--max_old_space_size=4096 yarn test
             - run: yarn lerna exec yarn test --scope cypress
