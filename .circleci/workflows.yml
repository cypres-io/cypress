version: 2.1

defaults: &defaults
  parallelism: 1
  working_directory: ~/cypress
  parameters: &defaultsParameters
    executor:
      type: executor
      default: cy-doc
    only-cache-for-root-user:
      type: boolean
      default: false
  executor: <<parameters.executor>>
  environment: &defaultsEnvironment
    ## set specific timezone
    TZ: "/usr/share/zoneinfo/America/New_York"

    ## store artifacts here
    CIRCLE_ARTIFACTS: /tmp/artifacts

    ## set so that e2e tests are consistent
    COLUMNS: 100
    LINES: 24

mainBuildFilters: &mainBuildFilters
  filters:
    branches:
      only:
        - develop
        - /^release\/\d+\.\d+\.\d+$/
        # use the following branch as well to ensure that v8 snapshot cache updates are fully tested
        - 'update-v8-snapshot-cache-on-develop'
        - 'matth/misc/telemetry'
        - 'bill-telemetry-collector'

# usually we don't build Mac app - it takes a long time
# but sometimes we want to really confirm we are doing the right thing
# so just add your branch to the list here to build and test on Mac
macWorkflowFilters: &darwin-workflow-filters
  when:
    or:
    - equal: [ develop, << pipeline.git.branch >> ]
    # use the following branch as well to ensure that v8 snapshot cache updates are fully tested
    - equal: [ 'update-v8-snapshot-cache-on-develop', << pipeline.git.branch >> ]
    - equal: [ 'bill-telemetry-collector', << pipeline.git.branch >> ]
    - matches:
        pattern: /^release\/\d+\.\d+\.\d+$/
        value: << pipeline.git.branch >>

linuxArm64WorkflowFilters: &linux-arm64-workflow-filters
  when:
    or:
    - equal: [ develop, << pipeline.git.branch >> ]
    # use the following branch as well to ensure that v8 snapshot cache updates are fully tested
    - equal: [ 'update-v8-snapshot-cache-on-develop', << pipeline.git.branch >> ]
    - equal: [ 'bill-telemetry-collector', << pipeline.git.branch >> ]
    - matches:
        pattern: /^release\/\d+\.\d+\.\d+$/
        value: << pipeline.git.branch >>

# uncomment & add to the branch conditions below to disable the main linux
# flow if we don't want to test it for a certain branch
linuxWorkflowExcludeFilters: &linux-x64-workflow-exclude-filters
  unless:
    or:
    - false

# windows is slow and expensive in CI, so it normally only runs on main branches
# add your branch to this list to run the full Windows build on your PR
windowsWorkflowFilters: &windows-workflow-filters
  when:
    or:
    - equal: [ develop, << pipeline.git.branch >> ]
    # use the following branch as well to ensure that v8 snapshot cache updates are fully tested
<<<<<<< HEAD
=======
    - equal: [ 'windows-flake', << pipeline.git.branch >> ]
>>>>>>> 45ca2fad
    - equal: [ 'update-v8-snapshot-cache-on-develop', << pipeline.git.branch >> ]
    - equal: [ 'bill-telemetry-collector', << pipeline.git.branch >> ]
    - matches:
        pattern: /^release\/\d+\.\d+\.\d+$/
        value: << pipeline.git.branch >>
executors:
  # the Docker image with Cypress dependencies and Chrome browser
  cy-doc:
    docker:
      - image: cypress/browsers:node16.16.0-chrome106-ff99-edge
    # by default, we use "medium" to balance performance + CI costs. bump or reduce on a per-job basis if needed.
    resource_class: medium
    environment:
      PLATFORM: linux
      CI_DOCKER: "true"

  # Docker image with non-root "node" user
  non-root-docker-user:
    docker:
      - image: cypress/browsers:node16.16.0-chrome106-ff99-edge
        user: node
    environment:
      PLATFORM: linux

  # executor to run on Mac OS
  # https://circleci.com/docs/2.0/executor-types/#using-macos
  # https://circleci.com/docs/2.0/testing-ios/#supported-xcode-versions
  mac:
    macos:
      # Executor should have Node >= required version
      xcode: "14.0.1"
    resource_class: macos.x86.medium.gen2
    environment:
      PLATFORM: darwin

  # executor to run on Windows - based off of the windows-orb default executor since it is
  # not customizable enough to align with our existing setup.
  # https://github.com/CircleCI-Public/windows-orb/blob/master/src/executors/default.yml
  # https://circleci.com/docs/2.0/hello-world-windows/#software-pre-installed-in-the-windows-image
  windows: &windows-executor
    machine:
      image: windows-server-2019-vs2019:stable
      shell: bash.exe -eo pipefail
    resource_class: windows.large
    environment:
      PLATFORM: windows

  darwin-arm64: &darwin-arm64-executor
    machine: true
    environment:
      PLATFORM: darwin

  linux-arm64: &linux-arm64-executor
    machine:
      image: ubuntu-2004:2022.04.1
    resource_class: arm.medium
    environment:
      PLATFORM: linux
      # TODO: Disabling snapshots for now on Linux Arm 64 architectures. Will revisit with https://github.com/cypress-io/cypress/issues/23557
      DISABLE_SNAPSHOT_REQUIRE: 1

commands:
  verify_should_persist_artifacts:
    steps:
      - run:
          name: Check current branch to persist artifacts
          command: |
<<<<<<< HEAD
            if [[ "$CIRCLE_BRANCH" != "develop" && "$CIRCLE_BRANCH" != "release/"* && "$CIRCLE_BRANCH" != "update-v8-snapshot-cache-on-develop" && "$CIRCLE_BRANCH" != "bill-telemetry-collector" ]]; then
=======
            if [[ "$CIRCLE_BRANCH" != "develop" && "$CIRCLE_BRANCH" != "release/"* && "$CIRCLE_BRANCH" != "update-v8-snapshot-cache-on-develop" && "$CIRCLE_BRANCH" != "matth/chore/add-circle-ci-detector" ]]; then
>>>>>>> 45ca2fad
              echo "Not uploading artifacts or posting install comment for this branch."
              circleci-agent step halt
            fi

  restore_workspace_binaries:
    steps:
      - attach_workspace:
          at: ~/
      # make sure we have cypress.zip received
      - run: ls -l
      - run: ls -l cypress.zip cypress.tgz
      - run: node --version
      - run: npm --version

  restore_cached_workspace:
    steps:
      - attach_workspace:
          at: ~/
      - install-required-node
      - unpack-dependencies

  restore_cached_binary:
    steps:
      - attach_workspace:
          at: ~/

  prepare-modules-cache:
    parameters:
      dont-move:
        type: boolean
        default: false
    steps:
      - run: node scripts/circle-cache.js --action prepare
      - unless:
          condition: << parameters.dont-move >>
          steps:
            - run:
                name: Move to /tmp dir for consistent caching across root/non-root users
                command: |
                  mkdir -p /tmp/node_modules_cache
                  mv ~/cypress/node_modules /tmp/node_modules_cache/root_node_modules
                  mv ~/cypress/cli/node_modules /tmp/node_modules_cache/cli_node_modules
                  mv ~/cypress/system-tests/node_modules /tmp/node_modules_cache/system-tests_node_modules
                  mv ~/cypress/globbed_node_modules /tmp/node_modules_cache/globbed_node_modules

  install-webkit-deps:
    steps:
      - run:
          name: Install WebKit dependencies
          command: |
            npx playwright install webkit
            npx playwright install-deps webkit

  build-and-persist:
    description: Save entire folder as artifact for other jobs to run without reinstalling
    steps:
      - run:
          name: Build all codegen
          command: |
            source ./scripts/ensure-node.sh
            yarn gulp buildProd
      - run:
          name: Build packages
          command: |
            source ./scripts/ensure-node.sh
            yarn build
      - run:
          name: Generate v8 snapshot
          command: |
            source ./scripts/ensure-node.sh
            # Minification takes some time. We only really need to do that for the binary (and we regenerate snapshots separately there)
            V8_SNAPSHOT_DISABLE_MINIFY=1 yarn build-v8-snapshot-prod
      - prepare-modules-cache # So we don't throw these in the workspace cache
      - persist_to_workspace:
          root: ~/
          paths:
            - cypress
            - .ssh
            - node_modules # contains the npm i -g modules

  install_cache_helpers_dependencies:
    steps:
      - run:
          # Dependencies needed by circle-cache.js, before we "yarn" or unpack cached node_modules
          name: Cache Helper Dependencies
          working_directory: ~/
          command: npm i glob@7.1.6 fs-extra@10.0.0 minimist@1.2.5 fast-json-stable-stringify@2.1.0

  unpack-dependencies:
    description: 'Unpacks dependencies associated with the current workflow'
    steps:
      - install_cache_helpers_dependencies
      - run:
          name: Generate Circle Cache Key
          command: node scripts/circle-cache.js --action cacheKey > circle_cache_key
      - run:
          name: Generate platform key
          command: node ./scripts/get-platform-key.js > platform_key
      - restore_cache:
          name: Restore cache state, to check for known modules cache existence
          key: v{{ checksum ".circleci/cache-version.txt" }}-{{ checksum "platform_key" }}-node-modules-cache-{{ checksum "circle_cache_key" }}
      - run:
          name: Move node_modules back from /tmp
          command: |
            if [[ -d "/tmp/node_modules_cache" ]]; then
              mv /tmp/node_modules_cache/root_node_modules ~/cypress/node_modules
              mv /tmp/node_modules_cache/cli_node_modules ~/cypress/cli/node_modules
              mv /tmp/node_modules_cache/system-tests_node_modules ~/cypress/system-tests/node_modules
              mv /tmp/node_modules_cache/globbed_node_modules ~/cypress/globbed_node_modules
              rm -rf /tmp/node_modules_cache
            fi
      - run:
          name: Restore all node_modules to proper workspace folders
          command: node scripts/circle-cache.js --action unpack

  restore_cached_system_tests_deps:
    description: 'Restore the cached node_modules for projects in "system-tests/projects/**"'
    steps:
      - run:
          name: Generate Circle Cache key for system tests
          command: ./system-tests/scripts/cache-key.sh > system_tests_cache_key
      - run:
          name: Generate platform key
          command: node ./scripts/get-platform-key.js > platform_key
      - restore_cache:
          name: Restore system tests node_modules cache
          keys:
            - v{{ checksum ".circleci/cache-version.txt" }}-{{ checksum "platform_key" }}-system-tests-projects-node-modules-cache-{{ checksum "system_tests_cache_key" }}

  update_cached_system_tests_deps:
    description: 'Update the cached node_modules for projects in "system-tests/projects/**"'
    steps:
      - run:
          name: Generate Circle Cache key for system tests
          command: ./system-tests/scripts/cache-key.sh > system_tests_cache_key
      - run:
          name: Generate platform key
          command: node ./scripts/get-platform-key.js > platform_key
      - restore_cache:
          name: Restore cache state, to check for known modules cache existence
          keys:
            - v{{ checksum ".circleci/cache-version.txt" }}-{{ checksum "platform_key" }}-state-of-system-tests-projects-node-modules-cache-{{ checksum "system_tests_cache_key" }}
      - run:
          name: Send root honeycomb event for this CI build
          command: cd system-tests/scripts && node ./send-root-honeycomb-event.js
      - run:
          name: Bail if specific cache exists
          command: |
            if [[ -f "/tmp/system_tests_node_modules_installed" ]]; then
              echo "No updates to system tests node modules, exiting"
              circleci-agent step halt
            fi
      - restore_cache:
          name: Restore system tests node_modules cache
          keys:
            - v{{ checksum ".circleci/cache-version.txt" }}-{{ checksum "platform_key" }}-system-tests-projects-node-modules-cache-{{ checksum "system_tests_cache_key" }}
            - v{{ checksum ".circleci/cache-version.txt" }}-{{ checksum "platform_key" }}-system-tests-projects-node-modules-cache-
      - run:
          name: Update system-tests node_modules cache
          command: yarn workspace @tooling/system-tests projects:yarn:install
      - save_cache:
          name: Save system tests node_modules cache
          key: v{{ checksum ".circleci/cache-version.txt" }}-{{ checksum "platform_key" }}-system-tests-projects-node-modules-cache-{{ checksum "system_tests_cache_key" }}
          paths:
            - /tmp/cy-system-tests-node-modules
      - run: touch /tmp/system_tests_node_modules_installed
      - save_cache:
          name: Save system tests node_modules cache state key
          key: v{{ checksum ".circleci/cache-version.txt" }}-{{ checksum "platform_key" }}-state-of-system-tests-projects-node-modules-cache-{{ checksum "system_tests_cache_key" }}
          paths:
            - /tmp/system_tests_node_modules_installed

  caching-dependency-installer:
    description: 'Installs & caches the dependencies based on yarn lock & package json dependencies'
    parameters:
      only-cache-for-root-user:
        type: boolean
        default: false
    steps:
      - install_cache_helpers_dependencies
      - run:
          name: Generate Circle Cache Key
          command: node scripts/circle-cache.js --action cacheKey > circle_cache_key
      - run:
          name: Generate platform key
          command: node ./scripts/get-platform-key.js > platform_key
      - restore_cache:
          name: Restore cache state, to check for known modules cache existence
          key: v{{ checksum ".circleci/cache-version.txt" }}-{{ checksum "platform_key" }}-state-of-node-modules-cache-{{ checksum "circle_cache_key" }}
      - run:
          name: Bail if cache exists
          command: |
            if [[ -f "node_modules_installed" ]]; then
              echo "Node modules already cached for dependencies, exiting"
              circleci-agent step halt
            fi
      - run: date +%Y-%U > cache_date
      - restore_cache:
          name: Restore weekly yarn cache
          keys:
            - v{{ checksum ".circleci/cache-version.txt" }}-{{ checksum "platform_key" }}-deps-root-weekly-{{ checksum "cache_date" }}
      - run:
          name: Install Node Modules
          command: |
            source ./scripts/ensure-node.sh
            # avoid installing Percy's Chromium every time we use @percy/cli
            # https://docs.percy.io/docs/caching-asset-discovery-browser-in-ci
            PERCY_POSTINSTALL_BROWSER=true \
            yarn --prefer-offline --frozen-lockfile --cache-folder ~/.yarn
          no_output_timeout: 20m
      - prepare-modules-cache:
          dont-move: <<parameters.only-cache-for-root-user>> # we don't move, so we don't hit any issues unpacking symlinks
      - when:
          condition: <<parameters.only-cache-for-root-user>> # we don't move to /tmp since we don't need to worry about different users
          steps:
            - save_cache:
                name: Saving node modules for root, cli, and all globbed workspace packages
                key: v{{ checksum ".circleci/cache-version.txt" }}-{{ checksum "platform_key" }}-node-modules-cache-{{ checksum "circle_cache_key" }}
                paths:
                  - node_modules
                  - cli/node_modules
                  - system-tests/node_modules
                  - globbed_node_modules
      - unless:
          condition: <<parameters.only-cache-for-root-user>>
          steps:
            - save_cache:
                name: Saving node modules for root, cli, and all globbed workspace packages
                key: v{{ checksum ".circleci/cache-version.txt" }}-{{ checksum "platform_key" }}-node-modules-cache-{{ checksum "circle_cache_key" }}
                paths:
                  - /tmp/node_modules_cache
      - run: touch node_modules_installed
      - save_cache:
          name: Saving node-modules cache state key
          key: v{{ checksum ".circleci/cache-version.txt" }}-{{ checksum "platform_key" }}-state-of-node-modules-cache-{{ checksum "circle_cache_key" }}
          paths:
            - node_modules_installed
      - save_cache:
          name: Save weekly yarn cache
          key: v{{ checksum ".circleci/cache-version.txt" }}-{{ checksum "platform_key" }}-deps-root-weekly-{{ checksum "cache_date" }}
          paths:
            - ~/.yarn
            - ~/.cy-npm-cache

  verify-build-setup:
    description: Common commands run when setting up for build or yarn install
    parameters:
      executor:
        type: executor
        default: cy-doc
    steps:
      - run: pwd
      - run:
          name: print global yarn cache path
          command: echo $(yarn global bin)
      - run:
          name: print yarn version
          command: yarn versions
      - unless:
          condition:
            # stop-only does not correctly match on windows: https://github.com/bahmutov/stop-only/issues/78
            equal: [ *windows-executor, << parameters.executor >> ]
          steps:
            - run:
                name: Stop .only
                 # this will catch ".only"s in js/coffee as well
                command: |
                  source ./scripts/ensure-node.sh
                  yarn stop-only-all
      - run:
          name: Check terminal variables
          ## make sure the TERM is set to 'xterm' in node (Linux only)
          ## else colors (and tests) will fail
          ## See the following information
          ##   * http://andykdocs.de/development/Docker/Fixing+the+Docker+TERM+variable+issue
          ##   * https://unix.stackexchange.com/questions/43945/whats-the-difference-between-various-term-variables
          command: |
            source ./scripts/ensure-node.sh
            yarn check-terminal

  install-required-node:
    # https://discuss.circleci.com/t/switch-nodejs-version-on-machine-executor-solved/26675/2
    description: Install Node version matching .node-version
    steps:
      # installing NVM will use git+ssh, so update known_hosts
      - update_known_hosts
      - run:
          name: Install Node
          command: |
            node_version=$(cat .node-version)
            source ./scripts/ensure-node.sh
            echo "Installing Yarn"
            npm install yarn -g # ensure yarn is installed with the correct node engine
            yarn check-node-version
      - run:
          name: Check Node
          command: |
            source ./scripts/ensure-node.sh
            yarn check-node-version

  install-chrome:
    description: Install Google Chrome
    parameters:
      channel:
        description: browser channel to install
        type: string
      version:
        description: browser version to install
        type: string
    steps:
      - run:
          name: Install Google Chrome (<<parameters.channel>>)
          command: |
            echo "Installing Chrome (<<parameters.channel>>) v<<parameters.version>>"
            wget -O /usr/src/google-chrome-<<parameters.channel>>_<<parameters.version>>_amd64.deb "http://dl.google.com/linux/chrome/deb/pool/main/g/google-chrome-<<parameters.channel>>/google-chrome-<<parameters.channel>>_<<parameters.version>>-1_amd64.deb" && \
            dpkg -i /usr/src/google-chrome-<<parameters.channel>>_<<parameters.version>>_amd64.deb ; \
            apt-get install -f -y && \
            rm -f /usr/src/google-chrome-<<parameters.channel>>_<<parameters.version>>_amd64.deb
            which google-chrome-<<parameters.channel>> || (printf "\n\033[0;31mChrome was not successfully downloaded - bailing\033[0m\n\n" && exit 1)
            echo "Location of Google Chrome Installation: `which google-chrome-<<parameters.channel>>`"
            echo "Google Chrome Version: `google-chrome-<<parameters.channel>> --version`"

  run-driver-integration-tests:
    parameters:
      browser:
        description: browser shortname to target
        type: string
      install-chrome-channel:
        description: chrome channel to install
        type: string
        default: ''
    steps:
      - restore_cached_workspace
      - when:
          condition: <<parameters.install-chrome-channel>>
          steps:
            - install-chrome:
                channel: <<parameters.install-chrome-channel>>
                version: $(node ./scripts/get-browser-version.js chrome:<<parameters.install-chrome-channel>>)
      - when:
          condition:
            equal: [ webkit, << parameters.browser >> ]
          steps:
            - install-webkit-deps
      - run:
          name: Run driver tests in Cypress
          environment:
            CYPRESS_CONFIG_ENV: production
          command: |
            echo Current working directory is $PWD
            echo Total containers $CIRCLE_NODE_TOTAL

            if [[ -v MAIN_RECORD_KEY ]]; then
              # internal PR
              CYPRESS_RECORD_KEY=$MAIN_RECORD_KEY \
<<<<<<< HEAD
              OTEL_RESOURCE_ATTRIBUTES="ci.branch=$CIRCLE_BRANCH,ci.job=$CIRCLE_JOB,ci.node-index=$CIRCLE_NODE_INDEX,ci.circle=$CIRCLECI,ci.build-url=$CIRCLE_BUILD_URL,ci.build-number=$CIRCLE_BUILD_NUM" \
=======
              CYPRESS_INTERNAL_ENABLE_TELEMETRY="true" \
>>>>>>> 45ca2fad
              yarn cypress:run --record --parallel --group 5x-driver-<<parameters.browser>> --browser <<parameters.browser>>
            else
              # external PR
              TESTFILES=$(circleci tests glob "cypress/e2e/**/*.cy.*" | circleci tests split --total=$CIRCLE_NODE_TOTAL)
              echo "Test files for this machine are $TESTFILES"

              if [[ -z "$TESTFILES" ]]; then
                echo "Empty list of test files"
              fi
              yarn cypress:run --browser <<parameters.browser>> --spec $TESTFILES
            fi
          working_directory: packages/driver
      - verify-mocha-results
      - store_test_results:
          path: /tmp/cypress
      - store_artifacts:
          path: /tmp/artifacts
      - store-npm-logs

  windows-install-chrome:
    parameters:
      browser:
        description: browser shortname to target
        type: string
    steps:
      - run:
          # TODO: How can we have preinstalled browsers on CircleCI?
          name: 'Install Chrome on Windows'
          command: |
            # install with `--ignore-checksums` to avoid checksum error
            # https://www.gep13.co.uk/blog/chocolatey-error-hashes-do-not-match
            [[ $PLATFORM == 'windows' && '<<parameters.browser>>' == 'chrome' ]] && choco install googlechrome --ignore-checksums || [[ $PLATFORM != 'windows' ]]

  run-new-ui-tests:
    parameters:
      package:
        description: package to target
        type: enum
        enum: ['frontend-shared', 'launchpad', 'app', 'reporter']
      browser:
        description: browser shortname to target
        type: string
      percy:
        description: enable percy
        type: boolean
        default: false
      type:
        description: ct or e2e
        type: enum
        enum: ['ct', 'e2e']
      debug:
        description: debug option
        type: string
        default: ''
    steps:
      - restore_cached_workspace
      - windows-install-chrome:
          browser: <<parameters.browser>>
      - run:
          command: |
            echo Current working directory is $PWD
            echo Total containers $CIRCLE_NODE_TOTAL

            if [[ -v MAIN_RECORD_KEY ]]; then
              # internal PR
              cmd=$([[ <<parameters.percy>> == 'true' ]] && echo 'yarn percy exec --parallel -- --') || true
              DEBUG=<<parameters.debug>> \
              CYPRESS_CONFIG_ENV=production \
              CYPRESS_RECORD_KEY=$MAIN_RECORD_KEY \
              PERCY_PARALLEL_NONCE=$CIRCLE_WORKFLOW_WORKSPACE_ID \
              PERCY_ENABLE=${PERCY_TOKEN:-0} \
              PERCY_PARALLEL_TOTAL=-1 \
<<<<<<< HEAD
              OTEL_RESOURCE_ATTRIBUTES="ci.branch=$CIRCLE_BRANCH,ci.job=$CIRCLE_JOB,ci.node-index=$CIRCLE_NODE_INDEX,ci.circle=$CIRCLECI,ci.build-url=$CIRCLE_BUILD_URL,ci.build-number=$CIRCLE_BUILD_NUM" \
=======
              CYPRESS_INTERNAL_ENABLE_TELEMETRY="true" \
>>>>>>> 45ca2fad
              $cmd yarn workspace @packages/<<parameters.package>> cypress:run:<<parameters.type>> --browser <<parameters.browser>> --record --parallel --group <<parameters.package>>-<<parameters.type>>
            else
              # external PR

              # To make `circleci tests` work correctly, we need to step into the package folder.
              cd packages/<<parameters.package>>

              GLOB="cypress/e2e/**/*cy.*"

              if [[ <<parameters.type>> == 'ct' ]]; then
                # component tests are located side by side with the source codes.
                GLOB="src/**/*cy.*"
              fi

              TESTFILES=$(circleci tests glob "$GLOB" | circleci tests split --total=$CIRCLE_NODE_TOTAL)
              echo "Test files for this machine are $TESTFILES"

              # To run the `yarn` command, we need to walk out of the package folder.
              cd ../..

              DEBUG=<<parameters.debug>> \
              CYPRESS_CONFIG_ENV=production \
              PERCY_PARALLEL_NONCE=$CIRCLE_WORKFLOW_WORKSPACE_ID \
              PERCY_ENABLE=${PERCY_TOKEN:-0} \
              PERCY_PARALLEL_TOTAL=-1 \
              yarn workspace @packages/<<parameters.package>> cypress:run:<<parameters.type>> --browser <<parameters.browser>> --spec $TESTFILES
            fi
      - run:
          command: |
            if [[ <<parameters.package>> == 'app' && <<parameters.percy>> == 'true' && -d "packages/app/cypress/screenshots/runner/screenshot/screenshot.cy.tsx/percy" ]]; then
              PERCY_PARALLEL_NONCE=$CIRCLE_WORKFLOW_WORKSPACE_ID \
              PERCY_ENABLE=${PERCY_TOKEN:-0} \
              PERCY_PARALLEL_TOTAL=-1 \
              yarn percy upload packages/app/cypress/screenshots/runner/screenshot/screenshot.cy.tsx/percy
            else
              echo "skipping percy screenshots uploading"
            fi
      - store_test_results:
          path: /tmp/cypress
      - store-npm-logs

  run-system-tests:
    parameters:
      browser:
        description: browser shortname to target
        type: string
    steps:
      - restore_cached_workspace
      - restore_cached_system_tests_deps
      - when:
          condition:
            equal: [ webkit, << parameters.browser >> ]
          steps:
            - install-webkit-deps
      - run:
          name: Run system tests
          environment:
            CYPRESS_COMMERCIAL_RECOMMENDATIONS: '0'
          command: |
            ALL_SPECS=`circleci tests glob "/root/cypress/system-tests/test/*spec*"`
            SPECS=
            for file in $ALL_SPECS; do
              # filter out non_root tests, they have their own stage
              if [[ "$file" == *"non_root"* ]]; then
                echo "Skipping $file"
                continue
              fi
              SPECS="$SPECS $file"
            done
            SPECS=`echo $SPECS | xargs -n 1 | circleci tests split --split-by=timings`
            echo SPECS=$SPECS
            yarn workspace @tooling/system-tests test:ci $SPECS --browser <<parameters.browser>>
      - verify-mocha-results
      - store_test_results:
          path: /tmp/cypress
      - store_artifacts:
          path: /tmp/artifacts
      - store-npm-logs

  run-binary-system-tests:
    steps:
      - restore_cached_workspace
      - restore_cached_system_tests_deps
      - run:
          name: Run system tests
          environment:
            CYPRESS_COMMERCIAL_RECOMMENDATIONS: '0'
          command: |
            ALL_SPECS=`circleci tests glob "$HOME/cypress/system-tests/test-binary/*spec*"`
            SPECS=`echo $ALL_SPECS | xargs -n 1 | circleci tests split --split-by=timings`
            echo SPECS=$SPECS
            yarn workspace @tooling/system-tests test:ci $SPECS
      - verify-mocha-results
      - store_test_results:
          path: /tmp/cypress
      - store_artifacts:
          path: /tmp/artifacts
      - store-npm-logs

  store-npm-logs:
    description: Saves any NPM debug logs as artifacts in case there is a problem
    steps:
      - store_artifacts:
          path: ~/.npm/_logs

  post-install-comment:
    description: Post GitHub comment with a blurb on how to install pre-release version
    steps:
      - run:
          name: Post pre-release install comment
          command: |
            node scripts/add-install-comment.js \
              --npm npm-package-url.json \
              --binary binary-url.json

  verify-mocha-results:
    description: Double-check that Mocha tests ran as expected.
    parameters:
      expectedResultCount:
        description: The number of result files to expect, ie, the number of Mocha test suites that ran.
        type: integer
        ## by default, assert that at least 1 test ran
        default: 0
    steps:
      - run:
          name: 'Verify Mocha Results'
          command: |
            source ./scripts/ensure-node.sh
            yarn verify:mocha:results <<parameters.expectedResultCount>>

  clone-repo-and-checkout-branch:
    description: |
      Clones an external repo and then checks out the branch that matches the next version otherwise uses 'master' branch.
    parameters:
      repo:
        description: "Name of the github repo to clone like: cypress-example-kitchensink"
        type: string
      pull_request_id:
        description: Pull request number to check out before installing and testing
        type: integer
        default: 0
    steps:
      - restore_cached_binary
      - run:
          name: "Cloning test project and checking out release branch: <<parameters.repo>>"
          working_directory: /tmp/<<parameters.repo>>
          command: |
            git clone --depth 1 --no-single-branch https://github.com/cypress-io/<<parameters.repo>>.git .

            cd ~/cypress/..
            # install some deps for get-next-version
            npm i semver@7.3.2 conventional-recommended-bump@6.1.0 conventional-changelog-angular@5.0.12
            NEXT_VERSION=$(node ./cypress/scripts/get-next-version.js)
            cd -

            git checkout $NEXT_VERSION || true
      - when:
          condition: <<parameters.pull_request_id>>
          steps:
            - run:
                name: Check out PR <<parameters.pull_request_id>>
                working_directory: /tmp/<<parameters.repo>>
                command: |
                  git fetch origin pull/<<parameters.pull_request_id>>/head:pr-<<parameters.pull_request_id>>
                  git checkout pr-<<parameters.pull_request_id>>

  test-binary-against-rwa:
    description: |
      Takes the built binary and NPM package, clones the RWA repo
      and runs the new version of Cypress against it.
    parameters:
      repo:
        description: "Name of the github repo to clone like"
        type: string
        default: "cypress-realworld-app"
      browser:
        description: Name of the browser to use, like "electron", "chrome", "firefox"
        type: enum
        enum: ["", "electron", "chrome", "firefox"]
        default: ""
      command:
        description: Test command to run to start Cypress tests
        type: string
        default: "yarn cypress:run"
      # if the repo to clone and test is a monorepo, you can
      # run tests inside a specific subfolder
      folder:
        description: Subfolder to test in
        type: string
        default: ""
      # you can test new features in the test runner against recipes or other repos
      # by opening a pull request in those repos and running this test job
      # against a pull request number in the example repo
      pull_request_id:
        description: Pull request number to check out before installing and testing
        type: integer
        default: 0
      wait-on:
        description: Whether to use wait-on to wait on a server to be booted
        type: string
        default: ""
      server-start-command:
        description: Server start command for repo
        type: string
        default: "CI=true yarn start"
    steps:
      - clone-repo-and-checkout-branch:
          repo: <<parameters.repo>>
      - when:
          condition: <<parameters.pull_request_id>>
          steps:
            - run:
                name: Check out PR <<parameters.pull_request_id>>
                working_directory: /tmp/<<parameters.repo>>
                command: |
                  git fetch origin pull/<<parameters.pull_request_id>>/head:pr-<<parameters.pull_request_id>>
                  git checkout pr-<<parameters.pull_request_id>>
                  git log -n 2
      - run:
          command: yarn
          working_directory: /tmp/<<parameters.repo>>
      - run:
          name: Install Cypress
          working_directory: /tmp/<<parameters.repo>>
          # force installing the freshly built binary
          command: |
            CYPRESS_INSTALL_BINARY=~/cypress/cypress.zip npm i --legacy-peer-deps ~/cypress/cypress.tgz && [[ -f yarn.lock ]] && yarn
      - run:
          name: Print Cypress version
          working_directory: /tmp/<<parameters.repo>>
          command: npx cypress version
      - run:
          name: Types check 🧩 (maybe)
          working_directory: /tmp/<<parameters.repo>>
          command: yarn types
      - run:
          working_directory: /tmp/<<parameters.repo>>
          command: <<parameters.server-start-command>>
          background: true
      - run:
          condition: <<parameters.wait-on>>
          name: "Waiting on server to boot: <<parameters.wait-on>>"
          command: "npx wait-on <<parameters.wait-on>>"
      - when:
          condition: <<parameters.folder>>
          steps:
            - when:
                condition: <<parameters.browser>>
                steps:
                  - run:
                      name: Run tests using browser "<<parameters.browser>>"
                      working_directory: /tmp/<<parameters.repo>>/<<parameters.folder>>
                      command: |
                        <<parameters.command>> -- --browser <<parameters.browser>>
            - unless:
                condition: <<parameters.browser>>
                steps:
                  - run:
                      name: Run tests using command
                      working_directory: /tmp/<<parameters.repo>>/<<parameters.folder>>
                      command: <<parameters.command>>
      - unless:
          condition: <<parameters.folder>>
          steps:
            - when:
                condition: <<parameters.browser>>
                steps:
                  - run:
                      name: Run tests using browser "<<parameters.browser>>"
                      working_directory: /tmp/<<parameters.repo>>
                      command: <<parameters.command>> -- --browser <<parameters.browser>>
            - unless:
                condition: <<parameters.browser>>
                steps:
                  - run:
                      name: Run tests using command
                      working_directory: /tmp/<<parameters.repo>>
                      command: <<parameters.command>>
      - store-npm-logs

  test-binary-against-repo:
    description: |
      Takes the built binary and NPM package, clones given example repo
      and runs the new version of Cypress against it.
    parameters:
      repo:
        description: "Name of the github repo to clone like: cypress-example-kitchensink"
        type: string
      browser:
        description: Name of the browser to use, like "electron", "chrome", "firefox"
        type: enum
        enum: ["", "electron", "chrome", "firefox"]
        default: ""
      command:
        description: Test command to run to start Cypress tests
        type: string
        default: "npm run e2e"
      build-project:
        description: Should the project build script be executed
        type: boolean
        default: true
      # if the repo to clone and test is a monorepo, you can
      # run tests inside a specific subfolder
      folder:
        description: Subfolder to test in
        type: string
        default: ""
      # you can test new features in the test runner against recipes or other repos
      # by opening a pull request in those repos and running this test job
      # against a pull request number in the example repo
      pull_request_id:
        description: Pull request number to check out before installing and testing
        type: integer
        default: 0
      wait-on:
        description: Whether to use wait-on to wait on a server to be booted
        type: string
        default: ""
      server-start-command:
        description: Server start command for repo
        type: string
        default: "npm start --if-present"
    steps:
      - clone-repo-and-checkout-branch:
          repo: <<parameters.repo>>
          pull_request_id: <<parameters.pull_request_id>>
      - run:
          # Ensure we're installing the node-version for the cloned repo
          command: |
            if [[ -f .node-version ]]; then
              branch="<< pipeline.git.branch >>"

              externalBranchPattern='^pull\/[0-9]+'
              if [[ $branch =~ $externalBranchPattern ]]; then
                # We are unable to curl from the external PR branch location
                # so we fall back to develop
                branch="develop"
              fi

              curl -L https://raw.githubusercontent.com/cypress-io/cypress/$branch/scripts/ensure-node.sh --output ci-ensure-node.sh
            else
              # if no .node-version file exists, we no-op the node script and use the global yarn
              echo '' > ci-ensure-node.sh
            fi
          working_directory: /tmp/<<parameters.repo>>
      - run:
          # Install deps + Cypress binary with yarn if yarn.lock present
          command: |
            source ./ci-ensure-node.sh
            if [[ -f yarn.lock ]]; then
              yarn --frozen-lockfile
              CYPRESS_INSTALL_BINARY=~/cypress/cypress.zip yarn add -D ~/cypress/cypress.tgz
            else
              npm install
              CYPRESS_INSTALL_BINARY=~/cypress/cypress.zip npm install --legacy-peer-deps ~/cypress/cypress.tgz
            fi
          working_directory: /tmp/<<parameters.repo>>
      - run:
          name: Scaffold new config file
          working_directory: /tmp/<<parameters.repo>>
          environment:
            CYPRESS_INTERNAL_FORCE_SCAFFOLD: "1"
          command: |
            if [[ -f cypress.json ]]; then
              rm -rf cypress.json
              echo 'module.exports = { e2e: {} }' > cypress.config.js
            fi
      - run:
          name: Rename support file
          working_directory: /tmp/<<parameters.repo>>
          command: |
            if [[ -f cypress/support/index.js ]]; then
              mv cypress/support/index.js cypress/support/e2e.js
            fi
      - run:
          name: Print Cypress version
          working_directory: /tmp/<<parameters.repo>>
          command: |
            source ./ci-ensure-node.sh
            npx cypress version
      - run:
          name: Types check 🧩 (maybe)
          working_directory: /tmp/<<parameters.repo>>
          command: |
            source ./ci-ensure-node.sh
            [[ -f yarn.lock ]] && yarn types || npm run types --if-present
      - when:
          condition: <<parameters.build-project>>
          steps:
          - run:
              name: Build 🏗 (maybe)
              working_directory: /tmp/<<parameters.repo>>
              command: |
                source ./ci-ensure-node.sh
                [[ -f yarn.lock ]] && yarn build || npm run build --if-present
      - run:
          working_directory: /tmp/<<parameters.repo>>
          command: |
            source ./ci-ensure-node.sh
            <<parameters.server-start-command>>
          background: true
      - run:
          condition: <<parameters.wait-on>>
          name: "Waiting on server to boot: <<parameters.wait-on>>"
          command: |
            npx wait-on <<parameters.wait-on>> --timeout 120000
      - windows-install-chrome:
          browser: <<parameters.browser>>
      - when:
          condition: <<parameters.folder>>
          steps:
            - when:
                condition: <<parameters.browser>>
                steps:
                  - run:
                      name: Run tests using browser "<<parameters.browser>>"
                      working_directory: /tmp/<<parameters.repo>>/<<parameters.folder>>
                      command: |
                        <<parameters.command>> -- --browser <<parameters.browser>>
            - unless:
                condition: <<parameters.browser>>
                steps:
                  - run:
                      name: Run tests using command
                      working_directory: /tmp/<<parameters.repo>>/<<parameters.folder>>
                      command: <<parameters.command>>
      - unless:
          condition: <<parameters.folder>>
          steps:
            - when:
                condition: <<parameters.browser>>
                steps:
                  - run:
                      name: Run tests using browser "<<parameters.browser>>"
                      working_directory: /tmp/<<parameters.repo>>
                      command: |
                        source ./ci-ensure-node.sh
                        <<parameters.command>> -- --browser <<parameters.browser>>
            - unless:
                condition: <<parameters.browser>>
                steps:
                  - run:
                      name: Run tests using command
                      working_directory: /tmp/<<parameters.repo>>
                      command: |
                        source ./ci-ensure-node.sh
                        <<parameters.command>>
      - store-npm-logs

  wait-on-circle-jobs:
    description: Polls certain Circle CI jobs until they finish
    parameters:
      job-names:
        description: comma separated list of circle ci job names to wait for
        type: string
    steps:
      - run:
          name: "Waiting on Circle CI jobs: <<parameters.job-names>>"
          command: node ./scripts/wait-on-circle-jobs.js --job-names="<<parameters.job-names>>"

  build-binary:
    steps:
      - run:
          name: Check environment variables before code sign (if on Mac/Windows)
          # NOTE
          # our code sign works via electron-builder
          # by default, electron-builder will NOT sign app built in a pull request
          # even our internal one (!)
          # Usually this is not a problem, since we only build and test binary
          # built on the "develop" branch
          # but if you need to really build and sign a binary in a PR
          # set variable CSC_FOR_PULL_REQUEST=true
          command: |
            set -e
            NEEDS_CODE_SIGNING=`node -p 'process.platform === "win32" || process.platform === "darwin"'`
            if [[ "$NEEDS_CODE_SIGNING" == "true" ]]; then
              echo "Checking for required environment variables..."
              if [ -z "$CSC_LINK" ]; then
                echo "Need to provide environment variable CSC_LINK"
                echo "with base64 encoded certificate .p12 file"
                exit 1
              fi
              if [ -z "$CSC_KEY_PASSWORD" ]; then
                echo "Need to provide environment variable CSC_KEY_PASSWORD"
                echo "with password for unlocking certificate .p12 file"
                exit 1
              fi
              echo "Succeeded."
            else
              echo "Not code signing for this platform"
            fi
      - run:
          name: Build the Cypress binary
          environment:
            DEBUG: electron-builder,electron-osx-sign*
          # notarization on Mac can take a while
          no_output_timeout: "45m"
          command: |
            source ./scripts/ensure-node.sh
            node --version
            if [[ `node ./scripts/get-platform-key.js` == 'linux-arm64' ]]; then
              # these are missing on Circle and there is no way to pre-install them on Arm
              sudo apt-get update
              sudo apt-get install -y libgtk2.0-0 libgtk-3-0 libgbm-dev libnotify-dev libgconf-2-4 libnss3 libxss1 libasound2 libxtst6 xauth xvfb
              DISABLE_SNAPSHOT_REQUIRE=1 yarn binary-build --version $(node ./scripts/get-next-version.js)
            else
              yarn binary-build --version $(node ./scripts/get-next-version.js)
            fi
      - run:
          name: Zip the binary
          command: |
            if [[ $PLATFORM == 'linux' ]]; then
              # on Arm, CI runs as non-root, on x64 CI runs as root but there is no sudo binary
              if [[ `whoami` == 'root' ]]; then
                apt-get update && apt-get install -y zip
              else
                sudo apt-get update && sudo apt-get install -y zip
              fi
            fi
            source ./scripts/ensure-node.sh
            yarn binary-zip
      - store-npm-logs
      - persist_to_workspace:
          root: ~/
          paths:
            - cypress/cypress.zip

  build-cypress-npm-package:
    parameters:
      executor:
        type: executor
        default: cy-doc
    steps:
      - run:
          name: Bump NPM version
          command: |
            source ./scripts/ensure-node.sh
            yarn get-next-version --npm
      - run:
          name: Build NPM package
          command: |
            source ./scripts/ensure-node.sh
            yarn build --scope cypress
      - run:
          name: Copy Re-exported NPM Packages
          command: node ./scripts/post-build.js
          working_directory: cli
      - run:
          command: ls -la types
          working_directory: cli/build
      - run:
          command: ls -la vue vue2 mount-utils react
          working_directory: cli/build
      - unless:
          condition:
            equal: [ *windows-executor, << parameters.executor >> ]
          steps:
            - run:
                name: list NPM package contents
                command: |
                  source ./scripts/ensure-node.sh
                  yarn workspace cypress size
      - run:
          name: pack NPM package
          working_directory: cli/build
          command: yarn pack --filename ../../cypress.tgz
      - run:
          name: list created NPM package
          command: ls -l
      - store-npm-logs
      - persist_to_workspace:
          root: ~/
          paths:
            - cypress/cypress.tgz

  upload-build-artifacts:
    steps:
      - run: ls -l
      - run:
          name: Upload unique binary to S3
          command: |
            node scripts/binary.js upload-build-artifact \
              --type binary \
              --file cypress.zip \
              --version $(node -p "require('./package.json').version")
      - run:
          name: Upload NPM package to S3
          command: |
            node scripts/binary.js upload-build-artifact \
              --type npm-package \
              --file cypress.tgz \
              --version $(node -p "require('./package.json').version")
      - store-npm-logs
      - run: ls -l
      - run: cat binary-url.json
      - run: cat npm-package-url.json
      - persist_to_workspace:
          root: ~/
          paths:
            - cypress/binary-url.json
            - cypress/npm-package-url.json

  update_known_hosts:
    description: Ensures that we have the latest Git public keys to prevent git+ssh from failing.
    steps:
    - run:
        name: Update known_hosts with github.com keys
        command: |
          mkdir -p ~/.ssh
          ssh-keyscan github.com >> ~/.ssh/known_hosts

jobs:
  ## Checks if we already have a valid cache for the node_modules_install and if it has,
  ## skips ahead to the build step, otherwise installs and caches the node_modules
  node_modules_install:
    <<: *defaults
    parameters:
      <<: *defaultsParameters
      resource_class:
        type: string
        default: medium
    resource_class: << parameters.resource_class >>
    steps:
      - checkout
      - install-required-node
      - verify-build-setup:
          executor: << parameters.executor >>
      - persist_to_workspace:
          root: ~/
          paths:
            - cypress
            - .nvm # mac / linux
            - ProgramData/nvm # windows
      - caching-dependency-installer:
          only-cache-for-root-user: <<parameters.only-cache-for-root-user>>
      - store-npm-logs

  ## restores node_modules from previous step & builds if first step skipped
  build:
    <<: *defaults
    parameters:
      <<: *defaultsParameters
      resource_class:
        type: string
        default: large
    resource_class: << parameters.resource_class >>
    steps:
      - restore_cached_workspace
      - run:
          name: Top level packages
          command: yarn list --depth=0 || true
      - run:
          name: Check env canaries on Linux
          command: |
            # only Docker has the required env data for this
            if [[ $CI_DOCKER == 'true' ]]; then
              node ./scripts/circle-env.js --check-canaries
            fi
      - build-and-persist
      - store-npm-logs

  lint:
    <<: *defaults
    steps:
      - restore_cached_workspace
      - run:
          name: Linting 🧹
          command: |
            yarn clean
            git clean -df
            yarn lint
      - run:
          name: cypress info (dev)
          command: node cli/bin/cypress info --dev
      - store-npm-logs

  check-ts:
    <<: *defaults
    steps:
      - restore_cached_workspace
      - install-required-node
      - run:
          name: Check TS Types
          command: NODE_OPTIONS=--max_old_space_size=4096 yarn gulp checkTs


  # a special job that keeps polling Circle and when all
  # individual jobs are finished, it closes the Percy build
  percy-finalize:
    <<: *defaults
    resource_class: small
    parameters:
      <<: *defaultsParameters
      required_env_var:
        type: env_var_name
    steps:
      - restore_cached_workspace
      - run:
          # if this is an external pull request, the environment variables
          # are NOT set for security reasons, thus no need to poll -
          # and no need to finalize Percy, since there will be no visual tests
          name: Check if <<parameters.required_env_var>> is set
          command: |
            if [[ -v <<parameters.required_env_var>> ]]; then
              echo "Internal PR, good to go"
            else
              echo "This is an external PR, cannot access other services"
              circleci-agent step halt
            fi
      - wait-on-circle-jobs:
          job-names: >
            cli-visual-tests,
            reporter-integration-tests,
            run-app-component-tests-chrome,
            run-app-integration-tests-chrome,
            run-frontend-shared-component-tests-chrome,
            run-launchpad-component-tests-chrome,
            run-launchpad-integration-tests-chrome,
            run-reporter-component-tests-chrome,
            run-webpack-dev-server-integration-tests,
            run-vite-dev-server-integration-tests
      - run:
          # Sometimes, even though all the circle jobs have finished, Percy times out during `build:finalize`
          # If all other jobs finish but `build:finalize` fails, we retry it once
          name: Finalize percy build - allows single retry
          command: |
            PERCY_PARALLEL_NONCE=$CIRCLE_WORKFLOW_WORKSPACE_ID \
            yarn percy build:finalize || yarn percy build:finalize

  # a special job that keeps polling Circle and when all
  # pipeline workflows are finished, it moves forward with the binary release
  trigger-binary-release-workflow:
    <<: *defaults
    resource_class: small
    parameters:
      <<: *defaultsParameters
    steps:
      - restore_cached_workspace
      - run:
          name: 'Determine if Release Workflow should be triggered'
          command: |
            if [[ "$CIRCLE_BRANCH" != "develop" ]]; then
              echo "Only move forward with the release when running on develop."
              circleci-agent step halt
            fi
      - run:
          name: "Wait for other Circle CI workflows to finish"
          command: CIRCLE_PIPELINE_ID="<<pipeline.id>>" node ./scripts/wait-on-circle-workflows.js
      - run:
          name: Ready to release
          command: echo 'Ready to release'

  cli-visual-tests:
    <<: *defaults
    resource_class: small
    steps:
      - restore_cached_workspace
      - run: mkdir -p cli/visual-snapshots
      - run:
          command: node cli/bin/cypress info --dev | yarn --silent term-to-html | node scripts/sanitize --type cli-info > cli/visual-snapshots/cypress-info.html
          environment:
            FORCE_COLOR: 2
      - run:
          command: node cli/bin/cypress help | yarn --silent term-to-html > cli/visual-snapshots/cypress-help.html
          environment:
            FORCE_COLOR: 2
      - store_artifacts:
          path: cli/visual-snapshots
      - run:
          name: Upload CLI snapshots for diffing
          command: |
            PERCY_PARALLEL_NONCE=$CIRCLE_WORKFLOW_WORKSPACE_ID \
            PERCY_ENABLE=${PERCY_TOKEN:-0} \
            PERCY_PARALLEL_TOTAL=-1 \
            yarn percy snapshot ./cli/visual-snapshots

  v8-integration-tests:
    <<: *defaults
    parameters:
      <<: *defaultsParameters
      resource_class:
        type: string
        default: medium
    resource_class: << parameters.resource_class >>
    parallelism: 1
    steps:
      - restore_cached_workspace
      - restore_cached_system_tests_deps
      # TODO: Remove this once we switch off self-hosted M1 runners
      - when:
          condition:
            equal: [ *darwin-arm64-executor, << parameters.executor >> ]
          steps:
            - run: rm -f /tmp/cypress/junit/*
      - unless:
          condition:
            or:
              - equal: [ *linux-arm64-executor, << parameters.executor >> ] # TODO: Figure out how to support linux-arm64 when we get to linux arm64 build: https://github.com/cypress-io/cypress/issues/23557
          steps:
            - run:
                name: Run v8 integration tests
                command: |
                  source ./scripts/ensure-node.sh
                  yarn test-integration --scope "'@tooling/{packherd,v8-snapshot,electron-mksnapshot}'"
            - verify-mocha-results:
                expectedResultCount: 3
      - when:
          condition:
            or:
              - equal: [ *linux-arm64-executor, << parameters.executor >> ]
          steps:
            - run:
                name: Run v8 integration tests
                command: |
                  source ./scripts/ensure-node.sh
                  yarn test-integration --scope "'@tooling/packherd'"
            - verify-mocha-results:
                expectedResultCount: 1
      - store_test_results:
          path: /tmp/cypress
      - store-npm-logs

  driver-integration-memory-tests:
    <<: *defaults
    parameters:
      <<: *defaultsParameters
      resource_class:
        type: string
        default: medium
    resource_class: << parameters.resource_class >>
    parallelism: 1
    steps:
      - restore_cached_workspace
      - run:
          name: Driver memory tests in Electron
          environment:
            CYPRESS_CONFIG_ENV: production
          command: |
            echo Current working directory is $PWD
            node --version
            if [[ `node ../../scripts/get-platform-key.js` == 'linux-arm64' ]]; then
              # these are missing on Circle and there is no way to pre-install them on Arm
              sudo apt-get update
              sudo apt-get install -y libgbm-dev
            fi

            CYPRESS_INTERNAL_MEMORY_SAVE_STATS=true \
            DEBUG=cypress*memory \
            yarn cypress:run --browser electron --spec "cypress/e2e/memory/*.cy.*"
          working_directory: packages/driver
      - store_test_results:
          path: /tmp/cypress
      - store-npm-logs
      - store_artifacts:
          path: packages/driver/cypress/logs/memory

  unit-tests:
    <<: *defaults
    parameters:
      <<: *defaultsParameters
      resource_class:
        type: string
        default: medium
    resource_class: << parameters.resource_class >>
    parallelism: 1
    steps:
      - restore_cached_workspace
      - when:
          condition:
            # several snapshots fails for windows due to paths.
            # until these are fixed, run the tests that are working.
            equal: [ *windows-executor, << parameters.executor >> ]
          steps:
            - run: yarn test-scripts scripts/**/*spec.js
      - unless:
          condition:
            equal: [ *windows-executor, << parameters.executor >> ]
          steps:
            - run: yarn test-scripts
            # make sure packages with TypeScript can be transpiled to JS
            - run: yarn lerna run build-prod --stream --concurrency 4
            # run unit tests from each individual package
            - run: yarn test
            # run type checking for each individual package
            - run: yarn lerna run types
            - verify-mocha-results:
                expectedResultCount: 19
      - store_test_results:
          path: /tmp/cypress
      # CLI tests generate HTML files with sample CLI command output
      - store_artifacts:
          path: cli/test/html
      - store_artifacts:
          path: packages/errors/__snapshot-images__
      - store-npm-logs

  verify-release-readiness:
    <<: *defaults
    resource_class: small
    parallelism: 1
    environment:
      GITHUB_TOKEN: $GH_TOKEN
    steps:
      - restore_cached_workspace
      - update_known_hosts
      - run: yarn test-npm-package-release-script
      - run: node ./scripts/semantic-commits/validate-binary-changelog.js
      - store_artifacts:
          path: /tmp/releaseData

  lint-types:
    <<: *defaults
    parallelism: 1
    steps:
      - restore_cached_workspace
      - run:
          command: ls -la types
          working_directory: cli
      - run:
          command: ls -la chai
          working_directory: cli/types
      - run:
          name: "Lint types 🧹"
          command: yarn workspace cypress dtslint
  # todo(lachlan): do we need this? yarn check-ts does something very similar
  #     - run:
  #         name: "TypeScript check 🧩"
  #         command: yarn type-check --ignore-progress
      - store-npm-logs

  server-unit-tests:
    <<: *defaults
    parallelism: 1
    steps:
      - restore_cached_workspace
      - run: yarn test-unit --scope @packages/server
      - verify-mocha-results:
          expectedResultCount: 1
      - store_test_results:
          path: /tmp/cypress
      - store-npm-logs

  server-unit-tests-cloud-environment:
    <<: *defaults
    parameters:
      <<: *defaultsParameters
      resource_class:
        type: string
        default: medium
    resource_class: << parameters.resource_class >>
    parallelism: 1
    steps:
      - restore_cached_workspace
      # TODO: Remove this once we switch off self-hosted M1 runners
      - when:
          condition:
            equal: [ *darwin-arm64-executor, << parameters.executor >> ]
          steps:
            - run: rm -f /tmp/cypress/junit/*
      - run: yarn workspace @packages/server test-unit cloud/environment_spec.ts
      - verify-mocha-results:
          expectedResultCount: 1
      - store_test_results:
          path: /tmp/cypress
      - store-npm-logs

  server-integration-tests:
    <<: *defaults
    parallelism: 1
    steps:
      - restore_cached_workspace
      - run: yarn test-integration --scope @packages/server
      - verify-mocha-results:
          expectedResultCount: 1
      - store_test_results:
          path: /tmp/cypress
      - store-npm-logs

  server-performance-tests:
    <<: *defaults
    steps:
      - restore_cached_workspace
      - run:
          command: yarn workspace @packages/server test-performance
      - verify-mocha-results:
          expectedResultCount: 1
      - store_test_results:
          path: /tmp/cypress
      - store_artifacts:
          path: /tmp/artifacts
      - store-npm-logs

  system-tests-node-modules-install:
    <<: *defaults
    steps:
      - restore_cached_workspace
      - update_cached_system_tests_deps

  binary-system-tests:
    parallelism: 2
    working_directory: ~/cypress
    environment:
      <<: *defaultsEnvironment
      PLATFORM: linux
    machine:
      # using `machine` gives us a Linux VM that can run Docker
      image: ubuntu-2004:202111-02
      docker_layer_caching: true
    resource_class: medium
    steps:
      - run-binary-system-tests

  system-tests-chrome:
    <<: *defaults
    parallelism: 8
    steps:
      - run-system-tests:
          browser: chrome

  system-tests-electron:
    <<: *defaults
    parallelism: 8
    steps:
      - run-system-tests:
          browser: electron

  system-tests-firefox:
    <<: *defaults
    parallelism: 8
    steps:
      - run-system-tests:
          browser: firefox

  system-tests-webkit:
    <<: *defaults
    parallelism: 8
    steps:
      - run-system-tests:
          browser: webkit

  system-tests-non-root:
    <<: *defaults
    steps:
      - restore_cached_workspace
      - run:
          environment:
            CYPRESS_COMMERCIAL_RECOMMENDATIONS: '0'
          command: yarn workspace @tooling/system-tests test:ci "test/non_root*spec*" --browser electron
      - verify-mocha-results
      - store_test_results:
          path: /tmp/cypress
      - store_artifacts:
          path: /tmp/artifacts
      - store-npm-logs

  run-frontend-shared-component-tests-chrome:
    <<: *defaults
    parameters:
      <<: *defaultsParameters
      percy:
        type: boolean
        default: false
    parallelism: 3
    steps:
      - run-new-ui-tests:
          browser: chrome
          percy: << parameters.percy >>
          package: frontend-shared
          type: ct

  run-launchpad-component-tests-chrome:
    <<: *defaults
    parameters:
      <<: *defaultsParameters
      percy:
        type: boolean
        default: false
    parallelism: 7
    steps:
      - run-new-ui-tests:
          browser: chrome
          percy: << parameters.percy >>
          package: launchpad
          type: ct
          # debug: cypress:*,engine:socket

  run-launchpad-integration-tests-chrome:
    <<: *defaults
    parameters:
      <<: *defaultsParameters
      resource_class:
        type: string
        default: medium
      percy:
        type: boolean
        default: false
    resource_class: << parameters.resource_class >>
    parallelism: 3
    steps:
      - run-new-ui-tests:
          browser: chrome
          percy: << parameters.percy >>
          package: launchpad
          type: e2e

  run-app-component-tests-chrome:
    <<: *defaults
    parameters:
      <<: *defaultsParameters
      percy:
        type: boolean
        default: false
    parallelism: 7
    steps:
      - run-new-ui-tests:
          browser: chrome
          percy: << parameters.percy >>
          package: app
          type: ct

  run-app-integration-tests-chrome:
    <<: *defaults
    parameters:
      <<: *defaultsParameters
      resource_class:
        type: string
        default: medium
      percy:
        type: boolean
        default: false
    resource_class: << parameters.resource_class >>
    parallelism: 8
    steps:
      - run-new-ui-tests:
          browser: chrome
          percy: << parameters.percy >>
          package: app
          type: e2e

  driver-integration-tests-chrome:
    <<: *defaults
    parallelism: 5
    steps:
      - run-driver-integration-tests:
          browser: chrome
          install-chrome-channel: stable

  driver-integration-tests-chrome-beta:
    <<: *defaults
    parallelism: 5
    steps:
      - run-driver-integration-tests:
          browser: chrome:beta
          install-chrome-channel: beta

  driver-integration-tests-firefox:
    <<: *defaults
    parallelism: 5
    steps:
      - run-driver-integration-tests:
          browser: firefox

  driver-integration-tests-electron:
    <<: *defaults
    parallelism: 5
    steps:
      - run-driver-integration-tests:
          browser: electron

  driver-integration-tests-webkit:
    <<: *defaults
    resource_class: medium+
    parallelism: 5
    steps:
      - run-driver-integration-tests:
          browser: webkit

  run-reporter-component-tests-chrome:
    <<: *defaults
    parameters:
      <<: *defaultsParameters
      percy:
        type: boolean
        default: false
    parallelism: 2
    steps:
      - run-new-ui-tests:
          browser: chrome
          percy: << parameters.percy >>
          package: reporter
          type: ct

  reporter-integration-tests:
    <<: *defaults
    parallelism: 3
    steps:
      - restore_cached_workspace
      - run:
          command: yarn build-for-tests
          working_directory: packages/reporter
      - run:
          command: |
            CYPRESS_CONFIG_ENV=production \
            CYPRESS_RECORD_KEY=$MAIN_RECORD_KEY \
            PERCY_PARALLEL_NONCE=$CIRCLE_WORKFLOW_WORKSPACE_ID \
            PERCY_ENABLE=${PERCY_TOKEN:-0} \
            PERCY_PARALLEL_TOTAL=-1 \
            yarn percy exec --parallel -- -- \
            yarn cypress:run --record --parallel --group reporter
          working_directory: packages/reporter
      - verify-mocha-results
      - store_test_results:
          path: /tmp/cypress
      - store_artifacts:
          path: /tmp/artifacts
      - store-npm-logs

  run-webpack-dev-server-integration-tests:
    <<: *defaults
    parallelism: 2
    steps:
      - restore_cached_workspace
      - restore_cached_system_tests_deps
      - run:
          command: |
            CYPRESS_CONFIG_ENV=production \
            CYPRESS_RECORD_KEY=$MAIN_RECORD_KEY \
            PERCY_PARALLEL_NONCE=$CIRCLE_WORKFLOW_WORKSPACE_ID \
            PERCY_ENABLE=${PERCY_TOKEN:-0} \
            PERCY_PARALLEL_TOTAL=-1 \
            yarn percy exec --parallel -- -- \
            yarn cypress:run --record --parallel --group webpack-dev-server
          working_directory: npm/webpack-dev-server
      - store_test_results:
          path: /tmp/cypress
      - store_artifacts:
          path: /tmp/artifacts
      - store-npm-logs

  run-vite-dev-server-integration-tests:
    <<: *defaults
    # parallelism: 3 TODO: Add parallelism once we have more specs
    steps:
      - restore_cached_workspace
      - restore_cached_system_tests_deps
      - run:
          command: |
            CYPRESS_CONFIG_ENV=production \
            CYPRESS_RECORD_KEY=$MAIN_RECORD_KEY \
            PERCY_PARALLEL_NONCE=$CIRCLE_WORKFLOW_WORKSPACE_ID \
            PERCY_ENABLE=${PERCY_TOKEN:-0} \
            PERCY_PARALLEL_TOTAL=-1 \
            yarn percy exec --parallel -- -- \
            yarn cypress:run --record --parallel --group vite-dev-server
          working_directory: npm/vite-dev-server
      - store_test_results:
          path: /tmp/cypress
      - store_artifacts:
          path: /tmp/artifacts
      - store-npm-logs

  npm-webpack-preprocessor:
    <<: *defaults
    steps:
      - restore_cached_workspace
      - run:
          name: Build
          command: yarn workspace @cypress/webpack-preprocessor build
      - run:
          name: Run tests
          command: yarn workspace @cypress/webpack-preprocessor test
      - store-npm-logs

  npm-webpack-dev-server:
    <<: *defaults
    steps:
      - restore_cached_workspace
      - restore_cached_system_tests_deps
      - run:
          name: Run tests
          command: yarn workspace @cypress/webpack-dev-server test
      - run:
          name: Run tests
          command: yarn workspace @cypress/webpack-dev-server test

  npm-vite-dev-server:
    <<: *defaults
    steps:
      - restore_cached_workspace
      - run:
          name: Run tests
          command: yarn test
          working_directory: npm/vite-dev-server
      - store_test_results:
          path: npm/vite-dev-server/test_results
      - store-npm-logs

  npm-webpack-batteries-included-preprocessor:
    <<: *defaults
    resource_class: small
    steps:
      - restore_cached_workspace
      - run:
          name: Run tests
          command: yarn workspace @cypress/webpack-batteries-included-preprocessor test

  npm-vue:
    <<: *defaults
    steps:
      - restore_cached_workspace
      - run:
          name: Build
          command: yarn workspace @cypress/vue build
      - run:
          name: Type Check
          command: yarn typecheck
          working_directory: npm/vue
      - store_test_results:
          path: npm/vue/test_results
      - store_artifacts:
          path: npm/vue/test_results
      - store-npm-logs

  npm-angular:
    <<: *defaults
    steps:
      - restore_cached_workspace
      - run:
          name: Build
          command: yarn workspace @cypress/angular build
      - store-npm-logs

  npm-react:
    <<: *defaults
    steps:
      - restore_cached_workspace
      - run:
          name: Build
          command: yarn workspace @cypress/react build
      - run:
          name: Run tests
          command: yarn test
          working_directory: npm/react
      - store_test_results:
          path: npm/react/test_results
      - store_artifacts:
          path: npm/react/test_results
      - store-npm-logs

  npm-mount-utils:
    <<: *defaults
    steps:
      - restore_cached_workspace
      - run:
          name: Build
          command: yarn workspace @cypress/mount-utils build
      - store-npm-logs

  npm-xpath:
    <<: *defaults
    resource_class: small
    steps:
      - restore_cached_workspace
      - run:
          name: Run tests
          command: yarn workspace @cypress/xpath cy:run
      - store_test_results:
          path: npm/xpath/test_results
      - store_artifacts:
          path: npm/xpath/test_results
      - store-npm-logs

  npm-grep:
    <<: *defaults
    resource_class: small
    steps:
      - restore_cached_workspace
      - run:
          name: Run tests
          command: yarn workspace @cypress/grep cy:run
      - store_test_results:
          path: npm/grep/test_results
      - store_artifacts:
          path: npm/grep/test_results
      - store-npm-logs

  npm-create-cypress-tests:
    <<: *defaults
    resource_class: small
    steps:
      - restore_cached_workspace
      - run: yarn workspace create-cypress-tests build

  npm-eslint-plugin-dev:
    <<: *defaults
    steps:
      - restore_cached_workspace
      - run:
          name: Run tests
          command: yarn workspace @cypress/eslint-plugin-dev test

  npm-cypress-schematic:
    <<: *defaults
    steps:
      - restore_cached_workspace
      - run:
          name: Build + Install
          command: |
            yarn workspace @cypress/schematic build
          working_directory: npm/cypress-schematic
      - run:
          name: Run unit tests
          command: |
            yarn test
          working_directory: npm/cypress-schematic
      - store-npm-logs

  npm-release:
    <<: *defaults
    resource_class: medium+
    steps:
      - restore_cached_workspace
      - run:
          name: Release packages after all jobs pass
          command: yarn npm-release

  create-build-artifacts:
    <<: *defaults
    parameters:
      <<: *defaultsParameters
      resource_class:
        type: string
        default: xlarge
    resource_class: << parameters.resource_class >>
    steps:
      - restore_cached_workspace
      - build-binary
      - build-cypress-npm-package:
          executor: << parameters.executor >>
      - verify_should_persist_artifacts
      - upload-build-artifacts
      - post-install-comment

  test-kitchensink:
    <<: *defaults
    parameters:
      <<: *defaultsParameters
      resource_class:
        type: string
        default: medium+
    steps:
      - restore_cached_workspace
      - clone-repo-and-checkout-branch:
          repo: cypress-example-kitchensink
      - install-required-node
      - run:
          name: Remove cypress.json
          description: Remove cypress.json in case it exists
          working_directory: /tmp/cypress-example-kitchensink
          environment:
            CYPRESS_INTERNAL_FORCE_SCAFFOLD: "1"
          command: rm -rf cypress.json
      - run:
          name: Install prod dependencies
          command: yarn --production
          working_directory: /tmp/cypress-example-kitchensink
      - run:
          name: Example server
          command: yarn start
          working_directory: /tmp/cypress-example-kitchensink
          background: true
      - run:
          name: Rename support file
          working_directory: /tmp/cypress-example-kitchensink
          command: |
            if [[ -f cypress/support/index.js ]]; then
              mv cypress/support/index.js cypress/support/e2e.js
            fi
      - run:
          name: Run Kitchensink example project
          command: |
            yarn cypress:run --project /tmp/cypress-example-kitchensink
      - store-npm-logs

  test-kitchensink-against-staging:
    <<: *defaults
    steps:
      - restore_cached_workspace
      - clone-repo-and-checkout-branch:
          repo: cypress-example-kitchensink
      - install-required-node
      - run:
          name: Install prod dependencies
          command: yarn --production
          working_directory: /tmp/cypress-example-kitchensink
      - run:
          name: Example server
          command: yarn start
          working_directory: /tmp/cypress-example-kitchensink
          background: true
      - run:
          name: Run Kitchensink example project
          command: |
            CYPRESS_PROJECT_ID=$TEST_KITCHENSINK_PROJECT_ID \
            CYPRESS_RECORD_KEY=$TEST_KITCHENSINK_RECORD_KEY \
            CYPRESS_INTERNAL_ENV=staging \
            CYPRESS_video=false \
            yarn cypress:run --project /tmp/cypress-example-kitchensink --record
      - store-npm-logs

  test-against-staging:
    <<: *defaults
    steps:
      - restore_cached_workspace
      - clone-repo-and-checkout-branch:
          repo: cypress-test-tiny
      - run:
          name: Run test project
          command: |
            CYPRESS_PROJECT_ID=$TEST_TINY_PROJECT_ID \
            CYPRESS_RECORD_KEY=$TEST_TINY_RECORD_KEY \
            CYPRESS_INTERNAL_ENV=staging \
            yarn cypress:run --project /tmp/cypress-test-tiny --record
      - store-npm-logs

  test-npm-module-and-verify-binary:
    <<: *defaults
    steps:
      - restore_cached_workspace
      # make sure we have cypress.zip received
      - run: ls -l
      - run: ls -l cypress.zip cypress.tgz
      - run: mkdir test-binary
      - run:
          name: Create new NPM package
          working_directory: test-binary
          command: npm init -y
      - run:
          # install NPM from built NPM package folder
          name: Install Cypress
          working_directory: test-binary
          # force installing the freshly built binary
          command: CYPRESS_INSTALL_BINARY=/root/cypress/cypress.zip npm i /root/cypress/cypress.tgz
      - run:
          name: Cypress version
          working_directory: test-binary
          command: $(yarn bin cypress) version
      - run:
          name: Verify Cypress binary
          working_directory: test-binary
          command: $(yarn bin cypress) verify
      - run:
          name: Cypress help
          working_directory: test-binary
          command: $(yarn bin cypress) help
      - run:
          name: Cypress info
          working_directory: test-binary
          command: $(yarn bin cypress) info
      - store-npm-logs

  test-npm-module-on-minimum-node-version:
    <<: *defaults
    resource_class: small
    docker:
      - image: cypress/base:12.0.0-libgbm
    steps:
      - restore_workspace_binaries
      - run: mkdir test-binary
      - run:
          name: Create new NPM package
          working_directory: test-binary
          command: npm init -y
      - run:
          name: Install Cypress
          working_directory: test-binary
          command: CYPRESS_INSTALL_BINARY=/root/cypress/cypress.zip npm install /root/cypress/cypress.tgz
      - run:
          name: Verify Cypress binary
          working_directory: test-binary
          command: $(npm bin)/cypress verify
      - run:
          name: Print Cypress version
          working_directory: test-binary
          command: $(npm bin)/cypress version
      - run:
          name: Cypress info
          working_directory: test-binary
          command: $(npm bin)/cypress info

  test-types-cypress-and-jest:
    parameters:
      executor:
        description: Executor name to use
        type: executor
        default: cy-doc
      wd:
        description: Working directory, should be OUTSIDE cypress monorepo folder
        type: string
        default: /root/test-cypress-and-jest
    <<: *defaults
    resource_class: small
    steps:
      - restore_workspace_binaries
      - run: mkdir <<parameters.wd>>
      - run:
          name: Create new NPM package ⚗️
          working_directory: <<parameters.wd>>
          command: npm init -y
      - run:
          name: Install dependencies 📦
          working_directory: <<parameters.wd>>
          environment:
            CYPRESS_INSTALL_BINARY: /root/cypress/cypress.zip
          # let's install Cypress, Jest and any other package that might conflict
          # https://github.com/cypress-io/cypress/issues/6690

          # Todo: Add `jest` back into the list once https://github.com/yargs/yargs-parser/issues/452
          # is resolved.
          command: |
            npm install /root/cypress/cypress.tgz \
              typescript @types/jest enzyme @types/enzyme
      - run:
          name: Test types clash ⚔️
          working_directory: <<parameters.wd>>
          command: |
            echo "console.log('hello world')" > hello.ts
            npx tsc hello.ts --noEmit

  test-full-typescript-project:
    parameters:
      executor:
        description: Executor name to use
        type: executor
        default: cy-doc
      wd:
        description: Working directory, should be OUTSIDE cypress monorepo folder
        type: string
        default: /root/test-full-typescript
    <<: *defaults
    resource_class: small
    steps:
      - restore_workspace_binaries
      - run: mkdir <<parameters.wd>>
      - run:
          name: Create new NPM package ⚗️
          working_directory: <<parameters.wd>>
          command: npm init -y
      - run:
          name: Install dependencies 📦
          working_directory: <<parameters.wd>>
          environment:
            CYPRESS_INSTALL_BINARY: /root/cypress/cypress.zip
          command: |
            npm install /root/cypress/cypress.tgz typescript
      - run:
          name: Scaffold full TypeScript project 🏗
          working_directory: <<parameters.wd>>
          command: npx @bahmutov/cly@1.9.0 init --typescript
      - run:
          name: Run project tests 🗳
          working_directory: <<parameters.wd>>
          command: npx cypress run

  # install NPM + binary zip and run against staging API
  test-binary-against-staging:
    <<: *defaults
    steps:
      - restore_workspace_binaries
      - clone-repo-and-checkout-branch:
          repo: cypress-test-tiny
      - run:
          name: Install Cypress
          working_directory: /tmp/cypress-test-tiny
          # force installing the freshly built binary
          command: CYPRESS_INSTALL_BINARY=~/cypress/cypress.zip npm i --legacy-peer-deps ~/cypress/cypress.tgz
      - run:
          name: Run test project
          working_directory: /tmp/cypress-test-tiny
          command: |
            CYPRESS_PROJECT_ID=$TEST_TINY_PROJECT_ID \
            CYPRESS_RECORD_KEY=$TEST_TINY_RECORD_KEY \
            CYPRESS_INTERNAL_ENV=staging \
            $(yarn bin cypress) run --record
      - store-npm-logs

  test-binary-against-recipes-firefox:
    <<: *defaults
    steps:
      - test-binary-against-repo:
          repo: cypress-example-recipes
          command: npm run test:ci:firefox

  test-binary-against-recipes-chrome:
    <<: *defaults
    steps:
      - test-binary-against-repo:
          repo: cypress-example-recipes
          command: npm run test:ci:chrome

  test-binary-against-recipes:
    <<: *defaults
    steps:
      - test-binary-against-repo:
          repo: cypress-example-recipes
          command: npm run test:ci

  # This is a special job. It allows you to test the current
  # built test runner against a pull request in the repo
  # cypress-example-recipes.
  # Imagine you are working on a feature and want to show / test a recipe
  # You would need to run the built test runner before release
  # against a PR that cannot be merged until the new version
  # of the test runner is released.
  # Use:
  #   specify pull request number
  #   and the recipe folder

  # test-binary-against-recipe-pull-request:
  #   <<: *defaults
  #   steps:
  #     # test a specific pull request by number from cypress-example-recipes
  #     - test-binary-against-repo:
  #         repo: cypress-example-recipes
  #         command: npm run test:ci
  #         pull_request_id: 515
  #         folder: examples/fundamentals__typescript

  test-binary-against-kitchensink:
    <<: *defaults
    steps:
      - test-binary-against-repo:
          repo: cypress-example-kitchensink
          browser: "electron"

  test-binary-against-kitchensink-firefox:
    <<: *defaults
    steps:
      - test-binary-against-repo:
          repo: cypress-example-kitchensink
          browser: firefox

  test-binary-against-kitchensink-chrome:
    <<: *defaults
    steps:
      - test-binary-against-repo:
          repo: cypress-example-kitchensink
          browser: chrome

  test-binary-against-todomvc-firefox:
    <<: *defaults
    steps:
      - test-binary-against-repo:
          repo: cypress-example-todomvc
          browser: firefox

  test-binary-against-conduit-chrome:
    <<: *defaults
    steps:
      - test-binary-against-repo:
          repo: cypress-example-conduit-app
          browser: chrome
          command: "npm run cypress:run"
          wait-on: http://localhost:3000

  test-binary-against-api-testing-firefox:
    <<: *defaults
    steps:
      - test-binary-against-repo:
          repo: cypress-example-api-testing
          browser: firefox
          command: "npm run cy:run"

  test-binary-against-piechopper-firefox:
    <<: *defaults
    steps:
      - test-binary-against-repo:
          repo: cypress-example-piechopper
          browser: firefox
          command: "npm run cypress:run"

  test-binary-against-cypress-realworld-app:
    <<: *defaults
    resource_class: medium+
    steps:
      - test-binary-against-rwa:
          repo: cypress-realworld-app
          browser: chrome
          wait-on: http://localhost:3000

  test-binary-as-specific-user:
    <<: *defaults
    steps:
      - restore_workspace_binaries
      # the user should be "node"
      - run: whoami
      - run: pwd
      # prints the current user's effective user id
      # for root it is 0
      # for other users it is a positive integer
      - run: node -e 'console.log(process.geteuid())'
      # make sure the binary and NPM package files are present
      - run: ls -l
      - run: ls -l cypress.zip cypress.tgz
      - run: mkdir test-binary
      - run:
          name: Create new NPM package
          working_directory: test-binary
          command: npm init -y
      - run:
          # install NPM from built NPM package folder
          name: Install Cypress
          working_directory: test-binary
          # force installing the freshly built binary
          command: CYPRESS_INSTALL_BINARY=~/cypress/cypress.zip npm i ~/cypress/cypress.tgz
      - run:
          name: Cypress help
          working_directory: test-binary
          command: $(yarn bin cypress) help
      - run:
          name: Cypress info
          working_directory: test-binary
          command: $(yarn bin cypress) info
      - run:
          name: Add Cypress demo
          working_directory: test-binary
          command: npx @bahmutov/cly@1.9.0 init
      - run:
          name: Verify Cypress binary
          working_directory: test-binary
          command: DEBUG=cypress:cli $(yarn bin cypress) verify
      - run:
          name: Run Cypress binary
          working_directory: test-binary
          command: DEBUG=cypress:cli $(yarn bin cypress) run
      - store-npm-logs

linux-x64-workflow: &linux-x64-workflow
  jobs:
    - node_modules_install
    - build:
        context: test-runner:env-canary
        requires:
          - node_modules_install
    - check-ts:
        requires:
          - build
    - lint:
        name: linux-lint
        requires:
          - build
    - percy-finalize:
        context: [test-runner:poll-circle-workflow, test-runner:percy]
        required_env_var: PERCY_TOKEN # skips job if not defined (external PR)
        requires:
          - build
    - lint-types:
        requires:
          - build
    # unit, integration and e2e tests
    - cli-visual-tests:
        context: test-runner:percy
        requires:
          - build
    - unit-tests:
        requires:
          - build
    - verify-release-readiness:
        context: test-runner:npm-release
        requires:
          - build
    - server-unit-tests:
        requires:
          - build
    - server-integration-tests:
        requires:
          - build
    - server-performance-tests:
        requires:
          - build
    - system-tests-node-modules-install:
        context: test-runner:performance-tracking
        requires:
          - build
    - system-tests-chrome:
        context: test-runner:performance-tracking
        requires:
          - system-tests-node-modules-install
    - system-tests-electron:
        context: test-runner:performance-tracking
        requires:
          - system-tests-node-modules-install
    - system-tests-firefox:
        context: test-runner:performance-tracking
        requires:
          - system-tests-node-modules-install
    - system-tests-webkit:
        context: test-runner:performance-tracking
        requires:
          - system-tests-node-modules-install
    - system-tests-non-root:
        context: test-runner:performance-tracking
        executor: non-root-docker-user
        requires:
          - system-tests-node-modules-install
    - driver-integration-tests-chrome:
        context: test-runner:cypress-record-key
        requires:
          - build
    - driver-integration-tests-chrome-beta:
        context: test-runner:cypress-record-key
        requires:
          - build
    - driver-integration-tests-firefox:
        context: test-runner:cypress-record-key
        requires:
          - build
    - driver-integration-tests-electron:
        context: test-runner:cypress-record-key
        requires:
          - build
    - driver-integration-tests-webkit:
        context: test-runner:cypress-record-key
        requires:
          - build
    - driver-integration-memory-tests:
        requires:
          - build
    - run-frontend-shared-component-tests-chrome:
        context: [test-runner:cypress-record-key, test-runner:launchpad-tests, test-runner:percy]
        percy: true
        requires:
          - build
    - run-launchpad-integration-tests-chrome:
        context: [test-runner:cypress-record-key, test-runner:launchpad-tests, test-runner:percy]
        percy: true
        requires:
          - build
    - run-launchpad-component-tests-chrome:
        context: [test-runner:cypress-record-key, test-runner:launchpad-tests, test-runner:percy]
        percy: true
        requires:
          - build
    - run-app-integration-tests-chrome:
        context: [test-runner:cypress-record-key, test-runner:launchpad-tests, test-runner:percy]
        percy: true
        requires:
          - build
    - run-webpack-dev-server-integration-tests:
        context: [test-runner:cypress-record-key, test-runner:percy]
        requires:
          - system-tests-node-modules-install
    - run-vite-dev-server-integration-tests:
        context: [test-runner:cypress-record-key, test-runner:percy]
        requires:
          - system-tests-node-modules-install
    - run-app-component-tests-chrome:
        context: [test-runner:cypress-record-key, test-runner:launchpad-tests, test-runner:percy]
        percy: true
        requires:
          - build
    - run-reporter-component-tests-chrome:
        context: [test-runner:cypress-record-key, test-runner:percy]
        percy: true
        requires:
          - build
    - reporter-integration-tests:
        context: [test-runner:cypress-record-key, test-runner:percy]
        requires:
          - build
    - npm-webpack-dev-server:
        requires:
          - system-tests-node-modules-install
    - npm-vite-dev-server:
        requires:
          - build
    - npm-webpack-preprocessor:
        requires:
          - build
    - npm-webpack-batteries-included-preprocessor:
        requires:
          - build
    - npm-vue:
        requires:
          - build
    - npm-react:
        requires:
          - build
    - npm-angular:
        requires:
          - build
    - npm-mount-utils:
        requires:
          - build
    - npm-create-cypress-tests:
        requires:
          - build
    - npm-eslint-plugin-dev:
        requires:
          - build
    - npm-cypress-schematic:
        requires:
          - build
    - v8-integration-tests:
        requires:
          - system-tests-node-modules-install
    # This release definition must be updated with any new jobs
    # Any attempts to automate this are welcome
    # If CircleCI provided an "after all" hook, then this wouldn't be necessary
    - trigger-binary-release-workflow:
        context: test-runner:poll-circle-workflow
        requires:
          - build
          - check-ts
          - npm-angular
          - npm-eslint-plugin-dev
          - npm-create-cypress-tests
          - npm-react
          - npm-mount-utils
          - npm-vue
          - npm-webpack-batteries-included-preprocessor
          - npm-webpack-preprocessor
          - npm-vite-dev-server
          - npm-webpack-dev-server
          - npm-cypress-schematic
          - lint-types
          - linux-lint
          - percy-finalize
          - driver-integration-tests-firefox
          - driver-integration-tests-chrome
          - driver-integration-tests-chrome-beta
          - driver-integration-tests-electron
          - driver-integration-memory-tests
          - system-tests-non-root
          - system-tests-firefox
          - system-tests-electron
          - system-tests-chrome
          - server-performance-tests
          - server-integration-tests
          - server-unit-tests
          - "test binary as a non-root user"
          - "test binary as a root user"
          - test-types-cypress-and-jest
          - test-full-typescript-project
          - test-binary-against-kitchensink
          - test-npm-module-on-minimum-node-version
          - binary-system-tests
          - test-kitchensink
          - unit-tests
          - verify-release-readiness
          - cli-visual-tests
          - reporter-integration-tests
          - run-app-component-tests-chrome
          - run-app-integration-tests-chrome
          - run-frontend-shared-component-tests-chrome
          - run-launchpad-component-tests-chrome
          - run-launchpad-integration-tests-chrome
          - run-reporter-component-tests-chrome
          - run-webpack-dev-server-integration-tests
          - run-vite-dev-server-integration-tests
          - v8-integration-tests

    - npm-release:
        context: test-runner:npm-release
        requires:
          - build
          - check-ts
          - npm-angular
          - npm-eslint-plugin-dev
          - npm-create-cypress-tests
          - npm-react
          - npm-mount-utils
          - npm-vue
          - npm-webpack-batteries-included-preprocessor
          - npm-webpack-preprocessor
          - npm-vite-dev-server
          - npm-webpack-dev-server
          - npm-cypress-schematic
          - lint-types
          - linux-lint
          - percy-finalize
          - driver-integration-tests-firefox
          - driver-integration-tests-chrome
          - driver-integration-tests-chrome-beta
          - driver-integration-tests-electron
          - driver-integration-memory-tests
          - system-tests-non-root
          - system-tests-firefox
          - system-tests-electron
          - system-tests-chrome
          - server-performance-tests
          - server-integration-tests
          - server-unit-tests
          - test-kitchensink
          - unit-tests
          - verify-release-readiness
          - cli-visual-tests
          - reporter-integration-tests
          - run-app-component-tests-chrome
          - run-app-integration-tests-chrome
          - run-frontend-shared-component-tests-chrome
          - run-launchpad-component-tests-chrome
          - run-launchpad-integration-tests-chrome
          - run-reporter-component-tests-chrome
          - run-webpack-dev-server-integration-tests
          - run-vite-dev-server-integration-tests
          - v8-integration-tests

    - create-build-artifacts:
        context:
          - test-runner:upload
          - test-runner:commit-status-checks
          - test-runner:build-binary
        requires:
          - build
    # various testing scenarios, like building full binary
    # and testing it on a real project
    - test-against-staging:
        context: test-runner:record-tests
        <<: *mainBuildFilters
        requires:
          - build
    - test-kitchensink:
        requires:
          - build
    - test-kitchensink-against-staging:
        context: test-runner:record-tests
        <<: *mainBuildFilters
        requires:
          - build
    - test-npm-module-on-minimum-node-version:
        requires:
          - create-build-artifacts
    - test-types-cypress-and-jest:
        requires:
          - create-build-artifacts
    - test-full-typescript-project:
        requires:
          - create-build-artifacts
    - test-binary-against-kitchensink:
        requires:
          - create-build-artifacts
    - test-npm-module-and-verify-binary:
        <<: *mainBuildFilters
        requires:
          - create-build-artifacts
    - test-binary-against-staging:
        context: test-runner:record-tests
        <<: *mainBuildFilters
        requires:
          - create-build-artifacts
    - test-binary-against-kitchensink-chrome:
        <<: *mainBuildFilters
        requires:
          - create-build-artifacts
    - test-binary-against-recipes-firefox:
        <<: *mainBuildFilters
        requires:
          - create-build-artifacts
    - test-binary-against-recipes-chrome:
        <<: *mainBuildFilters
        requires:
          - create-build-artifacts
    - test-binary-against-recipes:
        <<: *mainBuildFilters
        requires:
          - create-build-artifacts
    - test-binary-against-kitchensink-firefox:
        <<: *mainBuildFilters
        requires:
          - create-build-artifacts
    - test-binary-against-todomvc-firefox:
        <<: *mainBuildFilters
        requires:
          - create-build-artifacts
    - test-binary-against-cypress-realworld-app:
        <<: *mainBuildFilters
        requires:
          - create-build-artifacts
    - test-binary-as-specific-user:
        name: "test binary as a non-root user"
        executor: non-root-docker-user
        requires:
          - create-build-artifacts
    - test-binary-as-specific-user:
        name: "test binary as a root user"
        requires:
          - create-build-artifacts
    - binary-system-tests:
        requires:
          - create-build-artifacts
          - system-tests-node-modules-install

linux-arm64-workflow: &linux-arm64-workflow
  jobs:
    - node_modules_install:
        name: linux-arm64-node-modules-install
        executor: linux-arm64
        resource_class: arm.medium
        only-cache-for-root-user: true

    - build:
        name: linux-arm64-build
        executor: linux-arm64
        resource_class: arm.medium
        requires:
          - linux-arm64-node-modules-install

    - create-build-artifacts:
        name: linux-arm64-create-build-artifacts
        context:
          - test-runner:upload
          - test-runner:commit-status-checks
          - test-runner:build-binary
        executor: linux-arm64
        resource_class: arm.medium
        requires:
          - linux-arm64-build

    - v8-integration-tests:
        name: linux-arm64-v8-integration-tests
        executor: linux-arm64
        resource_class: arm.medium
        requires:
          - linux-arm64-build
    - driver-integration-memory-tests:
        name: linux-arm64-driver-integration-memory-tests
        executor: linux-arm64
        resource_class: arm.medium
        requires:
          - linux-arm64-build
    - server-unit-tests-cloud-environment:
        name: linux-arm64-server-unit-tests-cloud-environment
        executor: linux-arm64
        resource_class: arm.medium
        requires:
          - linux-arm64-build

darwin-x64-workflow: &darwin-x64-workflow
  jobs:
    - node_modules_install:
        name: darwin-x64-node-modules-install
        executor: mac
        resource_class: macos.x86.medium.gen2
        only-cache-for-root-user: true

    - build:
        name: darwin-x64-build
        context: test-runner:env-canary
        executor: mac
        resource_class: macos.x86.medium.gen2
        requires:
          - darwin-x64-node-modules-install

    - create-build-artifacts:
        name: darwin-x64-create-build-artifacts
        context:
          - test-runner:sign-mac-binary
          - test-runner:upload
          - test-runner:commit-status-checks
          - test-runner:build-binary
        executor: mac
        resource_class: macos.x86.medium.gen2
        requires:
          - darwin-x64-build

    - test-kitchensink:
        name: darwin-x64-test-kitchensink
        executor: mac
        requires:
          - darwin-x64-build

    - v8-integration-tests:
        name: darwin-x64-v8-integration-tests
        executor: mac
        resource_class: macos.x86.medium.gen2
        requires:
          - darwin-x64-build
    - driver-integration-memory-tests:
        name: darwin-x64-driver-integration-memory-tests
        executor: mac
        resource_class: macos.x86.medium.gen2
        requires:
          - darwin-x64-build
    - server-unit-tests-cloud-environment:
        name: darwin-x64-driver-server-unit-tests-cloud-environment
        executor: mac
        resource_class: macos.x86.medium.gen2
        requires:
          - darwin-x64-build

darwin-arm64-workflow: &darwin-arm64-workflow
  jobs:
    - node_modules_install:
        name: darwin-arm64-node-modules-install
        executor: darwin-arm64
        resource_class: cypress-io/latest_m1
        only-cache-for-root-user: true

    - build:
        name: darwin-arm64-build
        executor: darwin-arm64
        resource_class: cypress-io/latest_m1
        requires:
          - darwin-arm64-node-modules-install

    - create-build-artifacts:
        name: darwin-arm64-create-build-artifacts
        context:
          - test-runner:sign-mac-binary
          - test-runner:upload
          - test-runner:commit-status-checks
          - test-runner:build-binary
        executor: darwin-arm64
        resource_class: cypress-io/latest_m1
        requires:
          - darwin-arm64-build

    - v8-integration-tests:
        name: darwin-arm64-v8-integration-tests
        executor: darwin-arm64
        resource_class: cypress-io/latest_m1
        requires:
          - darwin-arm64-build
    - driver-integration-memory-tests:
        name: darwin-arm64-driver-integration-memory-tests
        executor: darwin-arm64
        resource_class: cypress-io/latest_m1
        requires:
          - darwin-arm64-build
    - server-unit-tests-cloud-environment:
        name: darwin-arm64-server-unit-tests-cloud-environment
        executor: darwin-arm64
        resource_class: cypress-io/latest_m1
        requires:
          - darwin-arm64-build

windows-workflow: &windows-workflow
  jobs:
    - node_modules_install:
        name: windows-node-modules-install
        executor: windows
        resource_class: windows.large
        only-cache-for-root-user: true

    - build:
        name: windows-build
        context: test-runner:env-canary
        executor: windows
        resource_class: windows.large
        requires:
          - windows-node-modules-install

    - run-app-integration-tests-chrome:
        name: windows-run-app-integration-tests-chrome
        executor: windows
        resource_class: windows.large
        context: [test-runner:cypress-record-key, test-runner:launchpad-tests]
        requires:
          - windows-build

    - run-launchpad-integration-tests-chrome:
        name: windows-run-launchpad-integration-tests-chrome
        executor: windows
        resource_class: windows.large
        context: [test-runner:cypress-record-key, test-runner:launchpad-tests]
        requires:
          - windows-build

    - unit-tests:
        name: windows-unit-tests
        executor: windows
        resource_class: windows.large
        requires:
          - windows-build

    - server-unit-tests-cloud-environment:
        name: windows-server-unit-tests-cloud-environment
        executor: windows
        resource_class: windows.medium
        requires:
          - windows-build

    - create-build-artifacts:
        name: windows-create-build-artifacts
        executor: windows
        resource_class: windows.large
        context:
          - test-runner:sign-windows-binary
          - test-runner:upload
          - test-runner:commit-status-checks
          - test-runner:build-binary
        requires:
          - windows-build
    - test-binary-against-kitchensink-chrome:
        name: windows-test-binary-against-kitchensink-chrome
        executor: windows
        requires:
          - windows-create-build-artifacts

    - v8-integration-tests:
        name: windows-v8-integration-tests
        executor: windows
        resource_class: windows.large
        requires:
          - windows-build
    - driver-integration-memory-tests:
        name: windows-driver-integration-memory-tests
        executor: windows
        resource_class: windows.large
        requires:
          - windows-build

workflows:
  linux-x64:
    <<: *linux-x64-workflow
    <<: *linux-x64-workflow-exclude-filters
  linux-arm64:
    <<: *linux-arm64-workflow
    <<: *linux-arm64-workflow-filters
  darwin-x64:
    <<: *darwin-x64-workflow
    <<: *darwin-workflow-filters
  darwin-arm64:
    <<: *darwin-arm64-workflow
    <<: *darwin-workflow-filters
  windows:
    <<: *windows-workflow
    <<: *windows-workflow-filters<|MERGE_RESOLUTION|>--- conflicted
+++ resolved
@@ -72,10 +72,7 @@
     or:
     - equal: [ develop, << pipeline.git.branch >> ]
     # use the following branch as well to ensure that v8 snapshot cache updates are fully tested
-<<<<<<< HEAD
-=======
     - equal: [ 'windows-flake', << pipeline.git.branch >> ]
->>>>>>> 45ca2fad
     - equal: [ 'update-v8-snapshot-cache-on-develop', << pipeline.git.branch >> ]
     - equal: [ 'bill-telemetry-collector', << pipeline.git.branch >> ]
     - matches:
@@ -143,11 +140,7 @@
       - run:
           name: Check current branch to persist artifacts
           command: |
-<<<<<<< HEAD
             if [[ "$CIRCLE_BRANCH" != "develop" && "$CIRCLE_BRANCH" != "release/"* && "$CIRCLE_BRANCH" != "update-v8-snapshot-cache-on-develop" && "$CIRCLE_BRANCH" != "bill-telemetry-collector" ]]; then
-=======
-            if [[ "$CIRCLE_BRANCH" != "develop" && "$CIRCLE_BRANCH" != "release/"* && "$CIRCLE_BRANCH" != "update-v8-snapshot-cache-on-develop" && "$CIRCLE_BRANCH" != "matth/chore/add-circle-ci-detector" ]]; then
->>>>>>> 45ca2fad
               echo "Not uploading artifacts or posting install comment for this branch."
               circleci-agent step halt
             fi
@@ -503,11 +496,7 @@
             if [[ -v MAIN_RECORD_KEY ]]; then
               # internal PR
               CYPRESS_RECORD_KEY=$MAIN_RECORD_KEY \
-<<<<<<< HEAD
               OTEL_RESOURCE_ATTRIBUTES="ci.branch=$CIRCLE_BRANCH,ci.job=$CIRCLE_JOB,ci.node-index=$CIRCLE_NODE_INDEX,ci.circle=$CIRCLECI,ci.build-url=$CIRCLE_BUILD_URL,ci.build-number=$CIRCLE_BUILD_NUM" \
-=======
-              CYPRESS_INTERNAL_ENABLE_TELEMETRY="true" \
->>>>>>> 45ca2fad
               yarn cypress:run --record --parallel --group 5x-driver-<<parameters.browser>> --browser <<parameters.browser>>
             else
               # external PR
@@ -580,15 +569,9 @@
               PERCY_PARALLEL_NONCE=$CIRCLE_WORKFLOW_WORKSPACE_ID \
               PERCY_ENABLE=${PERCY_TOKEN:-0} \
               PERCY_PARALLEL_TOTAL=-1 \
-<<<<<<< HEAD
               OTEL_RESOURCE_ATTRIBUTES="ci.branch=$CIRCLE_BRANCH,ci.job=$CIRCLE_JOB,ci.node-index=$CIRCLE_NODE_INDEX,ci.circle=$CIRCLECI,ci.build-url=$CIRCLE_BUILD_URL,ci.build-number=$CIRCLE_BUILD_NUM" \
-=======
               CYPRESS_INTERNAL_ENABLE_TELEMETRY="true" \
->>>>>>> 45ca2fad
               $cmd yarn workspace @packages/<<parameters.package>> cypress:run:<<parameters.type>> --browser <<parameters.browser>> --record --parallel --group <<parameters.package>>-<<parameters.type>>
-            else
-              # external PR
-
               # To make `circleci tests` work correctly, we need to step into the package folder.
               cd packages/<<parameters.package>>
 
