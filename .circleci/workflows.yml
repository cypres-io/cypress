--- conflicted
+++ resolved
@@ -52,14 +52,8 @@
     - equal: [ develop, << pipeline.git.branch >> ]
     # use the following branch as well to ensure that v8 snapshot cache updates are fully tested
     - equal: [ 'update-v8-snapshot-cache-on-develop', << pipeline.git.branch >> ]
-<<<<<<< HEAD
     - equal: [ 'publish-binary', << pipeline.git.branch >> ]
     - equal: [ 'marktnoonan/25913-vite-logging', << pipeline.git.branch >> ]
-=======
-    - equal: [ 'chore/update_webpack_deps_to_latest_webpack4_compat', << pipeline.git.branch >> ]
-    - equal: [ 'chore/bump_loaders_and_optimize_webpack', << pipeline.git.branch >> ]
-    - equal: [ 'astone123/fix-get-published-artifacts', << pipeline.git.branch >> ]
->>>>>>> e420cf45
     - matches:
         pattern: /^release\/\d+\.\d+\.\d+$/
         value: << pipeline.git.branch >>
