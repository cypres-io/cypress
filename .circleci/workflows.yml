--- conflicted
+++ resolved
@@ -28,16 +28,13 @@
       only:
         - develop
         - /^release\/\d+\.\d+\.\d+$/
-<<<<<<< HEAD
         - 'feature/ct-public-api'
         # use the following branch as well to ensure that v8 snapshot cache updates are fully tested
         - 'update-v8-snapshot-cache-on-develop'
         - 'tgriesser/spike/spike'
         - 'fix-duplicate-and-expired-cookies'
-=======
         # use the following branch as well to ensure that v8 snapshot cache updates are fully tested
         - 'update-v8-snapshot-cache-on-develop'
->>>>>>> 9e059d08
 
 # usually we don't build Mac app - it takes a long time
 # but sometimes we want to really confirm we are doing the right thing
@@ -46,15 +43,10 @@
   when:
     or:
     - equal: [ develop, << pipeline.git.branch >> ]
-<<<<<<< HEAD
     - equal: [ 'feature/ct-public-api', << pipeline.git.branch >> ]
     - equal: [ 'update-v8-snapshot-cache-on-develop', << pipeline.git.branch >> ]
     - equal: [ 'tgriesser/spike/spike', << pipeline.git.branch >> ]
     - equal: [ 'fix-duplicate-and-expired-cookies', << pipeline.git.branch >> ]
-=======
-    # use the following branch as well to ensure that v8 snapshot cache updates are fully tested
-    - equal: [ 'update-v8-snapshot-cache-on-develop', << pipeline.git.branch >> ]
->>>>>>> 9e059d08
     - matches:
         pattern: /^release\/\d+\.\d+\.\d+$/
         value: << pipeline.git.branch >>
@@ -63,16 +55,11 @@
   when:
     or:
     - equal: [ develop, << pipeline.git.branch >> ]
-<<<<<<< HEAD
     - equal: [ 'feature/ct-public-api', << pipeline.git.branch >> ]
     # use the following branch as well to ensure that v8 snapshot cache updates are fully tested
     - equal: [ 'update-v8-snapshot-cache-on-develop', << pipeline.git.branch >> ]
     - equal: [ 'tgriesser/spike/spike', << pipeline.git.branch >> ]
     - equal: [ 'fix-duplicate-and-expired-cookies', << pipeline.git.branch >> ]
-=======
-    # use the following branch as well to ensure that v8 snapshot cache updates are fully tested
-    - equal: [ 'update-v8-snapshot-cache-on-develop', << pipeline.git.branch >> ]
->>>>>>> 9e059d08
     - matches:
         pattern: /^release\/\d+\.\d+\.\d+$/
         value: << pipeline.git.branch >>
