--- conflicted
+++ resolved
@@ -146,8 +146,6 @@
       DISABLE_SNAPSHOT_REQUIRE: 1
 
 commands:
-<<<<<<< HEAD
-=======
   # This command inserts SHOULD_PERSIST_ARTIFACTS into BASH_ENV. This way, we can define the variable in one place and use it in multiple steps.
   # Run this command in a job before you want to use the SHOULD_PERSIST_ARTIFACTS variable.
   setup_should_persist_artifacts:
@@ -160,7 +158,6 @@
                 export SHOULD_PERSIST_ARTIFACTS=true
             fi' >> "$BASH_ENV"
   # You must run `setup_should_persist_artifacts` command and be using bash before running this command
->>>>>>> 8fed3327
   verify_should_persist_artifacts:
     steps:
       - run:
@@ -1436,21 +1433,6 @@
               echo "This is an external PR, cannot access other services"
               circleci-agent step halt
             fi
-<<<<<<< HEAD
-      # - wait-on-circle-jobs:
-      #     job-names: >
-      #       cli-visual-tests,
-      #       reporter-integration-tests,
-      #       run-app-component-tests-chrome,
-      #       run-app-integration-tests-chrome,
-      #       run-frontend-shared-component-tests-chrome,
-      #       run-launchpad-component-tests-chrome,
-      #       run-launchpad-integration-tests-chrome,
-      #       run-reporter-component-tests-chrome,
-      #       run-webpack-dev-server-integration-tests,
-      #       run-vite-dev-server-integration-tests
-=======
->>>>>>> 8fed3327
       - run:
           # Sometimes, even though all the circle jobs have finished, Percy times out during `build:finalize`
           # If all other jobs finish but `build:finalize` fails, we retry it once
@@ -2656,15 +2638,9 @@
           - run-reporter-component-tests-chrome
           - run-webpack-dev-server-integration-tests
           - run-vite-dev-server-integration-tests
-<<<<<<< HEAD
     # - lint-types:
     #     requires:
     #       - build
-=======
-    - lint-types:
-        requires:
-          - build
->>>>>>> 8fed3327
     # unit, integration and e2e tests
     - cli-visual-tests:
         context: test-runner:percy
@@ -2818,65 +2794,6 @@
     - v8-integration-tests:
         requires:
           - system-tests-node-modules-install
-<<<<<<< HEAD
-    # This release definition must be updated with any new jobs
-    # Any attempts to automate this are welcome
-    # If CircleCI provided an "after all" hook, then this wouldn't be necessary
-    # - trigger-binary-release-workflow:
-    #     context: test-runner:poll-circle-workflow
-    #     requires:
-    #       - build
-    #       - check-ts
-    #       - npm-angular
-    #       - npm-eslint-plugin-dev
-    #       - npm-react
-    #       - npm-mount-utils
-    #       - npm-vue
-    #       - npm-webpack-batteries-included-preprocessor
-    #       - npm-webpack-preprocessor
-    #       - npm-vite-dev-server
-    #       - npm-vite-plugin-cypress-esm
-    #       - npm-webpack-dev-server
-    #       - npm-cypress-schematic
-    #       - lint-types
-    #       - linux-lint
-    #       - percy-finalize
-    #       - driver-integration-tests-firefox
-    #       - driver-integration-tests-chrome
-    #       - driver-integration-tests-chrome-beta
-    #       - driver-integration-tests-electron
-    #       - driver-integration-memory-tests
-    #       - system-tests-non-root
-    #       - system-tests-firefox
-    #       - system-tests-electron
-    #       - system-tests-chrome
-    #       - server-performance-tests
-    #       - server-integration-tests
-    #       - server-unit-tests
-    #       - "test binary as a non-root user"
-    #       - "test binary as a root user"
-    #       - test-types-cypress-and-jest
-    #       - test-full-typescript-project
-    #       - test-binary-against-kitchensink
-    #       - test-npm-module-on-minimum-node-version
-    #       - binary-system-tests
-    #       - test-kitchensink
-    #       - unit-tests
-    #       - verify-release-readiness
-    #       - cli-visual-tests
-    #       - reporter-integration-tests
-    #       - run-app-component-tests-chrome
-    #       - run-app-integration-tests-chrome
-    #       - run-frontend-shared-component-tests-chrome
-    #       - run-launchpad-component-tests-chrome
-    #       - run-launchpad-integration-tests-chrome
-    #       - run-reporter-component-tests-chrome
-    #       - npm-puppeteer-unit-tests
-    #       - npm-puppeteer-cypress-tests
-    #       - run-webpack-dev-server-integration-tests
-    #       - run-vite-dev-server-integration-tests
-    #       - v8-integration-tests
-=======
 
     - ready-to-release:
         # <<: *mainBuildFilters
@@ -2923,70 +2840,13 @@
           - unit-tests
           - verify-release-readiness
           - v8-integration-tests
->>>>>>> 8fed3327
 
     - npm-release:
         <<: *mainBuildFilters
         context: test-runner:npm-release
         # <<: *mainBuildFilters
         requires:
-<<<<<<< HEAD
-          # - build
-          # - check-ts
-          - npm-angular
-          - npm-eslint-plugin-dev
-          - npm-react
-          - npm-mount-utils
-          - npm-vue
-          - npm-webpack-batteries-included-preprocessor
-          - npm-webpack-preprocessor
-          - npm-vite-dev-server
-          - npm-vite-plugin-cypress-esm
-          - npm-webpack-dev-server
-          - npm-cypress-schematic
-          # - lint-types
-          # - linux-lint
-          - percy-finalize
-          - driver-integration-tests-firefox
-          - driver-integration-tests-chrome
-          - driver-integration-tests-chrome-beta
-          - driver-integration-tests-electron
-          - driver-integration-tests-webkit
-          - driver-integration-memory-tests
-          - system-tests-non-root
-          - system-tests-firefox
-          - system-tests-electron
-          - system-tests-webkit
-          - system-tests-chrome
-          - server-performance-tests
-          - server-integration-tests
-          - server-unit-tests
-          - test-kitchensink
-          - lint-types-and-unit-tests
-          - verify-release-readiness
-          - cli-visual-tests
-          - reporter-integration-tests
-          - run-app-component-tests-chrome
-          - run-app-integration-tests-chrome
-          - run-frontend-shared-component-tests-chrome
-          - run-launchpad-component-tests-chrome
-          - run-launchpad-integration-tests-chrome
-          - run-reporter-component-tests-chrome
-          - npm-puppeteer-unit-tests
-          - npm-puppeteer-cypress-tests
-          - run-webpack-dev-server-integration-tests
-          - run-vite-dev-server-integration-tests
-          - v8-integration-tests
-          - test-against-staging
-          - "test binary as a non-root user"
-          - "test binary as a root user"
-          - test-binary-against-kitchensink
-          - test-full-typescript-project
-          - test-npm-module-on-minimum-node-version
-          - test-types-cypress-and-jest
-=======
           - ready-to-release
->>>>>>> 8fed3327
 
     - create-and-trigger-packaging-artifacts:
         context:
@@ -3123,15 +2983,9 @@
           - run-reporter-component-tests-chrome
           - run-webpack-dev-server-integration-tests
           - run-vite-dev-server-integration-tests
-<<<<<<< HEAD
     # - lint-types:
     #     requires:
     #       - build
-=======
-    - lint-types:
-        requires:
-          - build
->>>>>>> 8fed3327
     # unit, integration and e2e tests
     - cli-visual-tests:
         context: test-runner:percy
@@ -3285,65 +3139,6 @@
     - v8-integration-tests:
         requires:
           - system-tests-node-modules-install
-<<<<<<< HEAD
-    # This release definition must be updated with any new jobs
-    # # Any attempts to automate this are welcome
-    # # If CircleCI provided an "after all" hook, then this wouldn't be necessary
-    # - trigger-binary-release-workflow:
-    #     context: test-runner:poll-circle-workflow
-    #     requires:
-    #       - build
-    #       - check-ts
-    #       - npm-angular
-    #       - npm-eslint-plugin-dev
-    #       - npm-puppeteer-unit-tests
-    #       - npm-puppeteer-cypress-tests
-    #       - npm-react
-    #       - npm-mount-utils
-    #       - npm-vue
-    #       - npm-webpack-batteries-included-preprocessor
-    #       - npm-webpack-preprocessor
-    #       - npm-vite-dev-server
-    #       - npm-vite-plugin-cypress-esm
-    #       - npm-webpack-dev-server
-    #       - npm-cypress-schematic
-    #       - lint-types
-    #       - linux-lint
-    #       - percy-finalize
-    #       - driver-integration-tests-firefox
-    #       - driver-integration-tests-chrome
-    #       - driver-integration-tests-chrome-beta
-    #       - driver-integration-tests-electron
-    #       - driver-integration-memory-tests
-    #       - system-tests-non-root
-    #       - system-tests-firefox
-    #       - system-tests-electron
-    #       - system-tests-chrome
-    #       - server-performance-tests
-    #       - server-integration-tests
-    #       - server-unit-tests
-    #       - "test binary as a non-root user"
-    #       - "test binary as a root user"
-    #       - test-types-cypress-and-jest
-    #       - test-full-typescript-project
-    #       - test-binary-against-kitchensink
-    #       - test-npm-module-on-minimum-node-version
-    #       - binary-system-tests
-    #       - test-kitchensink
-    #       - unit-tests
-    #       - verify-release-readiness
-    #       - cli-visual-tests
-    #       - reporter-integration-tests
-    #       - run-app-component-tests-chrome
-    #       - run-app-integration-tests-chrome
-    #       - run-frontend-shared-component-tests-chrome
-    #       - run-launchpad-component-tests-chrome
-    #       - run-launchpad-integration-tests-chrome
-    #       - run-reporter-component-tests-chrome
-    #       - run-webpack-dev-server-integration-tests
-    #       - run-vite-dev-server-integration-tests
-    #       - v8-integration-tests
-=======
 
     - ready-to-release:
         requires:
@@ -3389,59 +3184,11 @@
           - unit-tests
           - verify-release-readiness
           - v8-integration-tests
->>>>>>> 8fed3327
 
     - npm-release:
         context: test-runner:npm-release
         requires:
-<<<<<<< HEAD
-          # - build
-          # - check-ts
-          - npm-angular
-          - npm-eslint-plugin-dev
-          - npm-react
-          - npm-mount-utils
-          - npm-vue
-          - npm-webpack-batteries-included-preprocessor
-          - npm-webpack-preprocessor
-          - npm-vite-dev-server
-          - npm-vite-plugin-cypress-esm
-          - npm-webpack-dev-server
-          - npm-cypress-schematic
-          # - lint-types
-          # - linux-lint
-          - percy-finalize
-          - driver-integration-tests-firefox
-          - driver-integration-tests-chrome
-          - driver-integration-tests-chrome-beta
-          - driver-integration-tests-electron
-          - driver-integration-tests-webkit
-          - driver-integration-memory-tests
-          - system-tests-non-root
-          - system-tests-firefox
-          - system-tests-electron
-          - system-tests-webkit
-          - system-tests-chrome
-          - server-performance-tests
-          - server-integration-tests
-          - server-unit-tests
-          - test-kitchensink
-          - lint-types-and-unit-tests
-          - verify-release-readiness
-          - cli-visual-tests
-          - reporter-integration-tests
-          - run-app-component-tests-chrome
-          - run-app-integration-tests-chrome
-          - run-frontend-shared-component-tests-chrome
-          - run-launchpad-component-tests-chrome
-          - run-launchpad-integration-tests-chrome
-          - run-reporter-component-tests-chrome
-          - run-webpack-dev-server-integration-tests
-          - run-vite-dev-server-integration-tests
-          - v8-integration-tests
-=======
           - ready-to-release
->>>>>>> 8fed3327
 
     - create-and-trigger-packaging-artifacts:
         context: [test-runner:upload, test-runner:build-binary, publish-binary]
@@ -3557,6 +3304,8 @@
         context: [test-runner:upload, test-runner:commit-status-checks, test-runner:build-binary, publish-binary]
         executor: linux-arm64
         resource_class: arm.medium
+        requires:
+          - linux-arm64-node-modules-install
 
     - wait-for-binary-publish:
         name: linux-arm64-wait-for-binary-publish
