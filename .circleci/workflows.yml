--- conflicted
+++ resolved
@@ -27,12 +27,9 @@
     branches:
       only:
         - develop
-<<<<<<< HEAD
         - 'lmiller/refactor-react-adapters'
-=======
         - /^release\/\d+\.\d+\.\d+$/
         - 'feature/run-all-specs'
->>>>>>> efb13705
 
 # usually we don't build Mac app - it takes a long time
 # but sometimes we want to really confirm we are doing the right thing
@@ -132,11 +129,7 @@
       - run:
           name: Check current branch to persist artifacts
           command: |
-<<<<<<< HEAD
-            if [[ "$CIRCLE_BRANCH" != "develop" && "$CIRCLE_BRANCH" != "lmiller/refactor-react-adapters" ]]; then
-=======
-            if [[ "$CIRCLE_BRANCH" != "develop" && "$CIRCLE_BRANCH" != "release/"* ]]; then
->>>>>>> efb13705
+            if [[ "$CIRCLE_BRANCH" != "develop" && ("$CIRCLE_BRANCH" != "release/"* || "$CIRCLE_BRANCH" != "lmiller/refactor-react-adapters" ]]; then
               echo "Not uploading artifacts or posting install comment for this branch."
               circleci-agent step halt
             fi
