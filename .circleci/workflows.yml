version: 2.1

defaults: &defaults
  parallelism: 1
  working_directory: ~/cypress
  parameters: &defaultsParameters
    executor:
      type: executor
      default: cy-doc
    only-cache-for-root-user:
      type: boolean
      default: false
  executor: <<parameters.executor>>
  environment: &defaultsEnvironment
    ## set specific timezone
    TZ: "/usr/share/zoneinfo/America/New_York"

    ## store artifacts here
    CIRCLE_ARTIFACTS: /tmp/artifacts

    ## set so that e2e tests are consistent
    COLUMNS: 100
    LINES: 24

mainBuildFilters: &mainBuildFilters
  filters:
    branches:
      only:
        - develop
        - /^release\/\d+\.\d+\.\d+$/
        # use the following branch as well to ensure that v8 snapshot cache updates are fully tested
        - 'update-v8-snapshot-cache-on-develop'
<<<<<<< HEAD
        - 'misc/use_webdriver'
=======
        - 'ryanm/fix/find-process'
>>>>>>> 0916ab7e
        - 'publish-binary'

# usually we don't build Mac app - it takes a long time
# but sometimes we want to really confirm we are doing the right thing
# so just add your branch to the list here to build and test on Mac
macWorkflowFilters: &darwin-workflow-filters
  when:
    or:
    - equal: [ develop, << pipeline.git.branch >> ]
    # use the following branch as well to ensure that v8 snapshot cache updates are fully tested
    - equal: [ 'update-v8-snapshot-cache-on-develop', << pipeline.git.branch >> ]
<<<<<<< HEAD
    - equal: [ 'misc/use_webdriver', << pipeline.git.branch >> ]
=======
    - equal: [ 'ryanm/fix/find-process', << pipeline.git.branch >> ]
>>>>>>> 0916ab7e
    - matches:
        pattern: /^release\/\d+\.\d+\.\d+$/
        value: << pipeline.git.branch >>

linuxArm64WorkflowFilters: &linux-arm64-workflow-filters
  when:
    or:
    - equal: [ develop, << pipeline.git.branch >> ]
    # use the following branch as well to ensure that v8 snapshot cache updates are fully tested
    - equal: [ 'update-v8-snapshot-cache-on-develop', << pipeline.git.branch >> ]
<<<<<<< HEAD
    - equal: [ 'misc/use_webdriver', << pipeline.git.branch >> ]
=======
    - equal: [ 'ryanm/fix/find-process', << pipeline.git.branch >> ]
>>>>>>> 0916ab7e
    - matches:
        pattern: /^release\/\d+\.\d+\.\d+$/
        value: << pipeline.git.branch >>

# uncomment & add to the branch conditions below to disable the main linux
# flow if we don't want to test it for a certain branch
linuxWorkflowExcludeFilters: &linux-x64-workflow-exclude-filters
  unless:
    or:
    - matches:
        pattern: /^pull\/[0-9]+/
        value: << pipeline.git.branch >>
    - false

# windows is slow and expensive in CI, so it normally only runs on main branches
# add your branch to this list to run the full Windows build on your PR
windowsWorkflowFilters: &windows-workflow-filters
  when:
    or:
    - equal: [ develop, << pipeline.git.branch >> ]
    # use the following branch as well to ensure that v8 snapshot cache updates are fully tested
    - equal: [ 'update-v8-snapshot-cache-on-develop', << pipeline.git.branch >> ]
<<<<<<< HEAD
    - equal: [ 'misc/use_webdriver', << pipeline.git.branch >> ]
=======
    - equal: [ 'ryanm/fix/find-process', << pipeline.git.branch >> ]
>>>>>>> 0916ab7e
    - matches:
        pattern: /^release\/\d+\.\d+\.\d+$/
        value: << pipeline.git.branch >>

executors:
  # the Docker image with Cypress dependencies and Chrome browser
  cy-doc:
    docker:
      - image: cypress/browsers-internal:node18.17.1-chrome128-ff130
    # by default, we use "medium" to balance performance + CI costs. bump or reduce on a per-job basis if needed.
    resource_class: medium
    environment:
      PLATFORM: linux
      CI_DOCKER: "true"
  
  kitchensink-executor:
    docker:
      - image: cypress/browsers-internal:node20.15.0-chrome126-ff127
    # by default, we use "medium" to balance performance + CI costs. bump or reduce on a per-job basis if needed.
    resource_class: medium
    environment:
      PLATFORM: linux
      CI_DOCKER: "true"
  
  # Docker image with non-root "node" user
  non-root-docker-user:
    docker:
      - image: cypress/browsers-internal:node18.17.1-chrome128-ff130
        user: node
    environment:
      PLATFORM: linux

  # executor to run on Mac OS
  # https://circleci.com/docs/2.0/executor-types/#using-macos
  # https://circleci.com/docs/2.0/testing-ios/#supported-xcode-versions
  darwin-amd64:
    machine: true
    environment:
      PLATFORM: darwin

  # executor to run on Windows - based off of the windows-orb default executor since it is
  # not customizable enough to align with our existing setup.
  # https://github.com/CircleCI-Public/windows-orb/blob/master/src/executors/default.yml
  # https://circleci.com/docs/2.0/hello-world-windows/#software-pre-installed-in-the-windows-image
  windows: &windows-executor
    machine:
      image: windows-server-2022-gui:stable
      shell: bash.exe -eo pipefail
    resource_class: windows.large
    environment:
      PLATFORM: windows

  darwin-arm64: &darwin-arm64-executor
    machine: true
    environment:
      PLATFORM: darwin

  linux-arm64: &linux-arm64-executor
    machine:
      image: ubuntu-2004:2023.07.1
    resource_class: arm.medium
    environment:
      PLATFORM: linux
      # TODO: Disabling snapshots for now on Linux Arm 64 architectures. Will revisit with https://github.com/cypress-io/cypress/issues/23557
      DISABLE_SNAPSHOT_REQUIRE: 1

commands:
  # This command inserts SHOULD_PERSIST_ARTIFACTS into BASH_ENV. This way, we can define the variable in one place and use it in multiple steps.
  # Run this command in a job before you want to use the SHOULD_PERSIST_ARTIFACTS variable.
  setup_should_persist_artifacts:
    steps:
      - run:
          name: Set environment variable to determine whether or not to persist artifacts
          command: |
            echo "Setting SHOULD_PERSIST_ARTIFACTS variable"
<<<<<<< HEAD
            echo 'if ! [[ "$CIRCLE_BRANCH" != "develop" && "$CIRCLE_BRANCH" != "release/"* && "$CIRCLE_BRANCH" != "misc/use_webdriver" ]]; then
=======
            echo 'if ! [[ "$CIRCLE_BRANCH" != "develop" && "$CIRCLE_BRANCH" != "release/"* && "$CIRCLE_BRANCH" != "ryanm/fix/find-process" ]]; then
>>>>>>> 0916ab7e
                export SHOULD_PERSIST_ARTIFACTS=true
            fi' >> "$BASH_ENV"
  # You must run `setup_should_persist_artifacts` command and be using bash before running this command
  verify_should_persist_artifacts:
    steps:
      - run:
          name: Check current branch to persist artifacts
          command: |
            if [[ -z "$SHOULD_PERSIST_ARTIFACTS" ]]; then
              echo "Not uploading artifacts or posting install comment for this branch."
              circleci-agent step halt
            fi

  maybe_skip_binary_jobs:
    steps:
      - run:
          name: Skip binary job if external PR
          command: |
            if [[ -z "$CIRCLE_TOKEN" ]]; then
              echo "There is no CIRCLE_TOKEN set for this job. Cannot trigger binary build. Skipping job."
              circleci-agent step halt
            fi

  restore_workspace_binaries:
    steps:
      - attach_workspace:
          at: ~/
      # make sure we have cypress.zip received
      - run: ls -l
      - run: ls -l cypress.zip cypress.tgz
      - run: node --version
      - run: npm --version

  restore_cached_workspace:
    steps:
      - attach_workspace:
          at: ~/
      - install-required-node
      - unpack-dependencies

  restore_cached_binary:
    steps:
      - attach_workspace:
          at: ~/

  prepare-modules-cache:
    parameters:
      dont-move:
        type: boolean
        default: false
    steps:
      - run: node scripts/circle-cache.js --action prepare
      - unless:
          condition: << parameters.dont-move >>
          steps:
            - run:
                name: Move to /tmp dir for consistent caching across root/non-root users
                command: |
                  mkdir -p /tmp/node_modules_cache
                  mv ~/cypress/node_modules /tmp/node_modules_cache/root_node_modules
                  mv ~/cypress/cli/node_modules /tmp/node_modules_cache/cli_node_modules
                  mv ~/cypress/system-tests/node_modules /tmp/node_modules_cache/system-tests_node_modules
                  mv ~/cypress/globbed_node_modules /tmp/node_modules_cache/globbed_node_modules

  install-webkit-deps:
    steps:
      - run:
          name: Install WebKit dependencies
          command: |
            npx playwright install webkit
            npx playwright install-deps webkit

  build-and-persist:
    description: Save entire folder as artifact for other jobs to run without reinstalling
    steps:
      - run:
          name: Sync Cloud Validations
          command: |
            source ./scripts/ensure-node.sh
            yarn gulp syncCloudValidations
      - run:
          name: Build packages
          command: |
            source ./scripts/ensure-node.sh
            yarn build
      - run:
          name: Generate v8 snapshot
          command: |
            source ./scripts/ensure-node.sh
            # Minification takes some time. We only really need to do that for the binary (and we regenerate snapshots separately there)
            V8_SNAPSHOT_DISABLE_MINIFY=1 yarn build-v8-snapshot-prod
      - prepare-modules-cache # So we don't throw these in the workspace cache
      - persist_to_workspace:
          root: ~/
          paths:
            - cypress

  install_cache_helpers_dependencies:
    steps:
      - run:
          # Dependencies needed by circle-cache.js, before we "yarn" or unpack cached node_modules
          name: Cache Helper Dependencies
          working_directory: ~/
          command: npm i glob@7.1.6 fs-extra@10.0.0 minimist@1.2.5 fast-json-stable-stringify@2.1.0

  unpack-dependencies:
    description: 'Unpacks dependencies associated with the current workflow'
    steps:
      - install_cache_helpers_dependencies
      - run:
          name: Generate Circle Cache Key
          command: node scripts/circle-cache.js --action cacheKey > circle_cache_key
      - run:
          name: Generate platform key
          command: node ./scripts/get-platform-key.js > platform_key
      - restore_cache:
          name: Restore cache state, to check for known modules cache existence
          key: v{{ checksum ".circleci/cache-version.txt" }}-{{ checksum "platform_key" }}-node-modules-cache-{{ checksum "circle_cache_key" }}
      - run:
          name: Move node_modules back from /tmp
          command: |
            if [[ -d "/tmp/node_modules_cache" ]]; then
              mv /tmp/node_modules_cache/root_node_modules ~/cypress/node_modules
              mv /tmp/node_modules_cache/cli_node_modules ~/cypress/cli/node_modules
              mv /tmp/node_modules_cache/system-tests_node_modules ~/cypress/system-tests/node_modules
              mv /tmp/node_modules_cache/globbed_node_modules ~/cypress/globbed_node_modules
              rm -rf /tmp/node_modules_cache
            fi
      - run:
          name: Restore all node_modules to proper workspace folders
          command: node scripts/circle-cache.js --action unpack

  restore_cached_system_tests_deps:
    description: 'Restore the cached node_modules for projects in "system-tests/projects/**"'
    steps:
      - run:
          name: Generate Circle Cache key for system tests
          command: ./system-tests/scripts/cache-key.sh > system_tests_cache_key
      - run:
          name: Generate platform key
          command: node ./scripts/get-platform-key.js > platform_key
      - restore_cache:
          name: Restore system tests node_modules cache
          keys:
            - v{{ checksum ".circleci/cache-version.txt" }}-{{ checksum "platform_key" }}-system-tests-projects-node-modules-cache-{{ checksum "system_tests_cache_key" }}

  update_cached_system_tests_deps:
    description: 'Update the cached node_modules for projects in "system-tests/projects/**"'
    steps:
      - run:
          name: Generate Circle Cache key for system tests
          command: ./system-tests/scripts/cache-key.sh > system_tests_cache_key
      - run:
          name: Generate platform key
          command: node ./scripts/get-platform-key.js > platform_key
      - restore_cache:
          name: Restore cache state, to check for known modules cache existence
          keys:
            - v{{ checksum ".circleci/cache-version.txt" }}-{{ checksum "platform_key" }}-state-of-system-tests-projects-node-modules-cache-{{ checksum "system_tests_cache_key" }}
      - run:
          name: Bail if specific cache exists
          command: |
            if [[ -f "/tmp/system_tests_node_modules_installed" ]]; then
              echo "No updates to system tests node modules, exiting"
              circleci-agent step halt
            fi
      - restore_cache:
          name: Restore system tests node_modules cache
          keys:
            - v{{ checksum ".circleci/cache-version.txt" }}-{{ checksum "platform_key" }}-system-tests-projects-node-modules-cache-{{ checksum "system_tests_cache_key" }}
            - v{{ checksum ".circleci/cache-version.txt" }}-{{ checksum "platform_key" }}-system-tests-projects-node-modules-cache-
      - run:
          name: Update system-tests node_modules cache
          command: yarn workspace @tooling/system-tests projects:yarn:install
      - save_cache:
          name: Save system tests node_modules cache
          key: v{{ checksum ".circleci/cache-version.txt" }}-{{ checksum "platform_key" }}-system-tests-projects-node-modules-cache-{{ checksum "system_tests_cache_key" }}
          paths:
            - /tmp/cy-system-tests-node-modules
      - run: touch /tmp/system_tests_node_modules_installed
      - save_cache:
          name: Save system tests node_modules cache state key
          key: v{{ checksum ".circleci/cache-version.txt" }}-{{ checksum "platform_key" }}-state-of-system-tests-projects-node-modules-cache-{{ checksum "system_tests_cache_key" }}
          paths:
            - /tmp/system_tests_node_modules_installed

  caching-dependency-installer:
    description: 'Installs & caches the dependencies based on yarn lock & package json dependencies'
    parameters:
      only-cache-for-root-user:
        type: boolean
        default: false
      build-better-sqlite3:
        type: boolean
        default: false
    steps:
      - install_cache_helpers_dependencies
      - run:
          name: Generate Circle Cache Key
          command: node scripts/circle-cache.js --action cacheKey > circle_cache_key
      - run:
          name: Generate platform key
          command: node ./scripts/get-platform-key.js > platform_key
      - when:
          condition: <<parameters.build-better-sqlite3>>
          steps:
            - restore_cache:
                name: Restore cache state, to check for known modules cache existence
                key: v{{ checksum ".circleci/cache-version.txt" }}-{{ checksum "platform_key" }}-state-of-node-modules-cache-{{ checksum "circle_cache_key" }}-centos7
      - unless:
          condition: <<parameters.build-better-sqlite3>>
          steps:
            - restore_cache:
                name: Restore cache state, to check for known modules cache existence
                key: v{{ checksum ".circleci/cache-version.txt" }}-{{ checksum "platform_key" }}-state-of-node-modules-cache-{{ checksum "circle_cache_key" }}
      - run:
          name: Bail if cache exists
          command: |
            if [[ -f "node_modules_installed" ]]; then
              echo "Node modules already cached for dependencies, exiting"
              circleci-agent step halt
            fi
      - run: date +%Y-%U > cache_date
      - restore_cache:
          name: Restore weekly yarn cache
          keys:
            - v{{ checksum ".circleci/cache-version.txt" }}-{{ checksum "platform_key" }}-deps-root-weekly-{{ checksum "cache_date" }}
      - run:
          name: Install Node Modules
          command: |
            source ./scripts/ensure-node.sh
            # avoid installing Percy's Chromium every time we use @percy/cli
            # https://docs.percy.io/docs/caching-asset-discovery-browser-in-ci
            PERCY_POSTINSTALL_BROWSER=true \
            yarn --prefer-offline --frozen-lockfile --cache-folder ~/.yarn
          no_output_timeout: 20m
      - when:
          condition: <<parameters.build-better-sqlite3>>
          steps:
            - build-better-sqlite3
      - prepare-modules-cache:
          dont-move: <<parameters.only-cache-for-root-user>> # we don't move, so we don't hit any issues unpacking symlinks
      - when:
          condition: <<parameters.only-cache-for-root-user>> # we don't move to /tmp since we don't need to worry about different users
          steps:
            - save_cache:
                name: Saving node modules for root, cli, and all globbed workspace packages
                key: v{{ checksum ".circleci/cache-version.txt" }}-{{ checksum "platform_key" }}-node-modules-cache-{{ checksum "circle_cache_key" }}
                paths:
                  - node_modules
                  - cli/node_modules
                  - system-tests/node_modules
                  - globbed_node_modules
      - unless:
          condition: <<parameters.only-cache-for-root-user>>
          steps:
            - save_cache:
                name: Saving node modules for root, cli, and all globbed workspace packages
                key: v{{ checksum ".circleci/cache-version.txt" }}-{{ checksum "platform_key" }}-node-modules-cache-{{ checksum "circle_cache_key" }}
                paths:
                  - /tmp/node_modules_cache
      - run: touch node_modules_installed
      - when:
          condition: <<parameters.build-better-sqlite3>>
          steps:
            - save_cache:
                name: Saving node-modules cache state key
                key: v{{ checksum ".circleci/cache-version.txt" }}-{{ checksum "platform_key" }}-state-of-node-modules-cache-{{ checksum "circle_cache_key" }}-centos7
                paths:
                  - node_modules_installed
      - unless:
          condition: <<parameters.build-better-sqlite3>>
          steps:
            - save_cache:
                name: Saving node-modules cache state key
                key: v{{ checksum ".circleci/cache-version.txt" }}-{{ checksum "platform_key" }}-state-of-node-modules-cache-{{ checksum "circle_cache_key" }}
                paths:
                  - node_modules_installed
      - save_cache:
          name: Save weekly yarn cache
          key: v{{ checksum ".circleci/cache-version.txt" }}-{{ checksum "platform_key" }}-deps-root-weekly-{{ checksum "cache_date" }}
          paths:
            - ~/.yarn
            - ~/.cy-npm-cache

  verify-build-setup:
    description: Common commands run when setting up for build or yarn install
    parameters:
      executor:
        type: executor
        default: cy-doc
    steps:
      - run: pwd
      - run:
          name: print global yarn cache path
          command: echo $(yarn global bin)
      - run:
          name: print yarn version
          command: yarn versions
      - unless:
          condition:
            # stop-only does not correctly match on windows: https://github.com/bahmutov/stop-only/issues/78
            equal: [ *windows-executor, << parameters.executor >> ]
          steps:
            - run:
                name: Stop .only
                 # this will catch ".only"s in js/coffee as well
                command: |
                  source ./scripts/ensure-node.sh
                  yarn stop-only-all
      - run:
          name: Check terminal variables
          ## make sure the TERM is set to 'xterm' in node (Linux only)
          ## else colors (and tests) will fail
          ## See the following information
          ##   * http://andykdocs.de/development/Docker/Fixing+the+Docker+TERM+variable+issue
          ##   * https://unix.stackexchange.com/questions/43945/whats-the-difference-between-various-term-variables
          command: |
            source ./scripts/ensure-node.sh
            yarn check-terminal

  install-required-node:
    # https://discuss.circleci.com/t/switch-nodejs-version-on-machine-executor-solved/26675/2
    description: Install Node version matching .node-version
    steps:
      - run:
          name: Install Node
          command: |
            source ./scripts/ensure-node.sh
            echo "Installing Yarn"
            npm install yarn --location=global # ensure yarn is installed with the correct node engine
            yarn check-node-version
      - run:
          name: Check Node
          command: |
            source ./scripts/ensure-node.sh
            yarn check-node-version

  install-chrome:
    description: Install Google Chrome
    parameters:
      channel:
        description: browser channel to install
        type: string
      version:
        description: browser version to install
        type: string
    steps:
      - run:
          name: Install Google Chrome (<<parameters.channel>>)
          command: |
            echo "Installing Chrome (<<parameters.channel>>) v<<parameters.version>>"
            wget -O /usr/src/google-chrome-<<parameters.channel>>_<<parameters.version>>_amd64.deb "http://dl.google.com/linux/chrome/deb/pool/main/g/google-chrome-<<parameters.channel>>/google-chrome-<<parameters.channel>>_<<parameters.version>>-1_amd64.deb" && \
            dpkg -i /usr/src/google-chrome-<<parameters.channel>>_<<parameters.version>>_amd64.deb ; \
            apt-get install -f -y && \
            rm -f /usr/src/google-chrome-<<parameters.channel>>_<<parameters.version>>_amd64.deb
            which google-chrome-<<parameters.channel>> || (printf "\n\033[0;31mChrome was not successfully downloaded - bailing\033[0m\n\n" && exit 1)
            echo "Location of Google Chrome Installation: `which google-chrome-<<parameters.channel>>`"
            echo "Google Chrome Version: `google-chrome-<<parameters.channel>> --version`"

  # This code builds better-sqlite3 on CentOS 7. This is necessary because CentOS 7 has the oldest glibc version
  # that we support. This job uses the cypress/centos7-builder https://hub.docker.com/repository/docker/cypress/centos7-builder/general
  # image to build better-sqlite3 against an older version of glibc (2.17).
  # Since this is running Docker remote, we need to copy the project into the container, and copy the built plugin out
  # of the container because the host running docker does not have access to the project directory so volume mounts are
  # not possible. The built plugin is copied to the project directory so it can be injected into the final binary.
  build-better-sqlite3:
    description: Build better-sqlite3 for CentOS 7
    steps:
      - setup_remote_docker
      - run:
          name: Build better-sqlite3 for CentOS 7
          command: |
            if [[ ! -f better_sqlite3.node ]]; then
              set -x
              apt update && apt install -y docker.io
              docker run -d --name centos7-builder cypress/centos7-builder:latest /bin/bash -c "sleep 1000000000"
              docker cp ~/cypress/node_modules/better-sqlite3 centos7-builder:/better-sqlite3
              docker exec -it centos7-builder /bin/bash -c "cd /better-sqlite3 && source /root/.bashrc && chown -R root:root . && npm install --ignore-scripts && npx --no-install prebuild -r electron -t 27.1.3 --include-regex 'better_sqlite3.node$'"
              docker cp centos7-builder:/better-sqlite3/build/Release/better_sqlite3.node ~/cypress/node_modules/better-sqlite3/build/Release/better_sqlite3.node
              docker rm -f centos7-builder
              cp ~/cypress/node_modules/better-sqlite3/build/Release/better_sqlite3.node ~/cypress/better_sqlite3.node
            else
              cp ~/cypress/better_sqlite3.node ~/cypress/node_modules/better-sqlite3/build/Release/better_sqlite3.node
            fi
      - save_cache:
          key: better-sqlite3-{{ checksum "node_modules/better-sqlite3/package.json" }}-{{ checksum "node_modules/electron/package.json" }}-centos7
          paths:
            - better_sqlite3.node
      - run:
          name: Clean up top level better-sqlite3 file
          command: |
            rm ~/cypress/better_sqlite3.node

  run-driver-integration-tests:
    parameters:
      browser:
        description: browser shortname to target
        type: string
      install-chrome-channel:
        description: chrome channel to install
        type: string
        default: ''
    steps:
      - restore_cached_workspace
      - when:
          condition: <<parameters.install-chrome-channel>>
          steps:
            - install-chrome:
                channel: <<parameters.install-chrome-channel>>
                version: $(node ./scripts/get-browser-version.js chrome:<<parameters.install-chrome-channel>>)
      - when:
          condition:
            equal: [ webkit, << parameters.browser >> ]
          steps:
            - install-webkit-deps
      - run:
          name: Run driver tests in Cypress
          environment:
            CYPRESS_CONFIG_ENV: production
          command: |
            echo Current working directory is $PWD
            echo Total containers $CIRCLE_NODE_TOTAL

            if [[ -v MAIN_RECORD_KEY ]]; then
              # internal PR
              CYPRESS_RECORD_KEY=$MAIN_RECORD_KEY \
              CYPRESS_INTERNAL_ENABLE_TELEMETRY="true" \
              yarn cypress:run --record --parallel --group 5x-driver-<<parameters.browser>> --browser <<parameters.browser>> --runner-ui
            else
              # external PR
              TESTFILES=$(circleci tests glob "cypress/e2e/**/*.cy.*" | circleci tests split --total=$CIRCLE_NODE_TOTAL)
              echo "Test files for this machine are $TESTFILES"

              if [[ -z "$TESTFILES" ]]; then
                echo "Empty list of test files"
              fi
              yarn cypress:run --browser <<parameters.browser>> --spec $TESTFILES --runner-ui
            fi
          working_directory: packages/driver
      - verify-mocha-results
      - store_test_results:
          path: /tmp/cypress
      - store_artifacts:
          path: /tmp/artifacts
      - store-npm-logs

  windows-install-chrome:
    parameters:
      browser:
        description: browser shortname to target
        type: string
    steps:
      - run:
          # TODO: How can we have preinstalled browsers on CircleCI?
          name: 'Install Chrome on Windows'
          command: |
            # install with `--ignore-checksums` to avoid checksum error
            # https://www.gep13.co.uk/blog/chocolatey-error-hashes-do-not-match
            [[ $PLATFORM == 'windows' && '<<parameters.browser>>' == 'chrome' ]] && choco install googlechrome -y --ignore-checksums || [[ $PLATFORM != 'windows' ]]

  run-new-ui-tests:
    parameters:
      package:
        description: package to target
        type: enum
        enum: ['frontend-shared', 'launchpad', 'app', 'reporter']
      browser:
        description: browser shortname to target
        type: string
      executor:
        description: the executor in use. Only used if Windows for workaround purposes
        type: executor
      percy:
        description: enable percy
        type: boolean
        default: false
      type:
        description: ct or e2e
        type: enum
        enum: ['ct', 'e2e']
      debug:
        description: debug option
        type: string
        default: ''
    steps:
      - restore_cached_workspace
      # this is a temporary work around while we wait for circle to resolve issues with packages
      # with an @ character in windows during save_cache.
      # @see https://github.com/cypress-io/cypress/issues/30343 for more details.
      - when:
          condition:
            equal: [ *windows-executor, << parameters.executor >> ]
          steps:
            - run:
                name: reinstall dependencies to work around cache issue (Windows only)
                command: rm -rf node_modules && yarn
      - windows-install-chrome:
          browser: <<parameters.browser>>
      - run:
          command: |
            echo Current working directory is $PWD
            echo Total containers $CIRCLE_NODE_TOTAL

            if [[ -v MAIN_RECORD_KEY ]]; then
              # internal PR
              cmd=$([[ <<parameters.percy>> == 'true' ]] && echo 'yarn percy exec --parallel -- --') || true

              DEBUG=<<parameters.debug>> \
              CYPRESS_CONFIG_ENV=production \
              CYPRESS_RECORD_KEY=$MAIN_RECORD_KEY \
              PERCY_PARALLEL_NONCE=$CIRCLE_WORKFLOW_WORKSPACE_ID \
              PERCY_ENABLE=${PERCY_TOKEN:-0} \
              PERCY_PARALLEL_TOTAL=-1 \
              CYPRESS_INTERNAL_ENABLE_TELEMETRY="true" \
              $cmd yarn workspace @packages/<<parameters.package>> cypress:run:<<parameters.type>> --browser <<parameters.browser>> --record --parallel --group <<parameters.package>>-<<parameters.type>>
            else
              # external PR

              # To make `circleci tests` work correctly, we need to step into the package folder.
              cd packages/<<parameters.package>>

              if [[ <<parameters.type>> == 'ct' ]]; then
                # component tests are located side by side with the source codes.
                # for the app component tests, ignore specs that are known to cause failures on contributor PRs (see https://discuss.circleci.com/t/how-to-exclude-certain-files-from-circleci-test-globbing/41028)
                TESTFILES=$(find src -regextype posix-extended -name '*.cy.*' -not -regex '.*(FileMatch|PromoAction|SelectorPlayground|useDurationFormat|useTestingType|SpecPatterns).cy.*' | circleci tests split --total=$CIRCLE_NODE_TOTAL)
              else
                GLOB="cypress/e2e/**/*cy.*"
                TESTFILES=$(circleci tests glob "$GLOB" | circleci tests split --total=$CIRCLE_NODE_TOTAL)
              fi

              echo "Test files for this machine are $TESTFILES"

              # To run the `yarn` command, we need to walk out of the package folder.
              cd ../..

              DEBUG=<<parameters.debug>> \
              CYPRESS_CONFIG_ENV=production \
              PERCY_PARALLEL_NONCE=$CIRCLE_WORKFLOW_WORKSPACE_ID \
              PERCY_ENABLE=${PERCY_TOKEN:-0} \
              PERCY_PARALLEL_TOTAL=-1 \
              yarn workspace @packages/<<parameters.package>> cypress:run:<<parameters.type>> --browser <<parameters.browser>> --spec $TESTFILES
            fi
      - run:
          command: |
            if [[ <<parameters.package>> == 'app' && <<parameters.percy>> == 'true' && -d "packages/app/cypress/screenshots/runner/screenshot/screenshot.cy.tsx/percy" ]]; then
              PERCY_PARALLEL_NONCE=$CIRCLE_WORKFLOW_WORKSPACE_ID \
              PERCY_ENABLE=${PERCY_TOKEN:-0} \
              PERCY_PARALLEL_TOTAL=-1 \
              yarn percy upload packages/app/cypress/screenshots/runner/screenshot/screenshot.cy.tsx/percy
            else
              echo "skipping percy screenshots uploading"
            fi
      - store_test_results:
          path: /tmp/cypress
      - store-npm-logs

  run-system-tests:
    parameters:
      browser:
        description: browser shortname to target
        type: string
    steps:
      - restore_cached_workspace
      - restore_cached_system_tests_deps
      - when:
          condition:
            equal: [ webkit, << parameters.browser >> ]
          steps:
            - install-webkit-deps
      - run:
          name: Run system tests
          environment:
            CYPRESS_COMMERCIAL_RECOMMENDATIONS: '0'
          command: |
            ALL_SPECS=`circleci tests glob "/root/cypress/system-tests/test/*spec*"`
            SPECS=
            for file in $ALL_SPECS; do
              # filter out non_root tests, they have their own stage
              if [[ "$file" == *"non_root"* ]]; then
                echo "Skipping $file"
                continue
              fi
              SPECS="$SPECS $file"
            done
            SPECS=`echo $SPECS | xargs -n 1 | circleci tests split --split-by=timings`
            echo SPECS=$SPECS
            yarn workspace @tooling/system-tests test:ci $SPECS --browser <<parameters.browser>>
      - verify-mocha-results
      - store_test_results:
          path: /tmp/cypress
      - store_artifacts:
          path: /tmp/artifacts
      - store-npm-logs

  run-binary-system-tests:
    steps:
      - restore_cached_workspace
      - restore_cached_system_tests_deps
      - run:
          name: Run system tests
          environment:
            CYPRESS_COMMERCIAL_RECOMMENDATIONS: '0'
          command: |
            ALL_SPECS=`circleci tests glob "$HOME/cypress/system-tests/test-binary/*spec*"`
            SPECS=`echo $ALL_SPECS | xargs -n 1 | circleci tests split --split-by=timings`
            echo SPECS=$SPECS
            yarn workspace @tooling/system-tests test:ci $SPECS
      - verify-mocha-results
      - store_test_results:
          path: /tmp/cypress
      - store_artifacts:
          path: /tmp/artifacts
      - store-npm-logs

  store-npm-logs:
    description: Saves any NPM debug logs as artifacts in case there is a problem
    steps:
      - store_artifacts:
          path: ~/.npm/_logs

  post-install-comment:
    parameters:
      package_url_path:
        type: string
        default: npm-package-url.json
      binary_url_path:
        type: string
        default: binary-url.json
    description: Post GitHub comment with a blurb on how to install pre-release version
    steps:
      - run:
          name: Post pre-release install comment
          command: |
            node scripts/add-install-comment.js \
              --npm << parameters.package_url_path >> \
              --binary << parameters.binary_url_path >>

  verify-mocha-results:
    description: Double-check that Mocha tests ran as expected.
    parameters:
      expectedResultCount:
        description: The number of result files to expect, ie, the number of Mocha test suites that ran.
        type: integer
        ## by default, assert that at least 1 test ran
        default: 0
    steps:
      - run:
          name: 'Verify Mocha Results'
          command: |
            source ./scripts/ensure-node.sh
            yarn verify:mocha:results <<parameters.expectedResultCount>>

  clone-repo-and-checkout-branch:
    description: |
      Clones an external repo and then checks out the branch that matches the next version otherwise uses 'master' branch.
    parameters:
      repo:
        description: "Name of the github repo to clone like: cypress-example-kitchensink"
        type: string
      pull_request_id:
        description: Pull request number to check out before installing and testing
        type: integer
        default: 0
    steps:
      - restore_cached_binary
      - run:
          name: "Cloning test project and checking out release branch: <<parameters.repo>>"
          working_directory: /tmp/<<parameters.repo>>
          command: |
            git clone --depth 1 --no-single-branch https://github.com/cypress-io/<<parameters.repo>>.git .

            cd ~/cypress/..
            # install some deps for get-next-version
            npm i semver@7.3.2 conventional-recommended-bump@6.1.0 conventional-changelog-angular@5.0.12 minimist@1.2.5
            NEXT_VERSION=$(node ./cypress/scripts/get-next-version.js)
            cd -

            git checkout $NEXT_VERSION || true
      - when:
          condition: <<parameters.pull_request_id>>
          steps:
            - run:
                name: Check out PR <<parameters.pull_request_id>>
                working_directory: /tmp/<<parameters.repo>>
                command: |
                  git fetch origin pull/<<parameters.pull_request_id>>/head:pr-<<parameters.pull_request_id>>
                  git checkout pr-<<parameters.pull_request_id>>

  test-binary-against-rwa:
    description: |
      Takes the built binary and NPM package, clones the RWA repo
      and runs the new version of Cypress against it.
    parameters:
      repo:
        description: "Name of the github repo to clone like"
        type: string
        default: "cypress-realworld-app"
      browser:
        description: Name of the browser to use, like "electron", "chrome", "firefox"
        type: enum
        enum: ["", "electron", "chrome", "firefox"]
        default: ""
      command:
        description: Test command to run to start Cypress tests
        type: string
        default: "CYPRESS_INTERNAL_ENABLE_TELEMETRY=1 CYPRESS_RECORD_KEY=$MAIN_RECORD_KEY CYPRESS_PROJECT_ID=ypt4pf yarn cypress:run"
      # if the repo to clone and test is a monorepo, you can
      # run tests inside a specific subfolder
      folder:
        description: Subfolder to test in
        type: string
        default: ""
      # you can test new features in the test runner against recipes or other repos
      # by opening a pull request in those repos and running this test job
      # against a pull request number in the example repo
      pull_request_id:
        description: Pull request number to check out before installing and testing
        type: integer
        default: 0
      wait-on:
        description: Whether to use wait-on to wait on a server to be booted
        type: string
        default: ""
      server-start-command:
        description: Server start command for repo
        type: string
        default: "CI=true yarn start"
    steps:
      - clone-repo-and-checkout-branch:
          repo: <<parameters.repo>>
      - when:
          condition: <<parameters.pull_request_id>>
          steps:
            - run:
                name: Check out PR <<parameters.pull_request_id>>
                working_directory: /tmp/<<parameters.repo>>
                command: |
                  git fetch origin pull/<<parameters.pull_request_id>>/head:pr-<<parameters.pull_request_id>>
                  git checkout pr-<<parameters.pull_request_id>>
                  git log -n 2
      - run:
          command: yarn
          working_directory: /tmp/<<parameters.repo>>
      - run:
          name: Install Cypress
          working_directory: /tmp/<<parameters.repo>>
          # force installing the freshly built binary
          command: |
            CYPRESS_INSTALL_BINARY=~/cypress/cypress.zip npm i --legacy-peer-deps ~/cypress/cypress.tgz && [[ -f yarn.lock ]] && yarn
      - run:
          name: Print Cypress version
          working_directory: /tmp/<<parameters.repo>>
          command: npx cypress version
      - run:
          name: Types check 🧩 (maybe)
          working_directory: /tmp/<<parameters.repo>>
          command: yarn types
      - run:
          # NOTE: we do not need to wait for the vite dev server to start
          working_directory: /tmp/<<parameters.repo>>
          command: <<parameters.server-start-command>>
          background: true
      - when:
          condition: <<parameters.folder>>
          steps:
            - when:
                condition: <<parameters.browser>>
                steps:
                  - run:
                      name: Run tests using browser "<<parameters.browser>>"
                      working_directory: /tmp/<<parameters.repo>>/<<parameters.folder>>
                      command: |
                        <<parameters.command>> --browser <<parameters.browser>> --record false
            - unless:
                condition: <<parameters.browser>>
                steps:
                  - run:
                      name: Run tests using command
                      working_directory: /tmp/<<parameters.repo>>/<<parameters.folder>>
                      command: <<parameters.command>>
      - unless:
          condition: <<parameters.folder>>
          steps:
            - when:
                condition: <<parameters.browser>>
                steps:
                  - run:
                      name: Run tests using browser "<<parameters.browser>>"
                      working_directory: /tmp/<<parameters.repo>>
                      command: <<parameters.command>> --browser <<parameters.browser>> --record false
            - unless:
                condition: <<parameters.browser>>
                steps:
                  - run:
                      name: Run tests using command
                      working_directory: /tmp/<<parameters.repo>>
                      command: <<parameters.command>>
      - store-npm-logs

  test-binary-against-repo:
    description: |
      Takes the built binary and NPM package, clones given example repo
      and runs the new version of Cypress against it.
    parameters:
      repo:
        description: "Name of the github repo to clone like: cypress-example-kitchensink"
        type: string
      browser:
        description: Name of the browser to use, like "electron", "chrome", "firefox"
        type: enum
        enum: ["", "electron", "chrome", "firefox"]
        default: ""
      command:
        description: Test command to run to start Cypress tests
        type: string
        default: "npm run e2e"
      build-project:
        description: Should the project build script be executed
        type: boolean
        default: true
      # if the repo to clone and test is a monorepo, you can
      # run tests inside a specific subfolder
      folder:
        description: Subfolder to test in
        type: string
        default: ""
      # you can test new features in the test runner against recipes or other repos
      # by opening a pull request in those repos and running this test job
      # against a pull request number in the example repo
      pull_request_id:
        description: Pull request number to check out before installing and testing
        type: integer
        default: 0
      wait-on:
        description: Whether to use wait-on to wait on a server to be booted
        type: string
        default: ""
      server-start-command:
        description: Server start command for repo
        type: string
        default: "npm start --if-present"
    steps:
      - run:
          name: Install yarn if not already installed
          command: |
            yarn --version || npm i -g yarn
      - clone-repo-and-checkout-branch:
          repo: <<parameters.repo>>
          pull_request_id: <<parameters.pull_request_id>>
      - run:
          # Ensure we're installing the node-version for the cloned repo
          command: |
            if [[ -f .node-version ]]; then
              branch="<< pipeline.git.branch >>"

              externalBranchPattern='^pull\/[0-9]+'
              if [[ $branch =~ $externalBranchPattern ]]; then
                # We are unable to curl from the external PR branch location
                # so we fall back to develop
                branch="develop"
              fi

              curl -L https://raw.githubusercontent.com/cypress-io/cypress/$branch/scripts/ensure-node.sh --output ci-ensure-node.sh
            else
              # if no .node-version file exists, we no-op the node script and use the global yarn
              echo '' > ci-ensure-node.sh
            fi
          working_directory: /tmp/<<parameters.repo>>
      - run:
          # Install deps + Cypress binary with yarn if yarn.lock present
          command: |
            source ./ci-ensure-node.sh
            if [[ -f yarn.lock ]]; then
              yarn --frozen-lockfile
              CYPRESS_INSTALL_BINARY=~/cypress/cypress.zip yarn add -D ~/cypress/cypress.tgz
            else
              npm install
              CYPRESS_INSTALL_BINARY=~/cypress/cypress.zip npm install --legacy-peer-deps ~/cypress/cypress.tgz
            fi
          working_directory: /tmp/<<parameters.repo>>
      - run:
          name: Scaffold new config file
          working_directory: /tmp/<<parameters.repo>>
          environment:
            CYPRESS_INTERNAL_FORCE_SCAFFOLD: "1"
          command: |
            if [[ -f cypress.json ]]; then
              rm -rf cypress.json
              echo 'module.exports = { e2e: {} }' > cypress.config.js
            fi
      - run:
          name: Rename support file
          working_directory: /tmp/<<parameters.repo>>
          command: |
            if [[ -f cypress/support/index.js ]]; then
              mv cypress/support/index.js cypress/support/e2e.js
            fi
      - run:
          name: Print Cypress version
          working_directory: /tmp/<<parameters.repo>>
          command: |
            source ./ci-ensure-node.sh
            npx cypress version
      - run:
          name: Types check 🧩 (maybe)
          working_directory: /tmp/<<parameters.repo>>
          command: |
            source ./ci-ensure-node.sh
            [[ -f yarn.lock ]] && yarn types || npm run types --if-present
      - when:
          condition: <<parameters.build-project>>
          steps:
          - run:
              name: Build 🏗 (maybe)
              working_directory: /tmp/<<parameters.repo>>
              command: |
                source ./ci-ensure-node.sh
                [[ -f yarn.lock ]] && yarn build || npm run build --if-present
      - run:
          working_directory: /tmp/<<parameters.repo>>
          command: |
            source ./ci-ensure-node.sh
            <<parameters.server-start-command>>
          background: true
      - run:
          condition: <<parameters.wait-on>>
          name: "Waiting on server to boot: <<parameters.wait-on>>"
          command: |
            npx wait-on <<parameters.wait-on>> --timeout 120000
      - windows-install-chrome:
          browser: <<parameters.browser>>
      - when:
          condition: <<parameters.folder>>
          steps:
            - when:
                condition: <<parameters.browser>>
                steps:
                  - run:
                      name: Run tests using browser "<<parameters.browser>>"
                      working_directory: /tmp/<<parameters.repo>>/<<parameters.folder>>
                      command: |
                        <<parameters.command>> -- --browser <<parameters.browser>>
            - unless:
                condition: <<parameters.browser>>
                steps:
                  - run:
                      name: Run tests using command
                      working_directory: /tmp/<<parameters.repo>>/<<parameters.folder>>
                      command: <<parameters.command>>
      - unless:
          condition: <<parameters.folder>>
          steps:
            - when:
                condition: <<parameters.browser>>
                steps:
                  - run:
                      name: Run tests using browser "<<parameters.browser>>"
                      working_directory: /tmp/<<parameters.repo>>
                      command: |
                        source ./ci-ensure-node.sh
                        <<parameters.command>> -- --browser <<parameters.browser>>
            - unless:
                condition: <<parameters.browser>>
                steps:
                  - run:
                      name: Run tests using command
                      working_directory: /tmp/<<parameters.repo>>
                      command: |
                        source ./ci-ensure-node.sh
                        <<parameters.command>>
      - store-npm-logs

  check-if-binary-exists:
    steps:
      - run:
          name: Check if binary exists, exit if it does
          command: |
            source ./scripts/ensure-node.sh
            yarn gulp e2eTestScaffold
            yarn check-binary-on-cdn --version $(node ./scripts/get-next-version.js) --type binary --file cypress.zip

  build-and-package-binary:
    steps:
      - run:
          name: Check environment variables before code sign (if on Mac/Windows)
          # NOTE
          # our code sign works via electron-builder
          # by default, electron-builder will NOT sign app built in a pull request
          # even our internal one (!)
          # Usually this is not a problem, since we only build and test binary
          # built on the "develop" branch
          # but if you need to really build and sign a binary in a PR
          # set variable CSC_FOR_PULL_REQUEST=true
          command: |
            set -e
            NEEDS_CODE_SIGNING_WINDOWS=`node -p 'process.platform === "win32"'`
            NEEDS_CODE_SIGNING_MAC=`node -p 'process.platform === "darwin"'`

            if [[ "$NEEDS_CODE_SIGNING_MAC" == "true" ]]; then
              echo "Checking for required environment variables..."
              if [ -z "$CSC_LINK" ]; then
                echo "Need to provide environment variable CSC_LINK"
                echo "with base64 encoded certificate .p12 file"
                exit 1
              fi
              if [ -z "$CSC_KEY_PASSWORD" ]; then
                echo "Need to provide environment variable CSC_KEY_PASSWORD"
                echo "with password for unlocking certificate .p12 file"
                exit 1
              fi
              echo "Succeeded."
            elif [[ "$NEEDS_CODE_SIGNING_WINDOWS" == "true" ]]; then
              echo "Checking for required environment variables..."
              if [ -z "$WINDOWS_SIGN_USER_NAME" ]; then
                echo "Need to provide environment variable WINDOWS_SIGN_USER_NAME"
                echo "with password for fetching and signing certificate"
                exit 1
              fi
              if [ -z "$WINDOWS_SIGN_USER_PASSWORD" ]; then
                echo "Need to provide environment variable WINDOWS_SIGN_USER_PASSWORD"
                echo "for fetching and signing certificate"
                exit 1
              fi
              if [ -z "$WINDOWS_SIGN_CREDENTIAL_ID" ]; then
                echo "Need to provide environment variable WINDOWS_SIGN_CREDENTIAL_ID"
                echo "for identifying certificate"
                exit 1
              fi
              if [ -z "$WINDOWS_SIGN_USER_TOTP" ]; then
                echo "Need to provide environment variable WINDOWS_SIGN_USER_TOTP"
                echo "for signing certificate"
                exit 1
              fi
              echo "Succeeded."
            else
              echo "Not code signing for this platform"
            fi
      - run:
          name: Build the Cypress binary
          no_output_timeout: "45m"
          command: |
            source ./scripts/ensure-node.sh
            node --version
            if [[ `node ./scripts/get-platform-key.js` == 'linux-arm64' ]]; then
              # these are missing on Circle and there is no way to pre-install them on Arm
              sudo apt-get update
              sudo apt-get install -y libgtk2.0-0 libgtk-3-0 libgbm-dev libnotify-dev libgconf-2-4 libnss3 libxss1 libasound2 libxtst6 xauth xvfb
              DISABLE_SNAPSHOT_REQUIRE=1 yarn binary-build --version $(node ./scripts/get-next-version.js)
            else
              yarn binary-build --version $(node ./scripts/get-next-version.js)
            fi
      - run:
          name: Package the Cypress binary
          environment:
            DEBUG: electron-builder,electron-osx-sign*,electron-notarize*
          # notarization on Mac can take a while
          no_output_timeout: "45m"
          command: |
            source ./scripts/ensure-node.sh
            node --version
            if [[ `node ./scripts/get-platform-key.js` == 'linux-arm64' ]]; then
              # these are missing on Circle and there is no way to pre-install them on Arm
              sudo apt-get update
              sudo apt-get install -y libgtk2.0-0 libgtk-3-0 libgbm-dev libnotify-dev libgconf-2-4 libnss3 libxss1 libasound2 libxtst6 xauth xvfb
              DISABLE_SNAPSHOT_REQUIRE=1 yarn binary-package --version $(node ./scripts/get-next-version.js)
            else
              yarn binary-package --version $(node ./scripts/get-next-version.js)
            fi
      - run:
          name: Smoke Test the Cypress binary
          command: |
            source ./scripts/ensure-node.sh
            node --version
            yarn binary-smoke-test --version $(node ./scripts/get-next-version.js)
      - run:
          name: Zip the binary
          command: |
            if [[ $PLATFORM == 'linux' ]]; then
              # on Arm, CI runs as non-root, on x64 CI runs as root but there is no sudo binary
              if [[ `whoami` == 'root' ]]; then
                apt-get update && apt-get install -y zip
              else
                sudo apt-get update && sudo apt-get install -y zip
              fi
            fi
            source ./scripts/ensure-node.sh
            yarn binary-zip
      - store-npm-logs
      - persist_to_workspace:
          root: ~/
          paths:
            - cypress/cypress.zip

  trigger-publish-binary-pipeline:
    steps:
      - run:
          name: "Trigger publish-binary pipeline"
          command: |
            source ./scripts/ensure-node.sh
            echo $SHOULD_PERSIST_ARTIFACTS
            node ./scripts/binary/trigger-publish-binary-pipeline.js
      - persist_to_workspace:
          root: ~/
          paths:
            - triggered_pipeline.json

  build-cypress-npm-package:
    parameters:
      executor:
        type: executor
        default: cy-doc
    steps:
      - run:
          name: Bump NPM version
          command: |
            source ./scripts/ensure-node.sh
            yarn get-next-version --npm
      - run:
          name: Build NPM package
          command: |
            source ./scripts/ensure-node.sh
            yarn lerna run build-cli
      - run:
          command: ls -la types
          working_directory: cli/build
      - run:
          command: ls -la vue vue2 mount-utils react
          working_directory: cli/build
      - unless:
          condition:
            equal: [ *windows-executor, << parameters.executor >> ]
          steps:
            - run:
                name: list NPM package contents
                command: |
                  source ./scripts/ensure-node.sh
                  yarn workspace cypress size
      - run:
          name: pack NPM package
          working_directory: cli/build
          command: yarn pack --filename ../../cypress.tgz
      - run:
          name: list created NPM package
          command: ls -l
      - store-npm-logs
      - persist_to_workspace:
          root: ~/
          paths:
            - cypress/cypress.tgz

  upload-build-artifacts:
    steps:
      - run: ls -l
      - run:
          name: Upload unique binary to S3
          command: |
            node scripts/binary.js upload-build-artifact \
              --type binary \
              --file cypress.zip \
              --version $(node -p "require('./package.json').version")
      - run:
          name: Upload NPM package to S3
          command: |
            node scripts/binary.js upload-build-artifact \
              --type npm-package \
              --file cypress.tgz \
              --version $(node -p "require('./package.json').version")
      - store-npm-logs
      - run: ls -l
      - run: cat binary-url.json
      - run: cat npm-package-url.json
      - persist_to_workspace:
          root: ~/
          paths:
            - cypress/binary-url.json
            - cypress/npm-package-url.json

  update_known_hosts:
    description: Ensures that we have the latest Git public keys to prevent git+ssh from failing.
    steps:
    - run:
        name: Update known_hosts with github.com keys
        command: |
          mkdir -p ~/.ssh
          ssh-keyscan github.com >> ~/.ssh/known_hosts

jobs:
  ## Checks if we already have a valid cache for the node_modules_install and if it has,
  ## skips ahead to the build step, otherwise installs and caches the node_modules
  node_modules_install:
    <<: *defaults
    parameters:
      <<: *defaultsParameters
      resource_class:
        type: string
        default: medium
      build-better-sqlite3:
        type: boolean
        default: false
    resource_class: << parameters.resource_class >>
    steps:
      - update_known_hosts
      - checkout
      - install-required-node
      - verify-build-setup:
          executor: << parameters.executor >>
      - persist_to_workspace:
          root: ~/
          paths:
            - cypress
            - .ssh
            - .nvm # mac / linux
            - ProgramData/nvm # windows
      - caching-dependency-installer:
          only-cache-for-root-user: <<parameters.only-cache-for-root-user>>
          build-better-sqlite3: <<parameters.build-better-sqlite3>>
      - store-npm-logs

  ## restores node_modules from previous step & builds if first step skipped
  build:
    <<: *defaults
    parameters:
      <<: *defaultsParameters
      resource_class:
        type: string
        default: large
    resource_class: << parameters.resource_class >>
    steps:
      - restore_cached_workspace
      # this is a temporary work around while we wait for circle to resolve issues with packages
      # with an @ character in windows during save_cache.
      # @see https://github.com/cypress-io/cypress/issues/30343 for more details.
      - when:
          condition:
            equal: [ *windows-executor, << parameters.executor >> ]
          steps:
            - run:
                name: reinstall dependencies to work around cache issue (Windows only)
                command: rm -rf node_modules && yarn
      - run:
          name: Top level packages
          command: yarn list --depth=0 || true
      - run:
          name: Check env canaries on Linux
          command: |
            # only Docker has the required env data for this
            if [[ $CI_DOCKER == 'true' ]]; then
              node ./scripts/circle-env.js --check-canaries
            fi
      - build-and-persist
      - store-npm-logs

  lint:
    <<: *defaults
    steps:
      - restore_cached_workspace
      - run:
          name: Linting 🧹
          command: |
            yarn clean
            git clean -df
            yarn lint
      - run:
          name: cypress info (dev)
          command: node cli/bin/cypress info --dev
      - store-npm-logs

  check-ts:
    <<: *defaults
    steps:
      - restore_cached_workspace
      - install-required-node
      - run:
          name: Check TS Types
          command: NODE_OPTIONS=--max_old_space_size=4096 yarn check-ts --concurrency=1

  # a special job that closes the Percy build started by the required jobs
  percy-finalize:
    <<: *defaults
    resource_class: small
    parameters:
      <<: *defaultsParameters
      required_env_var:
        type: env_var_name
    steps:
      - restore_cached_workspace
      - run:
          # if this is an external pull request, the environment variables
          # are NOT set for security reasons, thus no need to to finalize Percy,
          # since there will be no visual tests
          name: Check if <<parameters.required_env_var>> is set
          command: |
            if [[ -v <<parameters.required_env_var>> ]]; then
              echo "Internal PR, good to go"
            else
              echo "This is an external PR, cannot access other services"
              circleci-agent step halt
            fi
      - run:
          # Sometimes, even though all the circle jobs have finished, Percy times out during `build:finalize`
          # If all other jobs finish but `build:finalize` fails, we retry it once
          name: Finalize percy build - allows single retry
          command: |
            PERCY_PARALLEL_NONCE=$CIRCLE_WORKFLOW_WORKSPACE_ID \
            yarn percy build:finalize || yarn percy build:finalize

  # verify accessibility scores from Cypress
  verify-accessibility-results:
    <<: *defaults
    resource_class: small
    steps:
      - run: |
          if [[ -z MAIN_RECORD_KEY ]]; then
            echo "skipping for contributor PRs since we don't record to the cloud"
            circleci-agent step halt
          fi
      - update_known_hosts
      - run:
          name: checkout
          command: git clone -b "$CIRCLE_BRANCH" "$CIRCLE_REPOSITORY_URL" --depth 1
      - run:
          name: Install extract-cloud-results package
          command: |
            npm install https://cdn.cypress.io/extract-cloud-results/v1/extract-cloud-results.tgz
      - run:
          name: Verify Accessibility Results
          command: |
            cp ./cypress/scripts/verify-accessibility-results.js verify-accessibility-results.js
            CYPRESS_RECORD_KEY=$MAIN_RECORD_KEY node verify-accessibility-results.js

  ready-to-release:
    <<: *defaults
    resource_class: small
    parameters:
      <<: *defaultsParameters
    steps:
      - run:
          name: Ready to release
          command: echo 'Ready to release'

  cli-visual-tests:
    <<: *defaults
    resource_class: small
    steps:
      - restore_cached_workspace
      - run: mkdir -p cli/visual-snapshots
      - run:
          command: node cli/bin/cypress info --dev | yarn --silent term-to-html | node scripts/sanitize --type cli-info > cli/visual-snapshots/cypress-info.html
          environment:
            FORCE_COLOR: 2
      - run:
          command: node cli/bin/cypress help | yarn --silent term-to-html > cli/visual-snapshots/cypress-help.html
          environment:
            FORCE_COLOR: 2
      - store_artifacts:
          path: cli/visual-snapshots
      - run:
          name: Upload CLI snapshots for diffing
          command: |
            PERCY_PARALLEL_NONCE=$CIRCLE_WORKFLOW_WORKSPACE_ID \
            PERCY_ENABLE=${PERCY_TOKEN:-0} \
            PERCY_PARALLEL_TOTAL=-1 \
            yarn percy snapshot ./cli/visual-snapshots

  v8-integration-tests:
    <<: *defaults
    parameters:
      <<: *defaultsParameters
      resource_class:
        type: string
        default: medium
    resource_class: << parameters.resource_class >>
    parallelism: 1
    steps:
      - restore_cached_workspace
      - restore_cached_system_tests_deps
      # this is a temporary work around while we wait for circle to resolve issues with packages
      # with an @ character in windows during save_cache.
      # @see https://github.com/cypress-io/cypress/issues/30343 for more details.
      - when:
          condition:
            equal: [ *windows-executor, << parameters.executor >> ]
          steps:
            - run:
                name: reinstall dependencies to work around cache issue (Windows only)
                command: rm -rf node_modules && yarn
      # TODO: Remove this once we switch off self-hosted M1 runners
      - when:
          condition:
            equal: [ *darwin-arm64-executor, << parameters.executor >> ]
          steps:
            - run: rm -f /tmp/cypress/junit/*
      - unless:
          condition:
            or:
              - equal: [ *linux-arm64-executor, << parameters.executor >> ] # TODO: Figure out how to support linux-arm64 when we get to linux arm64 build: https://github.com/cypress-io/cypress/issues/23557
          steps:
            - run:
                name: Run v8 integration tests
                command: |
                  source ./scripts/ensure-node.sh
                  yarn test-integration --scope "'@tooling/{packherd,v8-snapshot,electron-mksnapshot}'"
            - verify-mocha-results:
                expectedResultCount: 3
      - when:
          condition:
            or:
              - equal: [ *linux-arm64-executor, << parameters.executor >> ]
          steps:
            - run:
                name: Run v8 integration tests
                command: |
                  source ./scripts/ensure-node.sh
                  yarn test-integration --scope "'@tooling/packherd'"
            - verify-mocha-results:
                expectedResultCount: 1
      - store_test_results:
          path: /tmp/cypress
      - store-npm-logs

  driver-integration-memory-tests:
    <<: *defaults
    parameters:
      <<: *defaultsParameters
      resource_class:
        type: string
        default: medium
    resource_class: << parameters.resource_class >>
    parallelism: 1
    steps:
      - restore_cached_workspace
      # this is a temporary work around while we wait for circle to resolve issues with packages
      # with an @ character in windows during save_cache.
      # @see https://github.com/cypress-io/cypress/issues/30343 for more details.
      - when:
          condition:
            equal: [ *windows-executor, << parameters.executor >> ]
          steps:
            - run:
                name: reinstall dependencies to work around cache issue (Windows only)
                command: rm -rf node_modules && yarn
      - run:
          name: Driver memory tests in Electron
          environment:
            CYPRESS_CONFIG_ENV: production
          command: |
            echo Current working directory is $PWD
            node --version
            if [[ `node ../../scripts/get-platform-key.js` == 'linux-arm64' ]]; then
              # these are missing on Circle and there is no way to pre-install them on Arm
              sudo apt-get update
              sudo apt-get install -y libgbm-dev
            fi

            CYPRESS_INTERNAL_MEMORY_SAVE_STATS=true \
            DEBUG=cypress*memory \
            yarn cypress:run --browser electron --spec "cypress/e2e/memory/*.cy.*"
          working_directory: packages/driver
      - store_test_results:
          path: /tmp/cypress
      - store-npm-logs
      - store_artifacts:
          path: packages/driver/cypress/logs/memory

  unit-tests:
    <<: *defaults
    parameters:
      <<: *defaultsParameters
      resource_class:
        type: string
        default: medium
    resource_class: << parameters.resource_class >>
    parallelism: 1
    steps:
      - restore_cached_workspace
      - when:
          condition:
            # several snapshots fails for windows due to paths.
            # until these are fixed, run the tests that are working.
            equal: [ *windows-executor, << parameters.executor >> ]
          steps:
            - run: yarn test-scripts scripts/**/*spec.js
      - unless:
          condition:
            equal: [ *windows-executor, << parameters.executor >> ]
          steps:
            - run: yarn test-scripts
            # run unit tests from each individual package
            - run: yarn test
            # run type checking for each individual package
            - run: yarn lerna run types
            - verify-mocha-results:
                expectedResultCount: 19
      - store_test_results:
          path: /tmp/cypress
      # CLI tests generate HTML files with sample CLI command output
      - store_artifacts:
          path: cli/test/html
      - store_artifacts:
          path: packages/errors/__snapshot-images__
      - store-npm-logs

  verify-release-readiness:
    <<: *defaults
    resource_class: small
    parallelism: 1
    environment:
      GITHUB_TOKEN: $GH_TOKEN
    steps:
      - restore_cached_workspace
      - update_known_hosts
      - run: yarn test-npm-package-release-script
      - run: node ./scripts/semantic-commits/validate-binary-changelog.js
      - store_artifacts:
          path: /tmp/releaseData

  lint-types:
    <<: *defaults
    parallelism: 1
    steps:
      - restore_cached_workspace
      - run:
          command: ls -la types
          working_directory: cli
      - run:
          command: ls -la chai
          working_directory: cli/types
      - run:
          name: "Lint types 🧹"
          command: yarn workspace cypress dtslint
      - store-npm-logs

  server-unit-tests:
    <<: *defaults
    parallelism: 1
    steps:
      - restore_cached_workspace
      - run: yarn test-unit --scope @packages/server
      - verify-mocha-results:
          expectedResultCount: 1
      - store_test_results:
          path: /tmp/cypress
      - store-npm-logs

  server-unit-tests-cloud-environment:
    <<: *defaults
    parameters:
      <<: *defaultsParameters
      resource_class:
        type: string
        default: medium
    resource_class: << parameters.resource_class >>
    parallelism: 1
    steps:
      - restore_cached_workspace
      # TODO: Remove this once we switch off self-hosted M1 runners
      - when:
          condition:
            equal: [ *darwin-arm64-executor, << parameters.executor >> ]
          steps:
            - run: rm -f /tmp/cypress/junit/*
      # this is a temporary work around while we wait for circle to resolve issues with packages
      # with an @ character in windows during save_cache.
      # @see https://github.com/cypress-io/cypress/issues/30343 for more details.
      - when:
          condition:
            equal: [ *windows-executor, << parameters.executor >> ]
          steps:
            - run:
                name: reinstall dependencies to work around cache issue (Windows only)
                command: rm -rf node_modules && yarn
      - run: yarn workspace @packages/server test-unit cloud/environment_spec.ts
      - verify-mocha-results:
          expectedResultCount: 1
      - store_test_results:
          path: /tmp/cypress
      - store-npm-logs

  server-integration-tests:
    <<: *defaults
    parallelism: 1
    steps:
      - restore_cached_workspace
      - run: yarn test-integration --scope @packages/server
      - verify-mocha-results:
          expectedResultCount: 1
      - store_test_results:
          path: /tmp/cypress
      - store-npm-logs

  server-performance-tests:
    <<: *defaults
    steps:
      - restore_cached_workspace
      - run:
          command: yarn workspace @packages/server test-performance
      - verify-mocha-results:
          expectedResultCount: 1
      - store_test_results:
          path: /tmp/cypress
      - store_artifacts:
          path: /tmp/artifacts
      - store-npm-logs

  system-tests-node-modules-install:
    <<: *defaults
    steps:
      - restore_cached_workspace
      - update_cached_system_tests_deps

  binary-system-tests:
    parallelism: 2
    working_directory: ~/cypress
    environment:
      <<: *defaultsEnvironment
      PLATFORM: linux
    machine:
      # using `machine` gives us a Linux VM that can run Docker
      image: ubuntu-2004:202111-02
      docker_layer_caching: true
    resource_class: medium
    steps:
      - maybe_skip_binary_jobs
      - run-binary-system-tests
  yarn-pnp-preprocessor-system-test:
    parallelism: 1
    working_directory: ~/cypress
    docker:
      # we need an image with yarn 4 berry installed on it to run this test
      - image: cypress/base-internal:18.17.1-yarn-berry
    environment:
      # needed to inform the bootstrap-docker-container.sh script to link the binary in the system-test project directory
      REPO_DIR: /root/cypress
      TEST_PROJECT_DIR: ./system-tests/projects/yarn-v4.3.1-pnp-dep-resolution
      USE_YARN_TO_INSTALL_CYPRESS_BINARY: true
    steps:
      - maybe_skip_binary_jobs
      - attach_workspace:
          at: ~/
      # required node is set in the docker container already with yarn 4
      - run:
          name: Install monorepo dependencies with yarn v1.22.22
          command: |
            # we need to install the monorepo dependencies here in a fresh manner.
            # set to the expected version of yarn and install the dependencies
            yarn set version 1.22.22
            yarn install --ignore-scripts
      - run:
          name: install dependencies in yarn-v4.3.1-pnp-dep-resolution with yarn berry 4.3.1
          command: |
            yarn set version 4.3.1
            cd ./system-tests/projects/yarn-v4.3.1-pnp-dep-resolution && yarn
      - run:
          name: Bootstrap the Cypress binary and run binary system test
          command: |
            # we need to bootstrap the binary into our project directory and run the tests
            source ./system-tests/scripts/bootstrap-docker-container.sh 'yarn cypress run'

  system-tests-chrome:
    <<: *defaults
    resource_class: medium+
    parallelism: 8
    steps:
      - run-system-tests:
          browser: chrome

  system-tests-electron:
    <<: *defaults
    resource_class: medium+
    parallelism: 8
    steps:
      - run-system-tests:
          browser: electron

  system-tests-firefox:
    <<: *defaults
    resource_class: medium+
    parallelism: 8
    steps:
      - run-system-tests:
          browser: firefox

  system-tests-webkit:
    <<: *defaults
    resource_class: medium+
    parallelism: 8
    steps:
      - run-system-tests:
          browser: webkit

  system-tests-non-root:
    <<: *defaults
    steps:
      - restore_cached_workspace
      - run:
          environment:
            CYPRESS_COMMERCIAL_RECOMMENDATIONS: '0'
          command: yarn workspace @tooling/system-tests test:ci "test/non_root*spec*" --browser electron
      - verify-mocha-results
      - store_test_results:
          path: /tmp/cypress
      - store_artifacts:
          path: /tmp/artifacts
      - store-npm-logs

  run-frontend-shared-component-tests-chrome:
    <<: *defaults
    parameters:
      <<: *defaultsParameters
      percy:
        type: boolean
        default: false
    parallelism: 3
    steps:
      - run-new-ui-tests:
          browser: chrome
          executor: << parameters.executor >>
          percy: << parameters.percy >>
          package: frontend-shared
          type: ct

  run-launchpad-component-tests-chrome:
    <<: *defaults
    parameters:
      <<: *defaultsParameters
      percy:
        type: boolean
        default: false
    parallelism: 7
    steps:
      - run-new-ui-tests:
          browser: chrome
          executor: << parameters.executor >>
          percy: << parameters.percy >>
          package: launchpad
          type: ct
          # debug: cypress:*,engine:socket

  run-launchpad-integration-tests-chrome:
    <<: *defaults
    parameters:
      <<: *defaultsParameters
      resource_class:
        type: string
        default: large
      percy:
        type: boolean
        default: false
    resource_class: << parameters.resource_class >>
    parallelism: 3
    steps:
      - run-new-ui-tests:
          browser: chrome
          executor: << parameters.executor >>
          percy: << parameters.percy >>
          package: launchpad
          type: e2e

  run-app-component-tests-chrome:
    <<: *defaults
    parameters:
      <<: *defaultsParameters
      resource_class:
        type: string
        default: medium+
      percy:
        type: boolean
        default: false
    parallelism: 7
    steps:
      - run-new-ui-tests:
          browser: chrome
          executor: << parameters.executor >>
          percy: << parameters.percy >>
          package: app
          type: ct

  run-app-integration-tests-chrome:
    <<: *defaults
    parameters:
      <<: *defaultsParameters
      resource_class:
        type: string
        default: large
      percy:
        type: boolean
        default: false
    resource_class: << parameters.resource_class >>
    parallelism: 8
    steps:
      - run-new-ui-tests:
          browser: chrome
          executor: << parameters.executor >>
          percy: << parameters.percy >>
          package: app
          type: e2e

  driver-integration-tests-chrome:
    <<: *defaults
    parallelism: 5
    resource_class: medium+
    steps:
      - run-driver-integration-tests:
          browser: chrome
          install-chrome-channel: stable

  driver-integration-tests-chrome-beta:
    <<: *defaults
    resource_class: medium+
    parallelism: 5
    steps:
      - run-driver-integration-tests:
          browser: chrome:beta
          install-chrome-channel: beta

  driver-integration-tests-firefox:
    <<: *defaults
    resource_class: medium+
    parallelism: 5
    steps:
      - run-driver-integration-tests:
          browser: firefox

  driver-integration-tests-electron:
    <<: *defaults
    parallelism: 5
    steps:
      - run-driver-integration-tests:
          browser: electron

  driver-integration-tests-webkit:
    <<: *defaults
    resource_class: large
    parallelism: 5
    steps:
      - run-driver-integration-tests:
          browser: webkit

  run-reporter-component-tests-chrome:
    <<: *defaults
    parameters:
      <<: *defaultsParameters
      percy:
        type: boolean
        default: false
    parallelism: 2
    steps:
      - run-new-ui-tests:
          browser: chrome
          executor: << parameters.executor >>
          percy: << parameters.percy >>
          package: reporter
          type: ct

  reporter-integration-tests:
    <<: *defaults
    resource_class: medium+
    parallelism: 3
    steps:
      - restore_cached_workspace
      - run:
          command: yarn build-for-tests
          working_directory: packages/reporter
      - run:
          command: |
            CYPRESS_CONFIG_ENV=production \
            CYPRESS_RECORD_KEY=$MAIN_RECORD_KEY \
            PERCY_PARALLEL_NONCE=$CIRCLE_WORKFLOW_WORKSPACE_ID \
            PERCY_ENABLE=${PERCY_TOKEN:-0} \
            PERCY_PARALLEL_TOTAL=-1 \
            yarn percy exec --parallel -- -- \
            yarn cypress:run --record --parallel --group reporter --runner-ui
          working_directory: packages/reporter
      - verify-mocha-results
      - store_test_results:
          path: /tmp/cypress
      - store_artifacts:
          path: /tmp/artifacts
      - store-npm-logs

  run-webpack-dev-server-integration-tests:
    <<: *defaults
    resource_class: medium+
    parallelism: 2
    steps:
      - restore_cached_workspace
      - restore_cached_system_tests_deps
      - run:
          command: |
            CYPRESS_CONFIG_ENV=production \
            CYPRESS_RECORD_KEY=$MAIN_RECORD_KEY \
            PERCY_PARALLEL_NONCE=$CIRCLE_WORKFLOW_WORKSPACE_ID \
            PERCY_ENABLE=${PERCY_TOKEN:-0} \
            PERCY_PARALLEL_TOTAL=-1 \
            yarn percy exec --parallel -- -- \
            yarn cypress:run --record --parallel --group webpack-dev-server
          working_directory: npm/webpack-dev-server
      - store_test_results:
          path: /tmp/cypress
      - store_artifacts:
          path: /tmp/artifacts
      - store-npm-logs

  run-vite-dev-server-integration-tests:
    <<: *defaults
    # parallelism: 3 TODO: Add parallelism once we have more specs
    steps:
      - restore_cached_workspace
      - restore_cached_system_tests_deps
      - run:
          command: |
            CYPRESS_CONFIG_ENV=production \
            CYPRESS_RECORD_KEY=$MAIN_RECORD_KEY \
            PERCY_PARALLEL_NONCE=$CIRCLE_WORKFLOW_WORKSPACE_ID \
            PERCY_ENABLE=${PERCY_TOKEN:-0} \
            PERCY_PARALLEL_TOTAL=-1 \
            yarn percy exec --parallel -- -- \
            yarn cypress:run --record --parallel --group vite-dev-server
          working_directory: npm/vite-dev-server
      - store_test_results:
          path: /tmp/cypress
      - store_artifacts:
          path: /tmp/artifacts
      - store-npm-logs

  npm-webpack-preprocessor:
    <<: *defaults
    steps:
      - restore_cached_workspace
      - run:
          name: Build
          command: yarn lerna run build --scope @cypress/webpack-preprocessor
      - run:
          name: Run tests
          command: yarn workspace @cypress/webpack-preprocessor test
      - store-npm-logs

  npm-webpack-dev-server:
    <<: *defaults
    steps:
      - restore_cached_workspace
      - restore_cached_system_tests_deps
      - run:
          name: Run tests
          command: yarn workspace @cypress/webpack-dev-server test
      - run:
          name: Run tests
          command: yarn workspace @cypress/webpack-dev-server test

  npm-vite-dev-server:
    <<: *defaults
    steps:
      - restore_cached_workspace
      - run:
          name: Run tests
          command: yarn test
          working_directory: npm/vite-dev-server
      - store_test_results:
          path: npm/vite-dev-server/test_results
      - store-npm-logs

  npm-webpack-batteries-included-preprocessor:
    <<: *defaults
    resource_class: small
    steps:
      - restore_cached_workspace
      - run:
          name: Run tests
          command: yarn workspace @cypress/webpack-batteries-included-preprocessor test

  npm-vue:
    <<: *defaults
    steps:
      - restore_cached_workspace
      - run:
          name: Build
          command: yarn lerna run build --scope @cypress/vue
      - store_test_results:
          path: npm/vue/test_results
      - store_artifacts:
          path: npm/vue/test_results
      - store-npm-logs

  npm-angular:
    <<: *defaults
    steps:
      - restore_cached_workspace
      - run:
          name: Build
          command: yarn lerna run build --scope @cypress/angular
      - store-npm-logs

  npm-angular-signals:
    <<: *defaults
    steps:
      - restore_cached_workspace
      - run:
          name: Build
          command: yarn lerna run build --scope @cypress/angular-signals
      - store-npm-logs

  npm-puppeteer-unit-tests:
    <<: *defaults
    steps:
      - restore_cached_workspace
      - run:
          name: Build
          command: yarn lerna run build --scope @cypress/puppeteer
      - run:
          name: Run tests
          command: yarn test
          working_directory: npm/puppeteer
      - store_test_results:
          path: npm/puppeteer/test_results
      - store_artifacts:
          path: npm/puppeteer/test_results
      - store-npm-logs

  npm-puppeteer-cypress-tests:
    <<: *defaults
    resource_class: small
    steps:
      - restore_cached_workspace
      - restore_cached_system_tests_deps
      - run:
          command: yarn cypress:run
          working_directory: npm/puppeteer
      - store_test_results:
          path: /tmp/cypress
      - store_artifacts:
          path: /tmp/artifacts
      - store-npm-logs

  npm-react:
    <<: *defaults
    steps:
      - restore_cached_workspace
      - run:
          name: Build
          command: yarn lerna run build --scope @cypress/react
      - run:
          name: Run tests
          command: yarn test
          working_directory: npm/react
      - store_test_results:
          path: npm/react/test_results
      - store_artifacts:
          path: npm/react/test_results
      - store-npm-logs

  npm-vite-plugin-cypress-esm:
    <<: *defaults
    steps:
      - restore_cached_workspace
      - run:
          name: Build
          command: yarn lerna run build --scope @cypress/vite-plugin-cypress-esm
      - run:
          name: Run tests
          command: yarn test
          working_directory: npm/vite-plugin-cypress-esm
      - store_test_results:
          path: npm/vite-plugin-cypress-esm/test_results
      - store_artifacts:
          path: npm/vite-plugin-cypress-esm/test_results
      - store-npm-logs

  npm-mount-utils:
    <<: *defaults
    steps:
      - restore_cached_workspace
      - run:
          name: Build
          command: yarn lerna run build --scope @cypress/mount-utils
      - store-npm-logs

  npm-grep:
    <<: *defaults
    resource_class: small
    steps:
      - restore_cached_workspace
      - run:
          name: Run tests
          command: yarn workspace @cypress/grep cy:run
      - store_test_results:
          path: npm/grep/test_results
      - store_artifacts:
          path: npm/grep/test_results
      - store-npm-logs

  npm-eslint-plugin-dev:
    <<: *defaults
    steps:
      - restore_cached_workspace
      - run:
          name: Run tests
          command: yarn workspace @cypress/eslint-plugin-dev test

  npm-cypress-schematic:
    <<: *defaults
    steps:
      - restore_cached_workspace
      - run:
          name: Build + Install
          command: |
            yarn lerna run build --scope @cypress/schematic
      - run:
          name: Run unit tests
          command: |
            yarn test
          working_directory: npm/cypress-schematic
      - store-npm-logs

  npm-release:
    <<: *defaults
    resource_class: medium+
    steps:
      - restore_cached_workspace
      - run:
          name: Release packages after all jobs pass
          command: yarn npm-release

  create-build-artifacts:
    <<: *defaults
    parameters:
      <<: *defaultsParameters
      resource_class:
        type: string
        default: xlarge
    resource_class: << parameters.resource_class >>
    steps:
      - restore_cached_workspace
      # this is a temporary work around while we wait for circle to resolve issues with packages
      # with an @ character in windows during save_cache.
      # @see https://github.com/cypress-io/cypress/issues/30343 for more details.
      - when:
          condition:
            equal: [ *windows-executor, << parameters.executor >> ]
          steps:
            - run:
                name: reinstall dependencies to work around cache issue (Windows only)
                command: rm -rf node_modules && yarn
      - check-if-binary-exists
      - build-and-package-binary
      - build-cypress-npm-package:
          executor: << parameters.executor >>
      - setup_should_persist_artifacts
      - verify_should_persist_artifacts
      - upload-build-artifacts
      - post-install-comment

  create-and-trigger-packaging-artifacts:
    <<: *defaults
    parameters:
      <<: *defaultsParameters
      resource_class:
        type: string
        default: small
    resource_class: << parameters.resource_class >>
    steps:
      - maybe_skip_binary_jobs
      - restore_cached_workspace
      - check-if-binary-exists
      - setup_should_persist_artifacts
      - trigger-publish-binary-pipeline

  get-published-artifacts:
    <<: *defaults
    parameters:
      <<: *defaultsParameters
      resource_class:
        type: string
        default: medium
    resource_class: << parameters.resource_class >>
    steps:
      - maybe_skip_binary_jobs
      - restore_cached_workspace
      - run:
          name: Check pipeline info
          command: cat ~/triggered_pipeline.json
      - setup_should_persist_artifacts
      - run:
          name: Download binary artifacts
          command: |
            source ./scripts/ensure-node.sh
            node ./scripts/binary/get-published-artifacts.js --pipelineInfo ~/triggered_pipeline.json --platformKey $(node ./scripts/get-platform-key.js)
      - persist_to_workspace:
          root: ~/
          paths:
            - cypress/cypress.zip
            - cypress/cypress.tgz
      - verify_should_persist_artifacts
      - persist_to_workspace:
          root: ~/
          paths:
            - cypress/binary-url.json
            - cypress/npm-package-url.json
      - post-install-comment:
          package_url_path: ~/cypress/npm-package-url.json
          binary_url_path: ~/cypress/binary-url.json

  test-kitchensink:
    <<: *defaults
    parameters:
      <<: *defaultsParameters
      resource_class:
        type: string
        default: medium+
    resource_class: << parameters.resource_class >>
    steps:
      - restore_cached_workspace
      - clone-repo-and-checkout-branch:
          repo: cypress-example-kitchensink
      - install-required-node
      - run:
          name: Install prod dependencies
          command: yarn --production --ignore-engines
          working_directory: /tmp/cypress-example-kitchensink
      - run:
          name: Example server
          command: yarn start
          working_directory: /tmp/cypress-example-kitchensink
          background: true
      - run:
          name: Run Kitchensink example project
          command: |
            yarn cypress:run --project /tmp/cypress-example-kitchensink
      - store-npm-logs

  test-kitchensink-against-staging:
    <<: *defaults
    steps:
      - restore_cached_workspace
      - clone-repo-and-checkout-branch:
          repo: cypress-example-kitchensink
      - install-required-node
      - run:
          name: Install prod dependencies
          command: yarn --production
          working_directory: /tmp/cypress-example-kitchensink
      - run:
          name: Example server
          command: yarn start
          working_directory: /tmp/cypress-example-kitchensink
          background: true
      - run:
          name: Run Kitchensink example project
          command: |
            source ./scripts/ensure-node.sh
            CYPRESS_PROJECT_ID=$TEST_KITCHENSINK_PROJECT_ID \
            CYPRESS_RECORD_KEY=$TEST_KITCHENSINK_RECORD_KEY \
            CYPRESS_INTERNAL_ENV=staging \
            yarn cypress:run --project /tmp/cypress-example-kitchensink --record
      - store-npm-logs

  test-against-staging:
    <<: *defaults
    steps:
      - restore_cached_workspace
      - clone-repo-and-checkout-branch:
          repo: cypress-test-tiny
      - run:
          name: Run test project
          command: |
            CYPRESS_PROJECT_ID=$TEST_TINY_PROJECT_ID \
            CYPRESS_RECORD_KEY=$TEST_TINY_RECORD_KEY \
            CYPRESS_INTERNAL_ENV=staging \
            yarn cypress:run --project /tmp/cypress-test-tiny --record
      - store-npm-logs

  test-npm-module-and-verify-binary:
    <<: *defaults
    resource_class: small
    steps:
      - restore_cached_workspace
      # make sure we have cypress.zip received
      - run: ls -l
      - run: ls -l cypress.zip cypress.tgz
      - run: mkdir test-binary
      - run:
          name: Create new NPM package
          working_directory: test-binary
          command: npm init -y
      - run:
          # install NPM from built NPM package folder
          name: Install Cypress
          working_directory: test-binary
          # force installing the freshly built binary
          command: CYPRESS_INSTALL_BINARY=/root/cypress/cypress.zip npm i /root/cypress/cypress.tgz
      - run:
          name: Cypress version
          working_directory: test-binary
          command: $(yarn bin cypress) version
      - run:
          name: Verify Cypress binary
          working_directory: test-binary
          command: $(yarn bin cypress) verify
      - run:
          name: Cypress help
          working_directory: test-binary
          command: $(yarn bin cypress) help
      - run:
          name: Cypress info
          working_directory: test-binary
          command: $(yarn bin cypress) info
      - store-npm-logs

  test-npm-module-on-minimum-node-version:
    <<: *defaults
    resource_class: small
    docker:
      - image: cypress/base-internal:18.17.1
    steps:
      - maybe_skip_binary_jobs
      - restore_workspace_binaries
      - run: mkdir test-binary
      - run:
          name: Create new NPM package
          working_directory: test-binary
          command: npm init -y
      - run:
          name: Install Cypress
          working_directory: test-binary
          command: CYPRESS_INSTALL_BINARY=/root/cypress/cypress.zip npm install /root/cypress/cypress.tgz
      - run:
          name: Verify Cypress binary
          working_directory: test-binary
          command: npx cypress verify
      - run:
          name: Print Cypress version
          working_directory: test-binary
          command: npx cypress version
      - run:
          name: Cypress info
          working_directory: test-binary
          command: npx cypress info

  test-types-cypress-and-jest:
    parameters:
      executor:
        description: Executor name to use
        type: executor
        default: cy-doc
      wd:
        description: Working directory, should be OUTSIDE cypress monorepo folder
        type: string
        default: /root/test-cypress-and-jest
    <<: *defaults
    resource_class: small
    steps:
      - maybe_skip_binary_jobs
      - restore_workspace_binaries
      - run: mkdir <<parameters.wd>>
      - run:
          name: Create new NPM package ⚗️
          working_directory: <<parameters.wd>>
          command: npm init -y
      - run:
          name: Install dependencies 📦
          working_directory: <<parameters.wd>>
          environment:
            CYPRESS_INSTALL_BINARY: /root/cypress/cypress.zip
          # let's install Cypress, Jest and any other package that might conflict
          # https://github.com/cypress-io/cypress/issues/6690

          # Todo: Add `jest` back into the list once https://github.com/yargs/yargs-parser/issues/452
          # is resolved.
          command: |
            npm install /root/cypress/cypress.tgz \
              typescript @types/jest enzyme @types/enzyme
      - run:
          name: Test types clash ⚔️
          working_directory: <<parameters.wd>>
          command: |
            echo "console.log('hello world')" > hello.ts
            npx tsc hello.ts --noEmit

  test-full-typescript-project:
    parameters:
      executor:
        description: Executor name to use
        type: executor
        default: cy-doc
    <<: *defaults
    resource_class: small
    steps:
      - maybe_skip_binary_jobs
      - restore_workspace_binaries
      - clone-repo-and-checkout-branch:
          repo: cypress-test-tiny
      - run:
          name: Checkout Typescript Example
          working_directory: /tmp/cypress-test-tiny
          command: |
            git checkout full-typescript
      - run:
          name: Install dependencies 📦
          working_directory: /tmp/cypress-test-tiny
          environment:
            CYPRESS_INSTALL_BINARY: /root/cypress/cypress.zip
          command: |
            npm install /root/cypress/cypress.tgz typescript
      - run:
          name: Run project tests 🗳
          working_directory: /tmp/cypress-test-tiny
          command: npm run cypress:run

  # install NPM + binary zip and run against staging API
  test-binary-against-staging:
    <<: *defaults
    steps:
      - restore_workspace_binaries
      - clone-repo-and-checkout-branch:
          repo: cypress-test-tiny
      - run:
          name: Install Cypress
          working_directory: /tmp/cypress-test-tiny
          # force installing the freshly built binary
          command: CYPRESS_INSTALL_BINARY=~/cypress/cypress.zip npm i --legacy-peer-deps ~/cypress/cypress.tgz
      - run:
          name: Run test project
          working_directory: /tmp/cypress-test-tiny
          command: |
            CYPRESS_PROJECT_ID=$TEST_TINY_PROJECT_ID \
            CYPRESS_RECORD_KEY=$TEST_TINY_RECORD_KEY \
            CYPRESS_INTERNAL_ENV=staging \
            $(yarn bin cypress) run --record
      - store-npm-logs

  test-binary-against-recipes-firefox:
    <<: *defaults
    steps:
      - test-binary-against-repo:
          repo: cypress-example-recipes
          command: npm run test:ci:firefox
          browser: firefox

  test-binary-against-recipes-chrome:
    <<: *defaults
    steps:
      - test-binary-against-repo:
          repo: cypress-example-recipes
          command: npm run test:ci:chrome
          browser: chrome

  test-binary-against-recipes:
    <<: *defaults
    parallelism: 4
    steps:
      - test-binary-against-repo:
          repo: cypress-example-recipes
          # Split the specs up across 4 different machines to run in parallel
          command: npm run test:ci -- --chunk $CIRCLE_NODE_INDEX --total-chunks $CIRCLE_NODE_TOTAL
          browser: electron

  # This is a special job. It allows you to test the current
  # built test runner against a pull request in the repo
  # cypress-example-recipes.
  # Imagine you are working on a feature and want to show / test a recipe
  # You would need to run the built test runner before release
  # against a PR that cannot be merged until the new version
  # of the test runner is released.
  # Use:
  #   specify pull request number
  #   and the recipe folder

  # test-binary-against-recipe-pull-request:
  #   <<: *defaults
  #   steps:
  #     # test a specific pull request by number from cypress-example-recipes
  #     - test-binary-against-repo:
  #         repo: cypress-example-recipes
  #         command: npm run test:ci
  #         pull_request_id: 515
  #         folder: examples/fundamentals__typescript

  test-binary-against-kitchensink:
    <<: *defaults
    steps:
      - maybe_skip_binary_jobs
      - test-binary-against-repo:
          repo: cypress-example-kitchensink
          browser: electron

  test-binary-against-kitchensink-firefox:
    <<: *defaults
    steps:
      - test-binary-against-repo:
          repo: cypress-example-kitchensink
          browser: firefox

  test-binary-against-kitchensink-chrome:
    <<: *defaults
    steps:
      - test-binary-against-repo:
          repo: cypress-example-kitchensink
          browser: chrome

  test-binary-against-todomvc-firefox:
    <<: *defaults
    steps:
      - test-binary-against-repo:
          repo: cypress-example-todomvc
          browser: firefox

  test-binary-against-conduit-chrome:
    <<: *defaults
    steps:
      - test-binary-against-repo:
          repo: cypress-example-conduit-app
          browser: chrome
          command: "npm run cypress:run"
          wait-on: http://localhost:3000

  test-binary-against-api-testing-firefox:
    <<: *defaults
    steps:
      - test-binary-against-repo:
          repo: cypress-example-api-testing
          browser: firefox
          command: "npm run cy:run"

  test-binary-against-piechopper-firefox:
    <<: *defaults
    steps:
      - test-binary-against-repo:
          repo: cypress-example-piechopper
          browser: firefox
          command: "npm run cypress:run"

  test-binary-against-cypress-realworld-app:
    <<: *defaults
    resource_class: medium+
    steps:
      - test-binary-against-rwa:
          repo: cypress-realworld-app
          browser: chrome
          wait-on: http://localhost:3000

  test-binary-as-specific-user:
    <<: *defaults
    steps:
      - maybe_skip_binary_jobs
      - restore_workspace_binaries
      - clone-repo-and-checkout-branch:
          repo: cypress-test-tiny
      # the user should be "node"
      - run: whoami
      - run: pwd
      # prints the current user's effective user id
      # for root it is 0
      # for other users it is a positive integer
      - run: node -e 'console.log(process.geteuid())'
      # make sure the binary and NPM package files are present
      - run: ls -l
      - run: ls -l cypress.zip cypress.tgz
      - run:
          # install NPM from built NPM package folder
          name: Install Cypress
          working_directory: /tmp/cypress-test-tiny
          # force installing the freshly built binary
          command: CYPRESS_INSTALL_BINARY=~/cypress/cypress.zip npm i ~/cypress/cypress.tgz
      - run:
          name: Cypress help
          working_directory: /tmp/cypress-test-tiny
          command: $(yarn bin cypress) help
      - run:
          name: Cypress info
          working_directory: /tmp/cypress-test-tiny
          command: $(yarn bin cypress) info
      - run:
          name: Verify Cypress binary
          working_directory: /tmp/cypress-test-tiny
          command: DEBUG=cypress:cli $(yarn bin cypress) verify
      - run:
          name: Run Cypress binary
          working_directory: /tmp/cypress-test-tiny
          command: DEBUG=cypress:cli $(yarn bin cypress) run
      - store-npm-logs

linux-x64-workflow: &linux-x64-workflow
  jobs:
    - node_modules_install:
        build-better-sqlite3: true
    - build:
        context: test-runner:env-canary
        requires:
          - node_modules_install
    - check-ts:
        requires:
          - build
    - lint:
        name: linux-lint
        requires:
          - build
    - percy-finalize:
        context: test-runner:percy
        required_env_var: PERCY_TOKEN
        requires:
          - cli-visual-tests
          - reporter-integration-tests
          - run-app-component-tests-chrome
          - run-app-integration-tests-chrome
          - run-frontend-shared-component-tests-chrome
          - run-launchpad-component-tests-chrome
          - run-launchpad-integration-tests-chrome
          - run-reporter-component-tests-chrome
          - run-webpack-dev-server-integration-tests
          - run-vite-dev-server-integration-tests
    # Cypress run must be completed to fetch Accessibility report
    - verify-accessibility-results:
        context: test-runner:cypress-record-key
        requires:
          - reporter-integration-tests
          - run-app-component-tests-chrome
          - run-app-integration-tests-chrome
          - run-frontend-shared-component-tests-chrome
          - run-launchpad-component-tests-chrome
          - run-launchpad-integration-tests-chrome
          - run-reporter-component-tests-chrome
          - run-webpack-dev-server-integration-tests
          - run-vite-dev-server-integration-tests
          - driver-integration-tests-firefox
          - driver-integration-tests-chrome
          - driver-integration-tests-chrome-beta
          - driver-integration-tests-electron
          - driver-integration-tests-webkit
          - driver-integration-memory-tests
    - lint-types:
        requires:
          - build
    # unit, integration and e2e tests
    - cli-visual-tests:
        context: test-runner:percy
        requires:
          - build
    - unit-tests:
        requires:
          - build
    - verify-release-readiness:
        context: test-runner:npm-release
        requires:
          - build
    - server-unit-tests:
        requires:
          - build
    - server-integration-tests:
        requires:
          - build
    - server-performance-tests:
        requires:
          - build
    - system-tests-node-modules-install:
        context: test-runner:performance-tracking
        requires:
          - build
    - system-tests-chrome:
        context: test-runner:performance-tracking
        requires:
          - system-tests-node-modules-install
    - system-tests-electron:
        context: test-runner:performance-tracking
        requires:
          - system-tests-node-modules-install
    - system-tests-firefox:
        context: test-runner:performance-tracking
        requires:
          - system-tests-node-modules-install
    - system-tests-webkit:
        context: test-runner:performance-tracking
        requires:
          - system-tests-node-modules-install
    - system-tests-non-root:
        context: test-runner:performance-tracking
        executor: non-root-docker-user
        requires:
          - system-tests-node-modules-install
    - driver-integration-tests-chrome:
        context: test-runner:cypress-record-key
        requires:
          - build
    - driver-integration-tests-chrome-beta:
        context: test-runner:cypress-record-key
        requires:
          - build
    - driver-integration-tests-firefox:
        context: test-runner:cypress-record-key
        requires:
          - build
    - driver-integration-tests-electron:
        context: test-runner:cypress-record-key
        requires:
          - build
    - driver-integration-tests-webkit:
        context: test-runner:cypress-record-key
        requires:
          - build
    - driver-integration-memory-tests:
        requires:
          - build
    - run-frontend-shared-component-tests-chrome:
        context: [test-runner:cypress-record-key, test-runner:launchpad-tests, test-runner:percy]
        percy: true
        requires:
          - build
    - run-launchpad-integration-tests-chrome:
        context: [test-runner:cypress-record-key, test-runner:launchpad-tests, test-runner:percy]
        percy: true
        requires:
          - build
    - run-launchpad-component-tests-chrome:
        context: [test-runner:cypress-record-key, test-runner:launchpad-tests, test-runner:percy]
        percy: true
        requires:
          - build
    - run-app-integration-tests-chrome:
        context: [test-runner:cypress-record-key, test-runner:launchpad-tests, test-runner:percy]
        percy: true
        requires:
          - build
    - run-webpack-dev-server-integration-tests:
        context: [test-runner:cypress-record-key, test-runner:percy]
        requires:
          - system-tests-node-modules-install
    - run-vite-dev-server-integration-tests:
        context: [test-runner:cypress-record-key, test-runner:percy]
        requires:
          - system-tests-node-modules-install
    - run-app-component-tests-chrome:
        context: [test-runner:cypress-record-key, test-runner:launchpad-tests, test-runner:percy]
        percy: true
        requires:
          - build
    - run-reporter-component-tests-chrome:
        context: [test-runner:cypress-record-key, test-runner:percy]
        percy: true
        requires:
          - build
    - reporter-integration-tests:
        context: [test-runner:cypress-record-key, test-runner:percy]
        requires:
          - build
    - npm-webpack-dev-server:
        requires:
          - system-tests-node-modules-install
    - npm-vite-dev-server:
        requires:
          - build
    - npm-vite-plugin-cypress-esm:
        requires:
          - build
    - npm-webpack-preprocessor:
        requires:
          - build
    - npm-webpack-batteries-included-preprocessor:
        requires:
          - build
    - npm-vue:
        requires:
          - build
    - npm-puppeteer-unit-tests:
        requires:
          - build
    - npm-puppeteer-cypress-tests:
        requires:
          - build
    - npm-react:
        requires:
          - build
    - npm-angular:
        requires:
          - build
    - npm-angular-signals:
        requires:
          - build
    - npm-mount-utils:
        requires:
          - build
    - npm-eslint-plugin-dev:
        requires:
          - build
    - npm-cypress-schematic:
        requires:
          - build
    - v8-integration-tests:
        requires:
          - system-tests-node-modules-install

    - ready-to-release:
        # <<: *mainBuildFilters
        requires:
          - check-ts
          - npm-angular
          - npm-angular-signals
          - npm-eslint-plugin-dev
          - npm-puppeteer-unit-tests
          - npm-puppeteer-cypress-tests
          - npm-react
          - npm-mount-utils
          - npm-vue
          - npm-webpack-batteries-included-preprocessor
          - npm-webpack-preprocessor
          - npm-vite-dev-server
          - npm-vite-plugin-cypress-esm
          - npm-webpack-dev-server
          - npm-cypress-schematic
          - lint-types
          - linux-lint
          - percy-finalize
          - driver-integration-tests-firefox
          - driver-integration-tests-chrome
          - driver-integration-tests-chrome-beta
          - driver-integration-tests-electron
          - driver-integration-tests-webkit
          - driver-integration-memory-tests
          - system-tests-non-root
          - system-tests-firefox
          - system-tests-electron
          - system-tests-chrome
          - system-tests-webkit
          - server-performance-tests
          - server-integration-tests
          - server-unit-tests
          - "test binary as a non-root user"
          - "test binary as a root user"
          - test-types-cypress-and-jest
          - test-full-typescript-project
          - test-binary-against-kitchensink
          - test-npm-module-on-minimum-node-version
          - binary-system-tests
          - yarn-pnp-preprocessor-system-test
          - test-kitchensink
          - unit-tests
          - verify-release-readiness
          - v8-integration-tests

    - npm-release:
        <<: *mainBuildFilters
        context: test-runner:npm-release
        requires:
          - ready-to-release

    - create-and-trigger-packaging-artifacts:
        context:
          - test-runner:upload
          - test-runner:build-binary
          - publish-binary
        requires:
          - node_modules_install
    - wait-for-binary-publish:
        type: approval
        requires:
          - create-and-trigger-packaging-artifacts
    - get-published-artifacts:
        context:
          - publish-binary
          - test-runner:commit-status-checks
        requires:
          - wait-for-binary-publish
    # various testing scenarios, like building full binary
    # and testing it on a real project
    - test-against-staging:
        context: test-runner:record-tests
        <<: *mainBuildFilters
        requires:
          - build
    - test-kitchensink:
        requires:
          - build
    - test-kitchensink-against-staging:
        executor: kitchensink-executor
        context: test-runner:record-tests
        <<: *mainBuildFilters
        requires:
          - build
    - test-npm-module-on-minimum-node-version:
        context: publish-binary
        requires:
          - get-published-artifacts
    - test-types-cypress-and-jest:
        context: publish-binary
        requires:
          - get-published-artifacts
    - test-full-typescript-project:
        context: publish-binary
        requires:
          - get-published-artifacts
    - test-binary-against-kitchensink:
        context: publish-binary
        requires:
          - get-published-artifacts
    - test-npm-module-and-verify-binary:
        <<: *mainBuildFilters
        requires:
          - get-published-artifacts
    - test-binary-against-staging:
        context: test-runner:record-tests
        <<: *mainBuildFilters
        requires:
          - get-published-artifacts
    - test-binary-against-kitchensink-chrome:
        <<: *mainBuildFilters
        requires:
          - get-published-artifacts
    - test-binary-against-recipes-firefox:
        <<: *mainBuildFilters
        requires:
          - get-published-artifacts
    - test-binary-against-recipes-chrome:
        <<: *mainBuildFilters
        requires:
          - get-published-artifacts
    - test-binary-against-recipes:
        <<: *mainBuildFilters
        requires:
          - get-published-artifacts
    - test-binary-against-kitchensink-firefox:
        <<: *mainBuildFilters
        requires:
          - get-published-artifacts
    - test-binary-against-todomvc-firefox:
        <<: *mainBuildFilters
        requires:
          - get-published-artifacts
    - test-binary-against-cypress-realworld-app:
        context: test-runner:cypress-record-key
        <<: *mainBuildFilters
        requires:
          - get-published-artifacts
    - test-binary-as-specific-user:
        name: "test binary as a non-root user"
        executor: non-root-docker-user
        context: publish-binary
        requires:
          - get-published-artifacts
    - test-binary-as-specific-user:
        name: "test binary as a root user"
        context: publish-binary
        requires:
          - get-published-artifacts
    - binary-system-tests:
        context: publish-binary
        requires:
          - get-published-artifacts
          - system-tests-node-modules-install
    - yarn-pnp-preprocessor-system-test:
        context: publish-binary
        requires:
          - get-published-artifacts
          - system-tests-node-modules-install

linux-x64-contributor-workflow: &linux-x64-contributor-workflow
  jobs:
    - node_modules_install
    - build:
        requires:
          - node_modules_install
    # In subsequent jobs, we use some contexts that are restricted to members of the Cypress organization.
    # This job will allow for a Cypress member to approve and run the rest of the restricted jobs in the pipeline after the contributor code has been reviewed.
    - contributor-pr:
        type: approval
        requires:
          - build
    # verify-accessibility-results is required for status checks, however, it will be skipped for contributors so it
    # can run in any order
    - verify-accessibility-results
    - check-ts:
        requires:
          - build
    - lint:
        name: linux-lint
        requires:
          - build
    - percy-finalize:
        context: test-runner:percy
        required_env_var: PERCY_TOKEN # skips job if not defined (external PR)
        requires:
          - cli-visual-tests
          - reporter-integration-tests
          - run-app-component-tests-chrome
          - run-app-integration-tests-chrome
          - run-frontend-shared-component-tests-chrome
          - run-launchpad-component-tests-chrome
          - run-launchpad-integration-tests-chrome
          - run-reporter-component-tests-chrome
          - run-webpack-dev-server-integration-tests
          - run-vite-dev-server-integration-tests
    - lint-types:
        requires:
          - build
    # unit, integration and e2e tests
    - cli-visual-tests:
        context: test-runner:percy
        requires:
          - contributor-pr
    - unit-tests:
        requires:
          - build
    - verify-release-readiness:
        context: test-runner:npm-release
        requires:
          - contributor-pr
    - server-unit-tests:
        requires:
          - build
    - server-integration-tests:
        requires:
          - build
    - server-performance-tests:
        requires:
          - build
    - system-tests-node-modules-install:
        context: test-runner:performance-tracking
        requires:
          - contributor-pr
    - system-tests-chrome:
        context: test-runner:performance-tracking
        requires:
          - system-tests-node-modules-install
    - system-tests-electron:
        context: test-runner:performance-tracking
        requires:
          - system-tests-node-modules-install
    - system-tests-firefox:
        context: test-runner:performance-tracking
        requires:
          - system-tests-node-modules-install
    - system-tests-webkit:
        context: test-runner:performance-tracking
        requires:
          - system-tests-node-modules-install
    - system-tests-non-root:
        context: test-runner:performance-tracking
        executor: non-root-docker-user
        requires:
          - system-tests-node-modules-install
    - driver-integration-tests-chrome:
        context: test-runner:cypress-record-key
        requires:
          - contributor-pr
    - driver-integration-tests-chrome-beta:
        context: test-runner:cypress-record-key
        requires:
          - contributor-pr
    - driver-integration-tests-firefox:
        context: test-runner:cypress-record-key
        requires:
          - contributor-pr
    - driver-integration-tests-electron:
        context: test-runner:cypress-record-key
        requires:
          - contributor-pr
    - driver-integration-tests-webkit:
        context: test-runner:cypress-record-key
        requires:
          - contributor-pr
    - driver-integration-memory-tests:
        requires:
          - build
    - run-frontend-shared-component-tests-chrome:
        context: [test-runner:cypress-record-key, test-runner:launchpad-tests, test-runner:percy]
        percy: true
        requires:
          - contributor-pr
    - run-launchpad-integration-tests-chrome:
        context: [test-runner:cypress-record-key, test-runner:launchpad-tests, test-runner:percy]
        percy: true
        requires:
          - contributor-pr
    - run-launchpad-component-tests-chrome:
        context: [test-runner:cypress-record-key, test-runner:launchpad-tests, test-runner:percy]
        percy: true
        requires:
          - contributor-pr
    - run-app-integration-tests-chrome:
        context: [test-runner:cypress-record-key, test-runner:launchpad-tests, test-runner:percy]
        percy: true
        requires:
          - contributor-pr
    - run-webpack-dev-server-integration-tests:
        context: [test-runner:cypress-record-key, test-runner:percy]
        requires:
          - system-tests-node-modules-install
    - run-vite-dev-server-integration-tests:
        context: [test-runner:cypress-record-key, test-runner:percy]
        requires:
          - system-tests-node-modules-install
    - run-app-component-tests-chrome:
        context: [test-runner:cypress-record-key, test-runner:launchpad-tests, test-runner:percy]
        percy: true
        requires:
          - contributor-pr
    - run-reporter-component-tests-chrome:
        context: [test-runner:cypress-record-key, test-runner:percy]
        percy: true
        requires:
          - contributor-pr
    - reporter-integration-tests:
        context: [test-runner:cypress-record-key, test-runner:percy]
        requires:
          - contributor-pr
    - npm-webpack-dev-server:
        requires:
          - system-tests-node-modules-install
    - npm-vite-dev-server:
        requires:
          - build
    - npm-vite-plugin-cypress-esm:
        requires:
          - build
    - npm-webpack-preprocessor:
        requires:
          - build
    - npm-webpack-batteries-included-preprocessor:
        requires:
          - build
    - npm-vue:
        requires:
          - build
    - npm-puppeteer-unit-tests:
        requires:
          - build
    - npm-puppeteer-cypress-tests:
        requires:
          - build
    - npm-react:
        requires:
          - build
    - npm-angular:
        requires:
          - build
    - npm-angular-signals:
        requires:
          - build
    - npm-mount-utils:
        requires:
          - build
    - npm-eslint-plugin-dev:
        requires:
          - build
    - npm-cypress-schematic:
        requires:
          - build
    - v8-integration-tests:
        requires:
          - system-tests-node-modules-install

    - ready-to-release:
        requires:
          - check-ts
          - npm-angular
          - npm-angular-signals
          - npm-eslint-plugin-dev
          - npm-puppeteer-unit-tests
          - npm-puppeteer-cypress-tests
          - npm-react
          - npm-mount-utils
          - npm-vue
          - npm-webpack-batteries-included-preprocessor
          - npm-webpack-preprocessor
          - npm-vite-dev-server
          - npm-vite-plugin-cypress-esm
          - npm-webpack-dev-server
          - npm-cypress-schematic
          - lint-types
          - linux-lint
          - percy-finalize
          - driver-integration-tests-firefox
          - driver-integration-tests-chrome
          - driver-integration-tests-chrome-beta
          - driver-integration-tests-electron
          - driver-integration-tests-webkit
          - driver-integration-memory-tests
          - system-tests-non-root
          - system-tests-firefox
          - system-tests-electron
          - system-tests-chrome
          - system-tests-webkit
          - server-performance-tests
          - server-integration-tests
          - server-unit-tests
          - "test binary as a non-root user"
          - "test binary as a root user"
          - test-types-cypress-and-jest
          - test-full-typescript-project
          - test-binary-against-kitchensink
          - test-npm-module-on-minimum-node-version
          - binary-system-tests
          - test-kitchensink
          - unit-tests
          - verify-release-readiness
          - v8-integration-tests

    - npm-release:
        context: test-runner:npm-release
        requires:
          - ready-to-release

    - create-and-trigger-packaging-artifacts:
        context: [test-runner:upload, test-runner:build-binary, publish-binary]
        requires:
          - contributor-pr
    - get-published-artifacts:
        context: [publish-binary, test-runner:commit-status-checks]
        requires:
          - create-and-trigger-packaging-artifacts
    # various testing scenarios, like building full binary
    # and testing it on a real project
    - test-against-staging:
        context: test-runner:record-tests
        <<: *mainBuildFilters
        requires:
          - build
    - test-kitchensink:
        requires:
          - build
    - test-kitchensink-against-staging:
        executor: kitchensink-executor
        context: test-runner:record-tests
        <<: *mainBuildFilters
        requires:
          - build
    - test-npm-module-on-minimum-node-version:
        context: publish-binary
        requires:
          - get-published-artifacts
    - test-types-cypress-and-jest:
        context: publish-binary
        requires:
          - get-published-artifacts
    - test-full-typescript-project:
        context: publish-binary
        requires:
          - get-published-artifacts
    - test-binary-against-kitchensink:
        context: publish-binary
        requires:
          - get-published-artifacts
    - test-npm-module-and-verify-binary:
        <<: *mainBuildFilters
        requires:
          - get-published-artifacts
    - test-binary-against-staging:
        context: test-runner:record-tests
        <<: *mainBuildFilters
        requires:
          - get-published-artifacts
    - test-binary-against-kitchensink-chrome:
        <<: *mainBuildFilters
        requires:
          - get-published-artifacts
    - test-binary-against-recipes-firefox:
        <<: *mainBuildFilters
        requires:
          - get-published-artifacts
    - test-binary-against-recipes-chrome:
        <<: *mainBuildFilters
        requires:
          - get-published-artifacts
    - test-binary-against-recipes:
        <<: *mainBuildFilters
        requires:
          - get-published-artifacts
    - test-binary-against-kitchensink-firefox:
        <<: *mainBuildFilters
        requires:
          - get-published-artifacts
    - test-binary-against-todomvc-firefox:
        <<: *mainBuildFilters
        requires:
          - get-published-artifacts
    - test-binary-against-cypress-realworld-app:
        context: test-runner:cypress-record-key
        <<: *mainBuildFilters
        requires:
          - get-published-artifacts
    - test-binary-as-specific-user:
        name: "test binary as a non-root user"
        executor: non-root-docker-user
        context: publish-binary
        requires:
          - get-published-artifacts
    - test-binary-as-specific-user:
        name: "test binary as a root user"
        context: publish-binary
        requires:
          - get-published-artifacts
    - binary-system-tests:
        context: publish-binary
        requires:
          - get-published-artifacts
          - system-tests-node-modules-install

linux-arm64-workflow: &linux-arm64-workflow
  jobs:
    - node_modules_install:
        name: linux-arm64-node-modules-install
        executor: linux-arm64
        resource_class: arm.medium
        only-cache-for-root-user: true

    - build:
        name: linux-arm64-build
        executor: linux-arm64
        resource_class: arm.medium
        requires:
          - linux-arm64-node-modules-install

    - create-and-trigger-packaging-artifacts:
        name: linux-arm64-create-and-trigger-packaging-artifacts
        context: [test-runner:upload, test-runner:commit-status-checks, test-runner:build-binary, publish-binary]
        executor: linux-arm64
        resource_class: arm.medium
        requires:
          - linux-arm64-node-modules-install

    - wait-for-binary-publish:
        name: linux-arm64-wait-for-binary-publish
        type: approval
        requires:
          - linux-arm64-create-and-trigger-packaging-artifacts

    - get-published-artifacts:
        name: linux-arm64-get-published-artifacts
        context: [publish-binary, test-runner:commit-status-checks]
        executor: linux-arm64
        resource_class: arm.medium
        requires:
          - linux-arm64-wait-for-binary-publish

    - v8-integration-tests:
        executor: linux-arm64
        resource_class: arm.medium
        requires:
          - linux-arm64-build
    - driver-integration-memory-tests:
        executor: linux-arm64
        resource_class: arm.medium
        requires:
          - linux-arm64-build
    - server-unit-tests-cloud-environment:
        executor: linux-arm64
        resource_class: arm.medium
        requires:
          - linux-arm64-build

darwin-x64-workflow: &darwin-x64-workflow
  jobs:
    - node_modules_install:
        name: darwin-x64-node-modules-install
        executor: darwin-amd64
        resource_class: cypress-io/intel-macstadium
        only-cache-for-root-user: true

    - build:
        name: darwin-x64-build
        context: test-runner:env-canary
        executor: darwin-amd64
        resource_class: cypress-io/intel-macstadium
        requires:
          - darwin-x64-node-modules-install

    - create-build-artifacts:
        name: darwin-x64-create-build-artifacts
        context:
          - test-runner:sign-mac-binary
          - test-runner:upload
          - test-runner:commit-status-checks
          - test-runner:build-binary
        executor: darwin-amd64
        resource_class: cypress-io/intel-macstadium
        requires:
          - darwin-x64-build

    - v8-integration-tests:
        name: darwin-x64-v8-integration-tests
        executor: darwin-amd64
        resource_class: cypress-io/intel-macstadium
        requires:
          - darwin-x64-build

    - driver-integration-memory-tests:
        name: darwin-x64-driver-integration-memory-tests
        executor: darwin-amd64
        resource_class: cypress-io/intel-macstadium
        requires:
          - darwin-x64-build
  
    - server-unit-tests-cloud-environment:
        name: darwin-x64-driver-server-unit-tests-cloud-environment
        executor: darwin-amd64
        resource_class: cypress-io/intel-macstadium
        requires:
          - darwin-x64-build

darwin-arm64-workflow: &darwin-arm64-workflow
  jobs:
    - node_modules_install:
        name: darwin-arm64-node-modules-install
        executor: darwin-arm64
        resource_class: cypress-io/m1-macstadium
        only-cache-for-root-user: true

    - build:
        name: darwin-arm64-build
        executor: darwin-arm64
        resource_class: cypress-io/m1-macstadium
        requires:
          - darwin-arm64-node-modules-install

    - create-build-artifacts:
        name: darwin-arm64-create-build-artifacts
        context:
          - test-runner:sign-mac-binary
          - test-runner:upload
          - test-runner:commit-status-checks
          - test-runner:build-binary
        executor: darwin-arm64
        resource_class: cypress-io/m1-macstadium
        requires:
          - darwin-arm64-build

    - v8-integration-tests:
        name: darwin-arm64-v8-integration-tests
        executor: darwin-arm64
        resource_class: cypress-io/m1-macstadium
        requires:
          - darwin-arm64-build
    - driver-integration-memory-tests:
        name: darwin-arm64-driver-integration-memory-tests
        executor: darwin-arm64
        resource_class: cypress-io/m1-macstadium
        requires:
          - darwin-arm64-build
    - server-unit-tests-cloud-environment:
        name: darwin-arm64-server-unit-tests-cloud-environment
        executor: darwin-arm64
        resource_class: cypress-io/m1-macstadium
        requires:
          - darwin-arm64-build

windows-workflow: &windows-workflow
  jobs:
    - node_modules_install:
        name: windows-node-modules-install
        executor: windows
        resource_class: windows.medium
        only-cache-for-root-user: true

    - build:
        name: windows-build
        context: test-runner:env-canary
        executor: windows
        resource_class: windows.large
        requires:
          - windows-node-modules-install

    - run-app-integration-tests-chrome:
        name: windows-run-app-integration-tests-chrome
        executor: windows
        resource_class: windows.large
        context: [test-runner:cypress-record-key, test-runner:launchpad-tests]
        requires:
          - windows-build

    - run-launchpad-integration-tests-chrome:
        name: windows-run-launchpad-integration-tests-chrome
        executor: windows
        resource_class: windows.large
        context: [test-runner:cypress-record-key, test-runner:launchpad-tests]
        requires:
          - windows-build

    - unit-tests:
        name: windows-unit-tests
        executor: windows
        resource_class: windows.medium
        requires:
          - windows-build

    - server-unit-tests-cloud-environment:
        name: windows-server-unit-tests-cloud-environment
        executor: windows
        resource_class: windows.medium
        requires:
          - windows-build

    - create-build-artifacts:
        name: windows-create-build-artifacts
        executor: windows
        resource_class: windows.large
        context:
          - test-runner:sign-windows-binary
          - test-runner:upload
          - test-runner:commit-status-checks
          - test-runner:build-binary
        requires:
          - windows-build

    - test-binary-against-kitchensink-chrome:
        name: windows-test-binary-against-kitchensink-chrome
        executor: windows
        requires:
          - windows-create-build-artifacts

    - v8-integration-tests:
        name: windows-v8-integration-tests
        executor: windows
        resource_class: windows.medium
        requires:
          - windows-build
    - driver-integration-memory-tests:
        name: windows-driver-integration-memory-tests
        executor: windows
        resource_class: windows.medium
        requires:
          - windows-build

workflows:
  linux-x64:
    <<: *linux-x64-workflow
    <<: *linux-x64-workflow-exclude-filters
  linux-x64-contributor:
    <<: *linux-x64-contributor-workflow
    when:
      matches:
        pattern: /^pull\/[0-9]+/
        value: << pipeline.git.branch >>
  linux-arm64:
    <<: *linux-arm64-workflow
    <<: *linux-arm64-workflow-filters
  darwin-x64:
    <<: *darwin-x64-workflow
    <<: *darwin-workflow-filters
  darwin-arm64:
    <<: *darwin-arm64-workflow
    <<: *darwin-workflow-filters
  windows:
    <<: *windows-workflow
    <<: *windows-workflow-filters<|MERGE_RESOLUTION|>--- conflicted
+++ resolved
@@ -30,11 +30,7 @@
         - /^release\/\d+\.\d+\.\d+$/
         # use the following branch as well to ensure that v8 snapshot cache updates are fully tested
         - 'update-v8-snapshot-cache-on-develop'
-<<<<<<< HEAD
         - 'misc/use_webdriver'
-=======
-        - 'ryanm/fix/find-process'
->>>>>>> 0916ab7e
         - 'publish-binary'
 
 # usually we don't build Mac app - it takes a long time
@@ -46,11 +42,7 @@
     - equal: [ develop, << pipeline.git.branch >> ]
     # use the following branch as well to ensure that v8 snapshot cache updates are fully tested
     - equal: [ 'update-v8-snapshot-cache-on-develop', << pipeline.git.branch >> ]
-<<<<<<< HEAD
     - equal: [ 'misc/use_webdriver', << pipeline.git.branch >> ]
-=======
-    - equal: [ 'ryanm/fix/find-process', << pipeline.git.branch >> ]
->>>>>>> 0916ab7e
     - matches:
         pattern: /^release\/\d+\.\d+\.\d+$/
         value: << pipeline.git.branch >>
@@ -61,11 +53,7 @@
     - equal: [ develop, << pipeline.git.branch >> ]
     # use the following branch as well to ensure that v8 snapshot cache updates are fully tested
     - equal: [ 'update-v8-snapshot-cache-on-develop', << pipeline.git.branch >> ]
-<<<<<<< HEAD
     - equal: [ 'misc/use_webdriver', << pipeline.git.branch >> ]
-=======
-    - equal: [ 'ryanm/fix/find-process', << pipeline.git.branch >> ]
->>>>>>> 0916ab7e
     - matches:
         pattern: /^release\/\d+\.\d+\.\d+$/
         value: << pipeline.git.branch >>
@@ -88,11 +76,7 @@
     - equal: [ develop, << pipeline.git.branch >> ]
     # use the following branch as well to ensure that v8 snapshot cache updates are fully tested
     - equal: [ 'update-v8-snapshot-cache-on-develop', << pipeline.git.branch >> ]
-<<<<<<< HEAD
     - equal: [ 'misc/use_webdriver', << pipeline.git.branch >> ]
-=======
-    - equal: [ 'ryanm/fix/find-process', << pipeline.git.branch >> ]
->>>>>>> 0916ab7e
     - matches:
         pattern: /^release\/\d+\.\d+\.\d+$/
         value: << pipeline.git.branch >>
@@ -168,11 +152,7 @@
           name: Set environment variable to determine whether or not to persist artifacts
           command: |
             echo "Setting SHOULD_PERSIST_ARTIFACTS variable"
-<<<<<<< HEAD
             echo 'if ! [[ "$CIRCLE_BRANCH" != "develop" && "$CIRCLE_BRANCH" != "release/"* && "$CIRCLE_BRANCH" != "misc/use_webdriver" ]]; then
-=======
-            echo 'if ! [[ "$CIRCLE_BRANCH" != "develop" && "$CIRCLE_BRANCH" != "release/"* && "$CIRCLE_BRANCH" != "ryanm/fix/find-process" ]]; then
->>>>>>> 0916ab7e
                 export SHOULD_PERSIST_ARTIFACTS=true
             fi' >> "$BASH_ENV"
   # You must run `setup_should_persist_artifacts` command and be using bash before running this command
