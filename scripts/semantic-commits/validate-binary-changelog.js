<<<<<<< HEAD
/* eslint-disable no-console */
=======
>>>>>>> 3f8769e8
const fs = require('fs')
const path = require('path')
const { validateChangelog } = require('./validate-changelog')
const { getCurrentReleaseData } = require('./get-current-release-data')
const { getReleaseData } = require('./get-binary-release-data')
const checkedInBinaryVersion = require('../../package.json').version

const changelog = async () => {
  const latestReleaseInfo = await getCurrentReleaseData()
  const hasVersionBump = !latestReleaseInfo.versions.includes(checkedInBinaryVersion) // account for branches behind develop

  if (process.env.CIRCLECI) {
    console.log({ checkedInBinaryVersion })

    if (process.env.CIRCLE_BRANCH !== 'develop' && process.env.CIRCLE_BRANCH !== 'release-12.5.0' && !/^release\/\d+\.\d+\.\d+$/.test(process.env.CIRCLE_BRANCH) && !hasVersionBump) {
      console.log('Only verify the entire changelog for develop, a release branch or any branch that bumped to the Cypress version in the package.json.')

      return
    }
  }

  const releaseData = await getReleaseData(latestReleaseInfo)

  const dirPath = path.join(path.sep, 'tmp', 'releaseData')

  if (!fs.existsSync(dirPath)) {
    fs.mkdirSync(dirPath)
  }

  fs.writeFileSync(path.join(dirPath, 'releaseData.json'), JSON.stringify(releaseData, null, 2))

  console.log('Release data saved to', path.join(dirPath, 'releaseData.json'))

  const {
    nextVersion,
    changedFiles,
    commits,
  } = releaseData

  return validateChangelog({
    nextVersion,
    changedFiles,
    pendingRelease: !hasVersionBump,
    commits,
  })
}

if (require.main !== module) {
  module.exports.changelog = changelog

  return
}

(async () => {
  await changelog()
})()<|MERGE_RESOLUTION|>--- conflicted
+++ resolved
@@ -1,7 +1,3 @@
-<<<<<<< HEAD
-/* eslint-disable no-console */
-=======
->>>>>>> 3f8769e8
 const fs = require('fs')
 const path = require('path')
 const { validateChangelog } = require('./validate-changelog')
