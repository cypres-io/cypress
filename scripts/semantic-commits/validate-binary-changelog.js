/* eslint-disable no-console */
const { validateChangelog } = require('./validate-changelog')
const { getCurrentReleaseData } = require('./get-current-release-data')
const { getReleaseData } = require('./get-binary-release-data')
const checkedInBinaryVersion = require('../../package.json').version

const changelog = async () => {
  const latestReleaseInfo = await getCurrentReleaseData()
<<<<<<< HEAD
  let hasVersionBump = !latestReleaseInfo.versions.includes(checkedInBinaryVersion)
=======
  let hasVersionBump = checkedInBinaryVersion !== latestReleaseInfo.version
>>>>>>> 2e3b2032

  if (process.env.CIRCLECI) {
    console.log({ checkedInBinaryVersion })

    if (process.env.CIRCLE_BRANCH !== 'develop' && process.env.CIRCLE_BRANCH !== 'release-12.5.0' && !/^release\/\d+\.\d+\.\d+$/.test(process.env.CIRCLE_BRANCH) && !hasVersionBump) {
      console.log('Only verify the entire changelog for develop, a release branch or any branch that bumped to the Cypress version in the package.json.')

      return
    }
  }

  const {
    nextVersion,
    changedFiles,
    commits,
  } = await getReleaseData(latestReleaseInfo)

  console.log({ nextVersion })

  return validateChangelog({
    nextVersion,
    changedFiles,
    pendingRelease: !hasVersionBump,
    commits,
  })
}

if (require.main !== module) {
  module.exports.changelog = changelog

  return
}

(async () => {
  await changelog()
})()<|MERGE_RESOLUTION|>--- conflicted
+++ resolved
@@ -6,11 +6,7 @@
 
 const changelog = async () => {
   const latestReleaseInfo = await getCurrentReleaseData()
-<<<<<<< HEAD
-  let hasVersionBump = !latestReleaseInfo.versions.includes(checkedInBinaryVersion)
-=======
   let hasVersionBump = checkedInBinaryVersion !== latestReleaseInfo.version
->>>>>>> 2e3b2032
 
   if (process.env.CIRCLECI) {
     console.log({ checkedInBinaryVersion })
