/* eslint-disable no-redeclare */
/// <reference types="cypress" />
import type {
  ComponentPublicInstance,
  VNodeProps,
  AllowedComponentProps,
  ComponentCustomProps,
  ExtractPropTypes,
  ExtractDefaultPropTypes,
  DefineComponent,
  FunctionalComponent,
  ComputedOptions,
  MethodOptions,
  ComponentOptionsMixin,
  EmitsOptions,
  ComponentOptionsWithObjectProps,
  ComponentPropsOptions,
  ComponentOptionsWithArrayProps,
  ComponentOptionsWithoutProps,
  Prop,
} from 'vue'
import type { MountingOptions as VTUMountingOptions, VueWrapper } from '@vue/test-utils'
import {
  injectStylesBeforeElement,
  StyleOptions,
  getContainerEl,
  setupHooks,
} from '@cypress/mount-utils'

import * as _VueTestUtils from '@vue/test-utils'

const {
  // We do not expose the `mount` from VueTestUtils, instead, we wrap it and expose a
  // Cypress-compatible `mount` API.
  mount: VTUmount,
  // We do not expose shallowMount. It doesn't make much sense in the context of Cypress.
  // It might be useful for people who like to migrate some Test Utils tests to Cypress,
  // so if we decide it is useful to expose, just remove the next line, and it will be
  // available on the `VueTestUtils` import.
  shallowMount,
  ...VueTestUtils
} = _VueTestUtils

export { VueTestUtils }

const DEFAULT_COMP_NAME = 'unknown'

type GlobalMountOptions = Required<VTUMountingOptions<any>>['global']

// when we mount a Vue component, we add it to the global Cypress object
// so here we extend the global Cypress namespace and its Cypress interface
declare global {
  // eslint-disable-next-line no-redeclare
  namespace Cypress {
    interface Cypress {
      vueWrapper: VueWrapper<ComponentPublicInstance>
      vue: ComponentPublicInstance
    }
  }
}

type MountingOptions<Props, Data = {}> = Omit<VTUMountingOptions<Props, Data>, 'attachTo'> & {
  log?: boolean
  /**
   * @deprecated use vue-test-utils `global` instead
   */
  extensions?: GlobalMountOptions & {
    use?: GlobalMountOptions['plugins']
    mixin?: GlobalMountOptions['mixins']
  }
} & Partial<StyleOptions>

export type CyMountOptions<Props, Data = {}> = MountingOptions<Props, Data>

Cypress.on('run:start', () => {
  // `mount` is designed to work with component testing only.
  // it assumes ROOT_SELECTOR exists, which is not the case in e2e.
  // if the user registers a custom command that imports `cypress/vue`,
  // this event will be registered and cause an error when the user
  // launches e2e (since it's common to use Cypress for both CT and E2E.
  // https://github.com/cypress-io/cypress/issues/17438
  if (Cypress.testingType !== 'component') {
    return
  }

  Cypress.on('test:before:run', () => {
    Cypress.vueWrapper?.unmount()
    const el = getContainerEl()

    el.innerHTML = ''
  })
})

/**
 * The types for mount have been copied directly from the VTU mount
 * https://github.com/vuejs/vue-test-utils-next/blob/master/src/mount.ts.
 *
 * There isn't a good way to make them generic enough that we can extend them.
 *
 * In addition, we modify the types slightly.
 *
 * `MountOptions` are modifying, including some Cypress specific options like `styles`.
 * The return type is different. Instead of VueWrapper, it's Cypress.Chainable<VueWrapper<...>>.
 */
type PublicProps = VNodeProps & AllowedComponentProps & ComponentCustomProps

type ComponentMountingOptions<T> = T extends DefineComponent<
  infer PropsOrPropOptions,
  any,
  infer D,
  any,
  any
>
  ? MountingOptions<
      Partial<ExtractDefaultPropTypes<PropsOrPropOptions>> &
      Omit<
          Readonly<ExtractPropTypes<PropsOrPropOptions>> & PublicProps,
          keyof ExtractDefaultPropTypes<PropsOrPropOptions>
        >,
      D
    > &
  Record<string, any>
  : MountingOptions<any>

// Class component (without vue-class-component) - no props
export function mount<V extends {}>(
  originalComponent: {
    new (...args: any[]): V
    __vccOpts: any
  },
  options?: MountingOptions<any> & Record<string, any>
): Cypress.Chainable<VueWrapper<ComponentPublicInstance<V>>>

// Class component (without vue-class-component) - props
export function mount<V extends {}, P>(
  originalComponent: {
    new (...args: any[]): V
    __vccOpts: any
    defaultProps?: Record<string, Prop<any>> | string[]
  },
  options?: MountingOptions<P & PublicProps> & Record<string, any>
): Cypress.Chainable<VueWrapper<ComponentPublicInstance<V>>>

// Class component - no props
export function mount<V extends {}>(
  originalComponent: {
    new (...args: any[]): V
    registerHooks(keys: string[]): void
  },
  options?: MountingOptions<any> & Record<string, any>
): Cypress.Chainable<VueWrapper<ComponentPublicInstance<V>>>

// Class component - props
export function mount<V extends {}, P>(
  originalComponent: {
    new (...args: any[]): V
    props(Props: P): any
    registerHooks(keys: string[]): void
  },
  options?: MountingOptions<P & PublicProps> & Record<string, any>
): Cypress.Chainable<VueWrapper<ComponentPublicInstance<V>>>

// Functional component with emits
export function mount<Props extends {}, E extends EmitsOptions = {}>(
  originalComponent: FunctionalComponent<Props, E>,
  options?: MountingOptions<Props & PublicProps> & Record<string, any>
): Cypress.Chainable<VueWrapper<ComponentPublicInstance<Props>>>

// Component declared with defineComponent
export function mount<
  PropsOrPropOptions = {},
  RawBindings = {},
  D = {},
  C extends ComputedOptions = ComputedOptions,
  M extends MethodOptions = MethodOptions,
  Mixin extends ComponentOptionsMixin = ComponentOptionsMixin,
  Extends extends ComponentOptionsMixin = ComponentOptionsMixin,
  E extends EmitsOptions = Record<string, any>,
  EE extends string = string,
  PP = PublicProps,
  Props = Readonly<ExtractPropTypes<PropsOrPropOptions>>,
  Defaults extends {} = ExtractDefaultPropTypes<PropsOrPropOptions>
>(
  component: DefineComponent<
    PropsOrPropOptions,
    RawBindings,
    D,
    C,
    M,
    Mixin,
    Extends,
    E,
    EE,
    PP,
    Props,
    Defaults
  >,
  options?: MountingOptions<
    Partial<Defaults> & Omit<Props & PublicProps, keyof Defaults>,
    D
  > &
  Record<string, any>
): Cypress.Chainable<
  VueWrapper<
    InstanceType<
      DefineComponent<
        PropsOrPropOptions,
        RawBindings,
        D,
        C,
        M,
        Mixin,
        Extends,
        E,
        EE,
        PP,
        Props,
        Defaults
      >
    >
  >
>

// component declared by vue-tsc ScriptSetup
export function mount<T extends DefineComponent<any, any, any, any>>(
  component: T,
  options?: ComponentMountingOptions<T>
): Cypress.Chainable<VueWrapper<InstanceType<T>>>

// Component declared with no props
export function mount<
  Props = {},
  RawBindings = {},
  D extends {} = {},
  C extends ComputedOptions = {},
  M extends Record<string, Function> = {},
  E extends EmitsOptions = Record<string, any>,
  Mixin extends ComponentOptionsMixin = ComponentOptionsMixin,
  Extends extends ComponentOptionsMixin = ComponentOptionsMixin,
  EE extends string = string
>(
  componentOptions: ComponentOptionsWithoutProps<
    Props,
    RawBindings,
    D,
    C,
    M,
    E,
    Mixin,
    Extends,
    EE
  >,
  options?: MountingOptions<Props & PublicProps, D>
): Cypress.Chainable<VueWrapper<ComponentPublicInstance<Props, RawBindings, D, C, M, E, VNodeProps & Props>>> & Record<string, any>

// Component declared with { props: [] }
export function mount<
  PropNames extends string,
  RawBindings,
  D extends {},
  C extends ComputedOptions = {},
  M extends Record<string, Function> = {},
  E extends EmitsOptions = Record<string, any>,
  Mixin extends ComponentOptionsMixin = ComponentOptionsMixin,
  Extends extends ComponentOptionsMixin = ComponentOptionsMixin,
  EE extends string = string,
  Props extends Readonly<{ [key in PropNames]?: any }> = Readonly<{
    [key in PropNames]?: any
  }>
>(
  componentOptions: ComponentOptionsWithArrayProps<
    PropNames,
    RawBindings,
    D,
    C,
    M,
    E,
    Mixin,
    Extends,
    EE,
    Props
  >,
  options?: MountingOptions<Props & PublicProps, D>
): Cypress.Chainable<VueWrapper<ComponentPublicInstance<Props, RawBindings, D, C, M, E>>>

// Component declared with { props: { ... } }
export function mount<
  // the Readonly constraint allows TS to treat the type of { required: true }
  // as constant instead of boolean.
  PropsOptions extends Readonly<ComponentPropsOptions>,
  RawBindings,
  D extends {},
  C extends ComputedOptions = {},
  M extends Record<string, Function> = {},
  E extends EmitsOptions = Record<string, any>,
  Mixin extends ComponentOptionsMixin = ComponentOptionsMixin,
  Extends extends ComponentOptionsMixin = ComponentOptionsMixin,
  EE extends string = string
>(
  componentOptions: ComponentOptionsWithObjectProps<
    PropsOptions,
    RawBindings,
    D,
    C,
    M,
    E,
    Mixin,
    Extends,
    EE
  >,
  options?: MountingOptions<ExtractPropTypes<PropsOptions> & PublicProps, D>
): Cypress.Chainable<
  VueWrapper<
    ComponentPublicInstance<
      ExtractPropTypes<PropsOptions>,
      RawBindings,
      D,
      C,
      M,
      E,
      VNodeProps & ExtractPropTypes<PropsOptions>
    >
  >
>

// implementation
<<<<<<< HEAD
export function mount (componentOptions: any, options: any) {
=======
export function mount (componentOptions: any, options: any = {}) {
>>>>>>> 8bcfe93b
  // TODO: get the real displayName and props from VTU shallowMount
  const componentName = getComponentDisplayName(componentOptions)

  const message = `<${componentName} ... />`
  let logInstance: Cypress.Log

  // then wait for cypress to load
  return cy.then(() => {
    if (options.log !== false) {
      logInstance = Cypress.log({
        name: 'mount',
        message: [message],
      })
    }

    // @ts-ignore
    const document: Document = cy.state('document')

    const el = getContainerEl()

    injectStylesBeforeElement(options, document, el)

    // merge the extensions with global
    if (options.extensions) {
      options.extensions.plugins = ([] as GlobalMountOptions['plugins'])?.concat(options.extensions.plugins || [], options.extensions.use || [])
      options.extensions.mixins = ([] as GlobalMountOptions['mixins'])?.concat(options.extensions.mixins || [], options.extensions.mixin || [])
      options.global = { ...options.extensions, ...options.global }
    }

    const componentNode = document.createElement('div')

    componentNode.id = '__cy_vue_root'

    el.append(componentNode)

    // mount the component using VTU and return the wrapper in Cypress.VueWrapper
    const wrapper = VTUmount(componentOptions, { attachTo: componentNode, ...options })

    Cypress.vueWrapper = wrapper as VueWrapper<ComponentPublicInstance>
    Cypress.vue = wrapper.vm as ComponentPublicInstance

    return cy
    .wrap(wrapper, { log: false })
    .wait(1, { log: false })
    .then(() => {
      if (logInstance) {
        logInstance.snapshot('mounted')
        logInstance.end()
      }

      // by returning undefined we keep the previous subject
      // which is the mounted component
      return undefined
    })
  })
}

/**
 * Extract the compoennt name from the object passed to mount
 * @param componentOptions the compoennt passed to mount
 * @returns name of the component
 */
function getComponentDisplayName (componentOptions: any): string {
  if (componentOptions.name) {
    return componentOptions.name
  }

  if (componentOptions.__file) {
    const filepathSplit = componentOptions.__file.split('/')
    const fileName = filepathSplit[filepathSplit.length - 1] ?? DEFAULT_COMP_NAME

    // remove the extension .js, .ts or .vue from the filename to get the name of the component
    const baseFileName = fileName.replace(/\.(js|ts|vue)?$/, '')

    // if the filename is index, then we can use the direct parent foldername, else use the name itself
    return (baseFileName === 'index' ? filepathSplit[filepathSplit.length - 2] : baseFileName)
  }

  return DEFAULT_COMP_NAME
}

/**
 * Helper function for mounting a component quickly in test hooks.
 * @example
 *  import {mountCallback} from '@cypress/vue'
 *  beforeEach(mountVue(component, options))
 */
export function mountCallback (
  component: any,
  options: any = {},
): () => Cypress.Chainable {
  return () => {
    return mount(component, options)
  }
}

// Side effects from "import { mount } from '@cypress/<my-framework>'" are annoying, we should avoid doing this
// by creating an explicit function/import that the user can register in their 'component.js' support file,
// such as:
//    import 'cypress/<my-framework>/support'
// or
//    import { registerCT } from 'cypress/<my-framework>'
//    registerCT()
// Note: This would be a breaking change
setupHooks()<|MERGE_RESOLUTION|>--- conflicted
+++ resolved
@@ -324,11 +324,7 @@
 >
 
 // implementation
-<<<<<<< HEAD
-export function mount (componentOptions: any, options: any) {
-=======
 export function mount (componentOptions: any, options: any = {}) {
->>>>>>> 8bcfe93b
   // TODO: get the real displayName and props from VTU shallowMount
   const componentName = getComponentDisplayName(componentOptions)
 
