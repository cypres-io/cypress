--- conflicted
+++ resolved
@@ -47,13 +47,8 @@
     "rollup-plugin-istanbul": "2.0.1",
     "rollup-plugin-typescript2": "^0.29.0",
     "tailwindcss": "1.1.4",
-<<<<<<< HEAD
-    "typescript": "3.9.6",
+    "typescript": "^4.2.3",
     "vue": "3.2.0-beta.7",
-=======
-    "typescript": "^4.2.3",
-    "vue": "3.1.5",
->>>>>>> 38ae4cc7
     "vue-i18n": "9.0.0-rc.6",
     "vue-loader": "16.1.2",
     "vue-router": "^4.0.0",
