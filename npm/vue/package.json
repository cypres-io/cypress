{
  "name": "@cypress/vue",
  "version": "0.0.0-development",
  "description": "Browser-based Component Testing for Vue.js with Cypress.io ✌️🌲",
  "main": "dist/index.js",
  "scripts": {
    "build": "tsc",
    "build-prod": "yarn build",
    "cy:open": "node ../../scripts/start.js --component-testing --project ${PWD}",
    "cy:run": "node ../../scripts/start.js --component-testing --run-project ${PWD}",
    "test": "yarn cy:run"
  },
  "dependencies": {
    "@babel/plugin-transform-modules-commonjs": "7.10.4",
    "@cypress/code-coverage": "3.8.1",
<<<<<<< HEAD
    "@cypress/webpack-dev-server": "*",
=======
    "@cypress/webpack-preprocessor": "0.0.0-development",
>>>>>>> 277a748b
    "@intlify/vue-i18n-loader": "1.0.0",
    "@vue/test-utils": "1.0.3",
    "babel-plugin-istanbul": "6.0.0",
    "debug": "4.2.0",
    "find-webpack": "2.1.0",
    "unfetch": "4.1.0"
  },
  "devDependencies": {
    "@babel/core": "7.9.0",
    "@babel/preset-env": "7.9.5",
    "@vue/cli-plugin-babel": "~4.4.0",
    "@vue/cli-service": "~4.4.0",
    "axios": "0.19.2",
    "babel-loader": "8.1.0",
    "css-loader": "3.4.2",
    "cypress": "*",
    "eslint-plugin-vue": "^6.2.2",
    "mocha": "7.1.1",
    "tailwindcss": "1.1.4",
    "typescript": "3.9.6",
    "vue": "2.6.11",
    "vue-i18n": "8.9.0",
    "vue-loader": "15.9.3",
    "vue-router": "3.0.5",
    "vue-style-loader": "4.1.2",
    "vue-template-compiler": "2.6.11",
    "vuex": "3.1.1",
    "webpack": "4.42.0"
  },
  "peerDependencies": {
    "babel-loader": "8",
    "cypress": ">=4.5.0",
    "vue": "2.x"
  },
  "files": [
    "dist/**/*"
  ],
  "engines": {
    "node": ">=8"
  },
  "types": "dist",
  "license": "MIT",
  "repository": {
    "type": "git",
    "url": "https://github.com/cypress-io/cypress.git"
  },
  "homepage": "https://on.cypress.io/component-testing",
  "author": "Gleb Bahmutov <gleb.bahmutov@gmail.com>",
  "bugs": "https://github.com/cypress-io/cypress/issues/new?assignees=&labels=npm%3A%20%40cypress%2Fvue&template=1-bug-report.md&title=",
  "keywords": [
    "cypress",
    "vue"
  ],
  "publishConfig": {
    "registry": "http://registry.npmjs.org/"
  },
  "ciJobs": [
    "npm-vue"
  ]
}<|MERGE_RESOLUTION|>--- conflicted
+++ resolved
@@ -13,11 +13,7 @@
   "dependencies": {
     "@babel/plugin-transform-modules-commonjs": "7.10.4",
     "@cypress/code-coverage": "3.8.1",
-<<<<<<< HEAD
-    "@cypress/webpack-dev-server": "*",
-=======
     "@cypress/webpack-preprocessor": "0.0.0-development",
->>>>>>> 277a748b
     "@intlify/vue-i18n-loader": "1.0.0",
     "@vue/test-utils": "1.0.3",
     "babel-plugin-istanbul": "6.0.0",
