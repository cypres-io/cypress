{
  "name": "cypress-ct-example-vue-cli",
  "version": "0.1.0",
  "private": true,
  "scripts": {
    "serve": "vue-cli-service serve",
    "build": "vue-cli-service build",
    "cy:open": "node ../../../../scripts/cypress open-ct",
    "test": "node ../../../../scripts/cypress run-ct",
    "report:coverage": "nyc report",
    "coveralls": "nyc report --reporter=text-lcov | coveralls"
  },
  "dependencies": {
    "core-js": "^3.6.5",
    "register-service-worker": "^1.7.1",
    "vue": "^3.0.11"
  },
  "devDependencies": {
    "@cypress/code-coverage": "^3.9.5",
    "@cypress/vue": "file:../../dist",
    "@vue/cli-plugin-babel": "~4.5.0",
    "@vue/cli-plugin-pwa": "~4.5.0",
    "@vue/cli-service": "~4.5.0",
    "babel-plugin-istanbul": "~6.0.0",
<<<<<<< HEAD
    "mocha-junit-reporter": "^2.0.0",
    "mocha-multi-reporters": "^1.5.1",
    "vue-template-compiler": "^2.6.11"
=======
    "cypress-circleci-reporter": "0.2.0"
>>>>>>> 3eee53fc
  }
}<|MERGE_RESOLUTION|>--- conflicted
+++ resolved
@@ -22,12 +22,8 @@
     "@vue/cli-plugin-pwa": "~4.5.0",
     "@vue/cli-service": "~4.5.0",
     "babel-plugin-istanbul": "~6.0.0",
-<<<<<<< HEAD
+    "cypress-circleci-reporter": "0.2.0",
     "mocha-junit-reporter": "^2.0.0",
-    "mocha-multi-reporters": "^1.5.1",
-    "vue-template-compiler": "^2.6.11"
-=======
-    "cypress-circleci-reporter": "0.2.0"
->>>>>>> 3eee53fc
+    "mocha-multi-reporters": "^1.5.1"
   }
 }