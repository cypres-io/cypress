--- conflicted
+++ resolved
@@ -18,9 +18,6 @@
       required: true,
     },
   },
-<<<<<<< HEAD
-=======
   emits: ['remove'],
->>>>>>> e0941990
 }
 </script>