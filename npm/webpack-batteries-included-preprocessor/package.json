--- conflicted
+++ resolved
@@ -4,13 +4,9 @@
   "description": "Cypress preprocessor for bundling JavaScript via webpack with dependencies included and support for various ES features, TypeScript, and CoffeeScript",
   "private": false,
   "scripts": {
-<<<<<<< HEAD
     "test": "yarn test-unit",
-    "test-unit": "mocha test/e2e/*.spec.* --timeout 4000"
-=======
-    "test": "mocha test/e2e/*.spec.* --timeout 4000",
+    "test-unit": "mocha test/e2e/*.spec.* --timeout 4000",
     "lint": "eslint --ext .js,.ts,.json, ."
->>>>>>> 06187121
   },
   "dependencies": {
     "@babel/core": "^7.11.1",
