--- conflicted
+++ resolved
@@ -7,21 +7,13 @@
     "build": "rimraf dist && rollup -c rollup.config.mjs",
     "postbuild": "node ../../scripts/sync-exported-npm-with-cli.js",
     "build-prod": "yarn build",
-<<<<<<< HEAD
     "cypress:open": "node ../../scripts/cypress.js open --component",
     "cypress:open:debug": "node --inspect-brk ../../scripts/start.js --component-testing --run-project ${PWD}",
     "cypress:run": "node ../../scripts/cypress.js run --component",
     "cypress:run:debug": "node --inspect-brk ../../scripts/start.js --component-testing --run-project ${PWD}",
+    "lint": "eslint --ext .js,.jsx,.ts,.tsx,.json, .",
     "test": "yarn cypress:run",
     "test-unit": "echo 'no unit tests'",
-=======
-    "cy:open": "node ../../scripts/cypress.js open --component",
-    "cy:open:debug": "node --inspect-brk ../../scripts/start.js --component-testing --run-project ${PWD}",
-    "cy:run": "node ../../scripts/cypress.js run --component",
-    "cy:run:debug": "node --inspect-brk ../../scripts/start.js --component-testing --run-project ${PWD}",
-    "test": "yarn cy:run",
-    "lint": "eslint --ext .js,.jsx,.ts,.tsx,.json, .",
->>>>>>> 06187121
     "watch": "yarn build --watch --watch.exclude ./dist/**/*"
   },
   "devDependencies": {
