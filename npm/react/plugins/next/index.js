--- conflicted
+++ resolved
@@ -2,11 +2,7 @@
 const findNextWebpackConfig = require('./findNextWebpackConfig')
 const { getLegacyDevServer } = require('../utils/legacy-setup-dev-server')
 
-<<<<<<< HEAD
-async function devServer (cypressDevServerConfig, { indexHtml } = {}) {
-=======
 async function devServer (cypressDevServerConfig, { indexHtmlFile } = {}) {
->>>>>>> e0941990
   const webpackConfig = await findNextWebpackConfig(cypressDevServerConfig.config)
 
   // require('webpack') now points to nextjs bundled version
@@ -15,11 +11,7 @@
   return startDevServer({
     options: cypressDevServerConfig,
     webpackConfig,
-<<<<<<< HEAD
-    indexHtml: indexHtml || path.resolve(__dirname, 'index-template.html'),
-=======
     indexHtmlFile: indexHtmlFile || path.resolve(__dirname, 'index-template.html'),
->>>>>>> e0941990
   })
 }
 
