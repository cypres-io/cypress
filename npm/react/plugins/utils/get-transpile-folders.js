// @ts-check
const path = require('path')

function getTranspileFolders (config) {
  const rawFolders = config.addTranspiledFolders ?? []
  const folders = rawFolders.map((folder) => path.resolve(config.projectRoot, folder))

<<<<<<< HEAD
=======
  // ensure path is absolute
  const ensureAbs = (folder) => {
    if (!path.isAbsolute(folder)) {
      return path.resolve(folder)
    }

    return folder
  }

>>>>>>> 792980ac
  if (config.fixturesFolder) {
    folders.push(ensureAbs(config.fixturesFolder))
  }

  if (config.supportFolder) {
    folders.push(ensureAbs(config.supportFolder))
  }

  // attempt to add directories based on spec pattern
  let componentDirs = config.component.specPattern || ''

  // can be string or array
  if (typeof componentDirs === 'string') {
    componentDirs = [componentDirs]
  }

<<<<<<< HEAD
  // attempt to add directories based on spec pattern
  let componentDirs = config.component.specPattern || ''

  // can be string or array
  if (typeof componentDirs === 'string') {
    componentDirs = [componentDirs]
  }

=======
>>>>>>> 792980ac
  const dirsFromSpecPattern = componentDirs.reduce((acc, curr) => {
    // glob
    if (curr.includes('*')) {
      const parts = curr.slice(0, curr.indexOf('*') - 1)
      const joined = parts.split(path.sep)
      const dir = path.join(...joined)

      return acc.concat(path.resolve(config.projectRoot, dir))
    }

    return acc
  }, [])

  return folders.concat(dirsFromSpecPattern)
}

module.exports = { getTranspileFolders }<|MERGE_RESOLUTION|>--- conflicted
+++ resolved
@@ -5,8 +5,6 @@
   const rawFolders = config.addTranspiledFolders ?? []
   const folders = rawFolders.map((folder) => path.resolve(config.projectRoot, folder))
 
-<<<<<<< HEAD
-=======
   // ensure path is absolute
   const ensureAbs = (folder) => {
     if (!path.isAbsolute(folder)) {
@@ -16,7 +14,6 @@
     return folder
   }
 
->>>>>>> 792980ac
   if (config.fixturesFolder) {
     folders.push(ensureAbs(config.fixturesFolder))
   }
@@ -33,17 +30,6 @@
     componentDirs = [componentDirs]
   }
 
-<<<<<<< HEAD
-  // attempt to add directories based on spec pattern
-  let componentDirs = config.component.specPattern || ''
-
-  // can be string or array
-  if (typeof componentDirs === 'string') {
-    componentDirs = [componentDirs]
-  }
-
-=======
->>>>>>> 792980ac
   const dirsFromSpecPattern = componentDirs.reduce((acc, curr) => {
     // glob
     if (curr.includes('*')) {
