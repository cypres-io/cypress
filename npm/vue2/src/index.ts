--- conflicted
+++ resolved
@@ -282,21 +282,6 @@
   })
 }
 
-<<<<<<< HEAD
-function registerAutoDestroy ($destroy: () => void) {
-  Cypress.on('test:before:run', () => {
-    $destroy()
-  })
-}
-
-enableAutoDestroy(registerAutoDestroy)
-
-=======
-const injectStyles = (options: StyleOptions) => {
-  return injectStylesBeforeElement(options, document, getContainerEl())
-}
-
->>>>>>> f39eb1c1
 /**
  * Extract the component name from the object passed to mount
  * @param componentOptions the compoennt passed to mount
@@ -341,12 +326,9 @@
   wrapper: Wrapper<Vue, Element>
   component: Wrapper<Vue, Element>['vm']
 }> => {
-<<<<<<< HEAD
   checkForRemovedStyleOptions(optionsOrProps)
-=======
   // Remove last mounted component if cy.mount is called more than once in a test
   cleanup()
->>>>>>> f39eb1c1
 
   const options: Partial<MountOptions> = Cypress._.pick(
     optionsOrProps,
