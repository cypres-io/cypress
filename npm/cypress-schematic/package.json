--- conflicted
+++ resolved
@@ -6,19 +6,9 @@
   "scripts": {
     "build": "tsc -p tsconfig.json",
     "build:watch": "tsc -p tsconfig.json --watch",
-<<<<<<< HEAD
-    "clean12": "git checkout HEAD -- sandbox12 && git clean -f -d sandbox12",
-    "launch12": "yarn link:sandbox12 && cd sandbox12 && ng add @cypress/schematic && cd ..",
-    "launch:test12": "yarn link:sandbox12 && cd sandbox12 && ng add @cypress/schematic --e2eUpdate && cd ..",
-    "link:sandbox12": "yarn link && cd sandbox12 && yarn link @cypress/schematic",
     "test": "yarn test-unit",
     "test-unit": "mocha -r @packages/ts/register --reporter mocha-multi-reporters --reporter-options configFile=../../mocha-reporter-config.json src/**/*.spec.ts",
-    "test:e2e:sandbox12": "cd sandbox12 && ng run sandbox:cypress-run",
-    "unlink:sandbox12": "cd sandbox12 && yarn unlink @cypress/schematic && cd .. && yarn unlink"
-=======
-    "test": "mocha -r @packages/ts/register --reporter mocha-multi-reporters --reporter-options configFile=../../mocha-reporter-config.json src/**/*.spec.ts",
     "lint": "eslint --ext .ts,.json, ."
->>>>>>> 06187121
   },
   "dependencies": {
     "jsonc-parser": "^3.0.0",
