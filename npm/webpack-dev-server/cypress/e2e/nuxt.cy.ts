--- conflicted
+++ resolved
@@ -35,10 +35,7 @@
       })
 
       cy.waitForSpecToFinish({ failCount: 1 })
-<<<<<<< HEAD
-=======
       cy.get('.test-err-code-frame').should('be.visible')
->>>>>>> a43329b6
 
       cy.withCtx(async (ctx) => {
         const tutorialCyPath = ctx.path.join('components', 'Tutorial.cy.js')
