--- conflicted
+++ resolved
@@ -38,10 +38,7 @@
       })
 
       cy.waitForSpecToFinish({ failCount: 1 })
-<<<<<<< HEAD
-=======
       cy.get('.test-err-code-frame').should('be.visible')
->>>>>>> a43329b6
 
       cy.withCtx(async (ctx) => {
         await ctx.actions.file.writeFileInProject(
