--- conflicted
+++ resolved
@@ -179,10 +179,6 @@
     const rootElement = getContainerEl()
 
     rootElement.setAttribute('id', rootElId)
-<<<<<<< HEAD
-    document.body.appendChild(rootElement)
-=======
->>>>>>> 3f8769e8
   }
 
   override removeAllRootElements () {
