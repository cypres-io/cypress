const customRules = require('./custom-rules')
const baseRules = {
  '@cypress/dev/arrow-body-multiline-braces': [
    'error',
    'always',
  ],
  'array-bracket-newline': [
    'error',
    'consistent',
  ],
  'array-bracket-spacing': [
    'error',
    'never',
  ],
  'arrow-parens': [
    'error',
    'always',
  ],
  'arrow-spacing': 'error',
  'block-spacing': 'error',
  'brace-style': [
    'error',
    '1tbs',
    {
      'allowSingleLine': false,
    },
  ],
  'function-paren-newline': [
    'error',
    'consistent',
  ],
  'comma-dangle': [
    'error',
    'always-multiline',
  ],
  'comma-spacing': 'error',
  'curly': [
    'error',
    'multi-line',
    'consistent',
  ],
  'constructor-super': 'error',
  'default-case': 'error',
  'eol-last': 'error',
  'eqeqeq': [
    'error',
    'allow-null',
  ],
  'indent': [
    'error',
    2,
    {
      // TODO: fix this, we shouldn't need to ignore TemplateLiterals
      'ignoredNodes': ['TemplateLiteral'],
      'SwitchCase': 1,
      'MemberExpression': 0,
    },
  ],
  'key-spacing': 'error',
  'keyword-spacing': 'error',
  'no-buffer-constructor': 'error',
  'no-case-declarations': 'error',
  'no-class-assign': 'error',
  'no-cond-assign': 'error',
  'no-console': 'error',
  'no-const-assign': 'error',
  'no-constant-condition': 'error',
  'no-control-regex': 'error',
  'no-debugger': 'error',
  'no-delete-var': 'error',
  'no-dupe-class-members': 'error',
  'no-dupe-keys': 'error',
  'no-dupe-args': 'error',
  'no-duplicate-case': 'error',
  'no-duplicate-imports': 'error',
  'no-else-return': [
    'error',
    {
      'allowElseIf': false,
    },
  ],
  'no-empty': 'error',
  'no-empty-character-class': 'error',
  'no-empty-pattern': 'error',
  'no-ex-assign': 'error',
  'no-extra-boolean-cast': 'error',
  'no-extra-semi': 'error',
  'no-fallthrough': 'error',
  'no-func-assign': 'error',
  'no-inner-declarations': 'error',
  'no-invalid-regexp': 'error',
  'no-irregular-whitespace': 'error',
  'no-mixed-spaces-and-tabs': 'error',
  'no-multiple-empty-lines': [
    'error',
    {
      'max': 1,
      'maxEOF': 0,
      'maxBOF': 0,
    },
  ],
  'no-multi-spaces': 'error',
  'no-negated-in-lhs': 'error',
  'no-new-symbol': 'error',
  'no-obj-calls': 'error',
  'no-octal': 'error',
  'no-redeclare': 'error',
  'no-regex-spaces': 'error',
  'no-self-assign': 'error',
  'no-spaced-func': 'error',
  'no-sparse-arrays': 'error',
  'no-this-before-super': 'error',
  'no-trailing-spaces': 'error',
  'no-undef': 'error',
  'no-unexpected-multiline': 'error',
  'no-unneeded-ternary': 'error',
  'no-unreachable': 'error',
  'no-unused-labels': 'error',
  'no-unused-vars': ['error', { args: 'none', ignoreRestSiblings: true }],
  'no-useless-concat': 'error',
  'no-useless-constructor': 'error',
  'no-var': 'error',
  'no-whitespace-before-property': 'error',
  'object-curly-spacing': [
    'error',
    'always',
  ],
  'object-shorthand': 'error',
  'one-var': [
    'error',
    'never',
  ],
  'padded-blocks': ['error', 'never'],
  'padding-line-between-statements': [
    'error',
    {
      'blankLine': 'always',
      'prev': '*',
      'next': 'return',
    },
    {
      'blankLine': 'always',
      'prev': [
        'const',
        'let',
        'var',
        'if',
        'while',
        'export',
        'cjs-export',
        'import',
        'cjs-import',
        'multiline-expression',
      ],
      'next': '*',
    },
    {
      'blankLine': 'any',
      'prev': [
        'const',
        'let',
        'var',
        'import',
        'cjs-import',
      ],
      'next': [
        'const',
        'let',
        'var',
        'import',
        'cjs-import',
      ],
    },
  ],
  'prefer-rest-params': 'error',
  'prefer-spread': 'error',
  'prefer-template': 'error',
  'quotes': [
    'error',
    'single',
    {
      'allowTemplateLiterals': true,
    },
  ],
  'semi': [
    'error',
    'never',
  ],
  'semi-spacing': 'error',
  'space-before-blocks': 'error',
  'space-before-function-paren': 'error',
  'space-in-parens': [
    'error',
    'never',
  ],
  'space-infix-ops': 'error',
  'space-unary-ops': 'error',
  // TODO: change this back to 'error'
  'template-curly-spacing': 'off',
  'use-isnan': 'error',
  'valid-typeof': 'error',
}

// '@cypress/dev/no-only': 'error',

module.exports = {
  configs: {
    general: {
      parserOptions: {
        ecmaVersion: 2018,
        sourceType: 'module',
      },
      plugins: [
        'json-format',
      ],
      settings: {
        json: {
          'sort-package-json': 'pro',
        },
        react: {
          version: 'detect',
        },
      },
      env: {
        node: true,
        es6: true,
      },
      rules: {
        ...baseRules,
      },
      overrides: [
        {
          files: [
            '*.jsx',
            '*.tsx',
          ],
          rules: {
            '@cypress/dev/arrow-body-multiline-braces': 'off',
          },
        },
        {
          files: '*.coffee',
          parser: '@fellow/eslint-plugin-coffee',
          parserOptions: {
            parser: 'babel-eslint',
            sourceType: 'module',
            ecmaVersion: 2018,
          },
          plugins: [
            '@fellow/eslint-plugin-coffee',
          ],
          rules: {
            ...Object.assign({}, ...Object.keys(baseRules).map((key) => ({ [key]: 'off' }))),
            '@fellow/coffee/coffeescript-error': [
              'error',
              {},
            ],
          },
        },
        {
          files: [
            '*.ts',
            '*.tsx',
            '*.vue',
          ],
          parser: '@typescript-eslint/parser',
          plugins: [
            '@typescript-eslint',
          ],
          rules: {
            'no-undef': 'off',
            'no-unused-vars': 'off',
            'indent': 'off',
            'no-useless-constructor': 'off',
<<<<<<< HEAD
=======
            'no-duplicate-imports': 'off',
            'import/no-duplicates': 'off',
            '@typescript-eslint/no-duplicate-imports': [
              'error',
            ],
>>>>>>> e0941990
            '@typescript-eslint/no-unused-vars': [
              'error',
              {
                'args': 'none',
                'ignoreRestSiblings': true,
                'argsIgnorePattern': '^_',
              },
            ],
            '@typescript-eslint/type-annotation-spacing': 'error',
            '@typescript-eslint/no-useless-constructor': [
              'error',
            ],
            '@typescript-eslint/member-delimiter-style': [
              'error',
              {
                'multiline': {
                  'delimiter': 'none',
                },
                'singleline': {
                  'delimiter': 'comma',
                },
              },
            ],
            '@typescript-eslint/indent': [
              'error',
              2,
              {
                'ignoredNodes': ['TemplateLiteral', 'TSTypeParameterInstantiation'],
                'SwitchCase': 1,
                'MemberExpression': 0,
              },
            ],
          },
        },
      ],
    },

    tests: {
      env: {
        mocha: true,
      },
      globals: {
        expect: true,
      },
      plugins: ['mocha'],
      rules: {
        'mocha/handle-done-callback': 'error',
        'mocha/no-exclusive-tests': 'error',
        'mocha/no-global-tests': 'error',
        '@cypress/dev/skip-comment': 'error',
      },
      overrides: [{
        files: '*.spec.tsx',
        parser: '@typescript-eslint/parser',
        plugins: [
          '@typescript-eslint',
          'react',
        ],
        rules: {
          'no-unused-vars': 'off', // avoid interface imports to be warned against
        },
      }],
    },
    react: {
      env: {
        browser: true,
      },
      parser: 'babel-eslint',
      parserOptions: {
        ecmaVersion: 2018,
        sourceType: 'module',
        ecmaFeatures: {
          jsx: true,
          legacyDecorators: true,
        },
      },
      plugins: ['react'],
      rules: {
        'react/jsx-curly-spacing': 'error',
        'react/jsx-equals-spacing': 'error',
        'react/jsx-no-duplicate-props': 'error',
        'react/jsx-no-undef': 'error',
        'react/jsx-pascal-case': 'error',
        'react/jsx-uses-react': 'error',
        'react/jsx-uses-vars': 'error',
        'react/jsx-wrap-multilines': 'error',
        'react/no-unknown-property': 'error',
        'react/prefer-es6-class': 'error',
        'react/react-in-jsx-scope': 'error',
        'react/require-render-return': 'error',
        'react/jsx-filename-extension': 'error',
      },
    },
  },
  rules: {
    ...customRules,
  },
}<|MERGE_RESOLUTION|>--- conflicted
+++ resolved
@@ -272,14 +272,11 @@
             'no-unused-vars': 'off',
             'indent': 'off',
             'no-useless-constructor': 'off',
-<<<<<<< HEAD
-=======
             'no-duplicate-imports': 'off',
             'import/no-duplicates': 'off',
             '@typescript-eslint/no-duplicate-imports': [
               'error',
             ],
->>>>>>> e0941990
             '@typescript-eslint/no-unused-vars': [
               'error',
               {
