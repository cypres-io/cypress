version: 2.1

defaults: &defaults
  parallelism: 1
  working_directory: ~/cypress
  parameters: &defaultsParameters
    executor:
      type: executor
      default: cy-doc
    only-cache-for-root-user:
      type: boolean
      default: false
  executor: <<parameters.executor>>
  environment:
    ## set specific timezone
    TZ: "/usr/share/zoneinfo/America/New_York"

    ## store artifacts here
    CIRCLE_ARTIFACTS: /tmp/artifacts

    ## set so that e2e tests are consistent
    COLUMNS: 100
    LINES: 24

# filters and requires for testing binary with Firefox
mainBuildFilters: &mainBuildFilters
  filters:
    branches:
      only:
        - develop
        - 10.0-release
<<<<<<< HEAD
        - kevin/add-ct-component-examples-to-circle
=======
        - unify-1001-windows-app-e2e-tests
>>>>>>> 6e803597

# usually we don't build Mac app - it takes a long time
# but sometimes we want to really confirm we are doing the right thing
# so just add your branch to the list here to build and test on Mac
macWorkflowFilters: &mac-workflow-filters
  when:
    or:
    - equal: [ develop, << pipeline.git.branch >> ]
    - equal: [ '10.0-release', << pipeline.git.branch >> ]
    - equal: [ unify-1001-windows-app-e2e-tests, << pipeline.git.branch >> ]
    - matches:
          pattern: "-release$"
          value: << pipeline.git.branch >>

windowsWorkflowFilters: &windows-workflow-filters
  when:
    or:
    - equal: [ develop, << pipeline.git.branch >> ]
    - equal: [ '10.0-release', << pipeline.git.branch >> ]
    - equal: [ unify-1001-windows-app-e2e-tests, << pipeline.git.branch >> ]
    - matches:
          pattern: "-release$"
          value: << pipeline.git.branch >>
    - matches:
          pattern: "win*"
          value: << pipeline.git.branch >>

executors:
  # the Docker image with Cypress dependencies and Chrome browser
  cy-doc:
    docker:
      - image: cypress/browsers:node16.5.0-chrome94-ff93
    # by default, we use "small" to save on CI costs. bump on a per-job basis if needed.
    resource_class: small
    environment:
      PLATFORM: linux

  # Docker image with non-root "node" user
  non-root-docker-user:
    docker:
      - image: cypress/browsers:node16.5.0-chrome94-ff93
        user: node
    environment:
      PLATFORM: linux

  # executor to run on Mac OS
  # https://circleci.com/docs/2.0/executor-types/#using-macos
  # https://circleci.com/docs/2.0/testing-ios/#supported-xcode-versions
  mac:
    macos:
      # Executor should have Node >= required version
      xcode: "13.0.0"
    environment:
      PLATFORM: mac

  # executor to run on Windows - based off of the windows-orb default executor since it is
  # not customizable enough to align with our existing setup.
  # https://github.com/CircleCI-Public/windows-orb/blob/master/src/executors/default.yml
  # https://circleci.com/docs/2.0/hello-world-windows/#software-pre-installed-in-the-windows-image
  windows: &windows-executor
    machine:
      image: windows-server-2019-vs2019:stable
      shell: bash.exe -eo pipefail
    resource_class: windows.medium
    environment:
      PLATFORM: windows

commands:
  restore_workspace_binaries:
    steps:
      - attach_workspace:
          at: ~/
      # make sure we have cypress.zip received
      - run: ls -l
      - run: ls -l cypress.zip cypress.tgz
      - run: node --version
      - run: npm --version

  restore_cached_workspace:
    steps:
      - attach_workspace:
          at: ~/
      - install-required-node
      - unpack-dependencies

  restore_cached_binary:
    steps:
      - attach_workspace:
          at: ~/

  prepare-modules-cache:
    parameters:
      dont-move:
        type: boolean
        default: false
    steps:
      - run: node scripts/circle-cache.js --action prepare
      - unless:
          condition: << parameters.dont-move >>
          steps:
            - run:
                name: Move to /tmp dir for consistent caching across root/non-root users
                command: |
                  mkdir -p /tmp/node_modules_cache
                  mv ~/cypress/node_modules /tmp/node_modules_cache/root_node_modules
                  mv ~/cypress/cli/node_modules /tmp/node_modules_cache/cli_node_modules
                  mv ~/cypress/system-tests/node_modules /tmp/node_modules_cache/system-tests_node_modules
                  mv ~/cypress/globbed_node_modules /tmp/node_modules_cache/globbed_node_modules

  build-and-persist:
    description: Save entire folder as artifact for other jobs to run without reinstalling
    steps:
      - run:
          name: Build all codegen
          command: yarn gulp buildProd
      - run:
          name: Build packages
          command: yarn build
      - prepare-modules-cache # So we don't throw these in the workspace cache
      - persist_to_workspace:
          root: ~/
          paths:
            - cypress
            - .ssh
            - node_modules # contains the npm i -g modules

  install_cache_helpers_dependencies:
    steps:
      - run:
          # Dependencies needed by circle-cache.js, before we "yarn" or unpack cached node_modules
          name: Cache Helper Dependencies
          working_directory: ~/
          command: npm i glob@7.1.6 fs-extra@10.0.0 minimist@1.2.5 fast-json-stable-stringify@2.1.0

  unpack-dependencies:
    description: 'Unpacks dependencies associated with the current workflow'
    steps:
      - install_cache_helpers_dependencies
      - run:
          name: Generate Circle Cache Key
          command: node scripts/circle-cache.js --action cacheKey > circle_cache_key
      - restore_cache:
          name: Restore cache state, to check for known modules cache existence
          key: v{{ .Environment.CACHE_VERSION }}-{{ arch }}-test2-node-modules-cache-{{ checksum "circle_cache_key" }}
      - run:
          name: Move node_modules back from /tmp
          command: |
            if [[ -d "/tmp/node_modules_cache" ]]; then
              mv /tmp/node_modules_cache/root_node_modules ~/cypress/node_modules
              mv /tmp/node_modules_cache/cli_node_modules ~/cypress/cli/node_modules
              mv /tmp/node_modules_cache/system-tests_node_modules ~/cypress/system-tests/node_modules
              mv /tmp/node_modules_cache/globbed_node_modules ~/cypress/globbed_node_modules
              rm -rf /tmp/node_modules_cache
            fi
      - run:
          name: Restore all node_modules to proper workspace folders
          command: node scripts/circle-cache.js --action unpack

  restore_cached_system_tests_deps:
    description: 'Restore the cached node_modules for projects in "system-tests/projects/**"'
    steps:
      - run:
          name: Generate Circle Cache key for system tests
          command: ./system-tests/scripts/cache-key.sh > system_tests_cache_key
      - restore_cache:
          name: Restore system tests node_modules cache
          keys:
            - v{{ .Environment.CACHE_VERSION }}-{{ arch }}-system-tests-projects-node-modules-cache-{{ checksum "system_tests_cache_key" }}
            - v{{ .Environment.CACHE_VERSION }}-{{ arch }}-system-tests-projects-node-modules-cache-

  update_cached_system_tests_deps:
    description: 'Update the cached node_modules for projects in "system-tests/projects/**"'
    steps:
      - run:
          name: Generate Circle Cache key for system tests
          command: ./system-tests/scripts/cache-key.sh > system_tests_cache_key
      - restore_cache:
          name: Restore cache state, to check for known modules cache existence
          keys:
            - v{{ .Environment.CACHE_VERSION }}-{{ arch }}-system-tests-projects-node-modules-cache-state-{{ checksum "system_tests_cache_key" }}
      - run:
          name: Bail if specific cache exists
          command: |
            if [[ -f "system_tests_node_modules_installed" ]]; then
              echo "No updates to system tests node modules, exiting"
              circleci-agent step halt
            fi
      - restore_cache:
          name: Restore system tests node_modules cache
          keys:
            - v{{ .Environment.CACHE_VERSION }}-{{ arch }}-system-tests-projects-node-modules-cache-{{ checksum "system_tests_cache_key" }}
            - v{{ .Environment.CACHE_VERSION }}-{{ arch }}-system-tests-projects-node-modules-cache-
      - run:
          name: Update system-tests node_modules cache
          command: yarn workspace @tooling/system-tests projects:yarn:install
      - save_cache:
          name: Save system tests node_modules cache
          key: v{{ .Environment.CACHE_VERSION }}-{{ arch }}-system-tests-projects-node-modules-cache-{{ checksum "system_tests_cache_key" }}
          paths:
            - ~/.cache/cy-system-tests-node-modules
      - run: touch system_tests_node_modules_installed
      - save_cache:
          name: Save system tests node_modules cache state key
          key: v{{ .Environment.CACHE_VERSION }}-{{ arch }}-system-tests-projects-node-modules-cache-state-{{ checksum "system_tests_cache_key" }}
          paths:
            - system_tests_node_modules_installed

  caching-dependency-installer:
    description: 'Installs & caches the dependencies based on yarn lock & package json dependencies'
    parameters:
      only-cache-for-root-user:
        type: boolean
        default: false
    steps:
      - install_cache_helpers_dependencies
      - run:
          name: Generate Circle Cache Key
          command: node scripts/circle-cache.js --action cacheKey > circle_cache_key
      - restore_cache:
          name: Restore cache state, to check for known modules cache existence
          key: v{{ .Environment.CACHE_VERSION }}-{{ arch }}-test2-node-modules-cache-state-{{ checksum "circle_cache_key" }}
      - run:
          name: Bail if cache exists
          command: |
            if [[ -f "node_modules_installed" ]]; then
              echo "Node modules already cached for dependencies, exiting"
              circleci-agent step halt
            fi
      - run: date +%Y-%U > cache_date
      - restore_cache:
          name: Restore weekly yarn cache
          keys:
            - v{{ .Environment.CACHE_VERSION }}-{{ arch }}-test2-deps-root-weekly-{{ checksum "cache_date" }}
      - run:
          name: Install Node Modules
          command: |
            yarn --prefer-offline --frozen-lockfile --cache-folder ~/.yarn
          no_output_timeout: 20m
      - prepare-modules-cache:
          dont-move: <<parameters.only-cache-for-root-user>> # we don't move, so we don't hit any issues unpacking symlinks
      - when:
          condition: <<parameters.only-cache-for-root-user>> # we don't move to /tmp since we don't need to worry about different users
          steps:
            - save_cache:
                name: Saving node modules for root, cli, and all globbed workspace packages
                key: v{{ .Environment.CACHE_VERSION }}-{{ arch }}-test2-node-modules-cache-{{ checksum "circle_cache_key" }}
                paths:
                  - node_modules
                  - cli/node_modules
                  - system-tests/node_modules
                  - globbed_node_modules
      - unless:
          condition: <<parameters.only-cache-for-root-user>>
          steps:
            - save_cache:
                name: Saving node modules for root, cli, and all globbed workspace packages
                key: v{{ .Environment.CACHE_VERSION }}-{{ arch }}-test2-node-modules-cache-{{ checksum "circle_cache_key" }}
                paths:
                  - /tmp/node_modules_cache
      - run: touch node_modules_installed
      - save_cache:
          name: Saving node-modules cache state key
          key: v{{ .Environment.CACHE_VERSION }}-{{ arch }}-test2-node-modules-cache-state-{{ checksum "circle_cache_key" }}
          paths:
            - node_modules_installed
      - save_cache:
          name: Save weekly yarn cache
          key: v{{ .Environment.CACHE_VERSION }}-{{ arch }}-test2-deps-root-weekly-{{ checksum "cache_date" }}
          paths:
            - ~/.yarn

  verify-build-setup:
    description: Common commands run when setting up for build or yarn install
    parameters:
      executor:
        type: executor
        default: cy-doc
    steps:
      - run: pwd
      - run:
          name: print global yarn cache path
          command: echo $(yarn global bin)
      - run:
          name: print yarn version
          command: yarn versions
      - unless:
          condition:
            # stop-only does not correctly match on windows: https://github.com/bahmutov/stop-only/issues/78
            equal: [ *windows-executor, << parameters.executor >> ]
          steps:
            - run:
                name: Stop .only
                 # this will catch ".only"s in js/coffee as well
                command: yarn stop-only-all
      - run:
          name: Check terminal variables
          ## make sure the TERM is set to 'xterm' in node (Linux only)
          ## else colors (and tests) will fail
          ## See the following information
          ##   * http://andykdocs.de/development/Docker/Fixing+the+Docker+TERM+variable+issue
          ##   * https://unix.stackexchange.com/questions/43945/whats-the-difference-between-various-term-variables
          command: yarn check-terminal

  install-required-node:
    # https://discuss.circleci.com/t/switch-nodejs-version-on-machine-executor-solved/26675/2
    description: Install Node version matching .node-version
    steps:
      - run:
          name: Install Node
          command: |
            node_version=$(cat .node-version)
            [ -s "${HOME}/.nvm/nvm.sh" ] && \. "${HOME}/.nvm/nvm.sh" # This loads nvm
            if ! type nvm > /dev/null; then
              echo "Installing NVM"
              curl -o- https://raw.githubusercontent.com/creationix/nvm/v0.30.0/install.sh | bash
              [ -s "${HOME}/.nvm/nvm.sh" ] && \. "${HOME}/.nvm/nvm.sh" # This loads nvm
            fi
            echo "Installing Node $node_version"
            nvm install ${node_version}
            echo "Using Node $node_version"
            nvm use ${node_version}
            [[ $PLATFORM != 'windows' ]] && nvm alias default ${node_version} || sleep 2s
            echo "Installing Yarn"
            npm install yarn -g # ensure yarn is installed with the correct node engine
            yarn check-node-version
      - run:
          name: Check  Node
          command: yarn check-node-version

  install-chrome:
    description: Install Google Chrome
    parameters:
      channel:
        description: browser channel to install
        type: string
      version:
        description: browser version to install
        type: string
    steps:
      - run:
          name: Install Google Chrome (<<parameters.channel>>)
          command: |
            echo "Installing Chrome (<<parameters.channel>>) v<<parameters.version>>"
            wget -O /usr/src/google-chrome-<<parameters.channel>>_<<parameters.version>>_amd64.deb "http://dl.google.com/linux/chrome/deb/pool/main/g/google-chrome-<<parameters.channel>>/google-chrome-<<parameters.channel>>_<<parameters.version>>-1_amd64.deb" && \
            dpkg -i /usr/src/google-chrome-<<parameters.channel>>_<<parameters.version>>_amd64.deb ; \
            apt-get install -f -y && \
            rm -f /usr/src/google-chrome-<<parameters.channel>>_<<parameters.version>>_amd64.deb
            which google-chrome-<<parameters.channel>> || (printf "\n\033[0;31mChrome was not successfully downloaded - bailing\033[0m\n\n" && exit 1)
            echo "Location of Google Chrome Installation: `which google-chrome-<<parameters.channel>>`"
            echo "Google Chrome Version: `google-chrome-<<parameters.channel>> --version`"

  run-driver-integration-tests:
    parameters:
      browser:
        description: browser shortname to target
        type: string
      install-chrome-channel:
        description: chrome channel to install
        type: string
        default: ''
    steps:
      - restore_cached_workspace
      - when:
          condition: <<parameters.install-chrome-channel>>
          steps:
            - install-chrome:
                channel: <<parameters.install-chrome-channel>>
                version: $(node ./scripts/get-browser-version.js chrome:<<parameters.install-chrome-channel>>)
      - run:
          environment:
            CYPRESS_KONFIG_ENV: production
          command: |
            echo Current working directory is $PWD
            echo Total containers $CIRCLE_NODE_TOTAL

            if [[ -v PACKAGES_RECORD_KEY ]]; then
              # internal PR
              CYPRESS_RECORD_KEY=$PACKAGES_RECORD_KEY \
              yarn cypress:run --record --parallel --group 5x-driver-<<parameters.browser>> --browser <<parameters.browser>>
            else
              # external PR
              TESTFILES=$(circleci tests glob "cypress/e2e/**/*.cy.*" | circleci tests split --total=$CIRCLE_NODE_TOTAL)
              echo "Test files for this machine are $TESTFILES"

              if [[ -z "$TESTFILES" ]]; then
                echo "Empty list of test files"
              fi
              yarn cypress:run --browser <<parameters.browser>> --spec $TESTFILES
            fi
          working_directory: packages/driver
      - verify-mocha-results
      - store_test_results:
          path: /tmp/cypress
      - store_artifacts:
          path: /tmp/artifacts
      - store-npm-logs

  run-new-ui-tests:
    parameters:
      package:
        description: package to target
        type: enum
        enum: ['frontend-shared', 'launchpad', 'app']
      browser:
        description: browser shortname to target
        type: string
      percy:
        description: enable percy
        type: boolean
        default: false
      type:
        description: ct or e2e
        type: enum
        enum: ['ct', 'e2e']
      debug:
        description: debug option
        type: string
        default: ''
    steps:
      - restore_cached_workspace
      - run:
          # TODO: How can we have preinstalled browsers on CircleCI?
          name: 'Install Chrome on Windows' 
          command: |
            [[ $PLATFORM == 'windows' && '<<parameters.browser>>' == 'chrome' ]] && choco install googlechrome || true
      - run:
          command: |
            cmd=$([[ <<parameters.percy>> == 'true' ]] && echo 'yarn percy exec --parallel -- --') || true
            DEBUG=<<parameters.debug>> \
            CYPRESS_INTERNAL_FORCE_BROWSER_RELAUNCH='true' \
            CYPRESS_KONFIG_ENV=production \
            CYPRESS_RECORD_KEY=$TEST_LAUNCHPAD_RECORD_KEY \
            PERCY_PARALLEL_NONCE=$PLATFORM-$CIRCLE_SHA1 \
            PERCY_ENABLE=${PERCY_TOKEN:-0} \
            PERCY_PARALLEL_TOTAL=-1 \
            $cmd yarn workspace @packages/<<parameters.package>> cypress:run:<<parameters.type>> --browser <<parameters.browser>> --record --parallel --group <<parameters.package>>-<<parameters.type>>
      - store_test_results:
          path: /tmp/cypress
      - store_artifacts:
          path: ./packages/<<parameters.package>>/cypress/videos
      - store-npm-logs

  run-system-tests:
    parameters:
      browser:
        description: browser shortname to target
        type: string
    steps:
      - restore_cached_workspace
      - restore_cached_system_tests_deps
      - run:
          name: Run system tests
          command: |
            ALL_SPECS=`circleci tests glob "/root/cypress/system-tests/test/*spec*"`
            SPECS=
            for file in $ALL_SPECS; do
              # filter out non_root tests, they have their own stage
              if [[ "$file" == *"non_root"* ]]; then
                echo "Skipping $file"
                continue
              fi
              SPECS="$SPECS $file"
            done
            SPECS=`echo $SPECS | xargs -n 1 | circleci tests split --split-by=timings`
            echo SPECS=$SPECS
            yarn workspace @tooling/system-tests test:ci $SPECS --browser <<parameters.browser>>
      - verify-mocha-results
      - store_test_results:
          path: /tmp/cypress
      - store_artifacts:
          path: /tmp/artifacts
      - store-npm-logs

  store-npm-logs:
    description: Saves any NPM debug logs as artifacts in case there is a problem
    steps:
      - store_artifacts:
          path: ~/.npm/_logs

  post-install-comment:
    description: Post GitHub comment with a blurb on how to install pre-release version
    steps:
      - run:
          name: Post pre-release install comment
          command: |
            node scripts/add-install-comment.js \
              --npm npm-package-url.json \
              --binary binary-url.json

  verify-mocha-results:
    description: Double-check that Mocha tests ran as expected.
    parameters:
      expectedResultCount:
        description: The number of result files to expect, ie, the number of Mocha test suites that ran.
        type: integer
        ## by default, assert that at least 1 test ran
        default: 0
    steps:
      - run: yarn verify:mocha:results <<parameters.expectedResultCount>>

  clone-repo-and-checkout-branch:
    description: |
      Clones an external repo and then checks out the branch that matches the next version otherwise uses 'master' branch.
    parameters:
      repo:
        description: "Name of the github repo to clone like: cypress-example-kitchensink"
        type: string
      pull_request_id:
        description: Pull request number to check out before installing and testing
        type: integer
        default: 0
    steps:
      - restore_cached_binary
      - run:
          name: "Cloning test project: <<parameters.repo>>"
          command: |
            git clone --depth 1 --no-single-branch https://github.com/cypress-io/<<parameters.repo>>.git /tmp/<<parameters.repo>>
            cd /tmp/<<parameters.repo>> && (git checkout $(node ./scripts/get-next-version.js) || true)
      - when:
            condition: <<parameters.pull_request_id>>
            steps:
              - run:
                  name: Check out PR <<parameters.pull_request_id>>
                  working_directory: /tmp/<<parameters.repo>>
                  command: |
                    git fetch origin pull/<<parameters.pull_request_id>>/head:pr-<<parameters.pull_request_id>>
                    git checkout pr-<<parameters.pull_request_id>>

  test-binary-against-rwa:
    description: |
      Takes the built binary and NPM package, clones the RWA repo
      and runs the new version of Cypress against it.
    parameters:
      repo:
        description: "Name of the github repo to clone like"
        type: string
        default: "cypress-realworld-app"
      browser:
        description: Name of the browser to use, like "electron", "chrome", "firefox"
        type: enum
        enum: ["", "electron", "chrome", "firefox"]
        default: ""
      command:
        description: Test command to run to start Cypress tests
        type: string
        default: "yarn cypress:run"
      # if the repo to clone and test is a monorepo, you can
      # run tests inside a specific subfolder
      folder:
        description: Subfolder to test in
        type: string
        default: ""
      # you can test new features in the test runner against recipes or other repos
      # by opening a pull request in those repos and running this test job
      # against a pull request number in the example repo
      pull_request_id:
        description: Pull request number to check out before installing and testing
        type: integer
        default: 0
      wait-on:
        description: Whether to use wait-on to wait on a server to be booted
        type: string
        default: ""
      server-start-command:
        description: Server start command for repo
        type: string
        default: "CI=true yarn start"
    steps:
      - clone-repo-and-checkout-branch:
          repo: <<parameters.repo>>
      - when:
          condition: <<parameters.pull_request_id>>
          steps:
            - run:
                name: Check out PR <<parameters.pull_request_id>>
                working_directory: /tmp/<<parameters.repo>>
                command: |
                  git fetch origin pull/<<parameters.pull_request_id>>/head:pr-<<parameters.pull_request_id>>
                  git checkout pr-<<parameters.pull_request_id>>
                  git log -n 2
      - run:
          command: yarn
          working_directory: /tmp/<<parameters.repo>>
      - run:
          name: Install Cypress
          working_directory: /tmp/<<parameters.repo>>
          # force installing the freshly built binary
          command: |
            CYPRESS_INSTALL_BINARY=~/cypress/cypress.zip npm i --legacy-peer-deps ~/cypress/cypress.tgz && [[ -f yarn.lock ]] && yarn
      - run:
          name: Print Cypress version
          working_directory: /tmp/<<parameters.repo>>
          command: npx cypress version
      - run:
          name: Types check 🧩 (maybe)
          working_directory: /tmp/<<parameters.repo>>
          command: yarn types
      - run:
          working_directory: /tmp/<<parameters.repo>>
          command: <<parameters.server-start-command>>
          background: true
      - run:
          condition: <<parameters.wait-on>>
          name: "Waiting on server to boot: <<parameters.wait-on>>"
          command: "npx wait-on <<parameters.wait-on>>"
      - when:
          condition: <<parameters.folder>>
          steps:
            - when:
                condition: <<parameters.browser>>
                steps:
                  - run:
                      name: Run tests using browser "<<parameters.browser>>"
                      working_directory: /tmp/<<parameters.repo>>/<<parameters.folder>>
                      command: |
                        <<parameters.command>> -- --browser <<parameters.browser>>
            - unless:
                condition: <<parameters.browser>>
                steps:
                  - run:
                      name: Run tests using command
                      working_directory: /tmp/<<parameters.repo>>/<<parameters.folder>>
                      command: <<parameters.command>>

            - store_artifacts:
                name: screenshots
                path: /tmp/<<parameters.repo>>/<<parameters.folder>>/cypress/screenshots
            - store_artifacts:
                name: videos
                path: /tmp/<<parameters.repo>>/<<parameters.folder>>/cypress/videos
      - unless:
          condition: <<parameters.folder>>
          steps:
            - when:
                condition: <<parameters.browser>>
                steps:
                  - run:
                      name: Run tests using browser "<<parameters.browser>>"
                      working_directory: /tmp/<<parameters.repo>>
                      command: <<parameters.command>> -- --browser <<parameters.browser>>
            - unless:
                condition: <<parameters.browser>>
                steps:
                  - run:
                      name: Run tests using command
                      working_directory: /tmp/<<parameters.repo>>
                      command: <<parameters.command>>
            - store_artifacts:
                name: screenshots
                path: /tmp/<<parameters.repo>>/cypress/screenshots
            - store_artifacts:
                name: videos
                path: /tmp/<<parameters.repo>>/cypress/videos
      - store-npm-logs

  test-binary-against-repo:
    description: |
      Takes the built binary and NPM package, clones given example repo
      and runs the new version of Cypress against it.
    parameters:
      repo:
        description: "Name of the github repo to clone like: cypress-example-kitchensink"
        type: string
      browser:
        description: Name of the browser to use, like "electron", "chrome", "firefox"
        type: enum
        enum: ["", "electron", "chrome", "firefox"]
        default: ""
      command:
        description: Test command to run to start Cypress tests
        type: string
        default: "npm run e2e"
      build-project:
        description: Should the project build script be executed
        type: boolean
        default: true
      # if the repo to clone and test is a monorepo, you can
      # run tests inside a specific subfolder
      folder:
        description: Subfolder to test in
        type: string
        default: ""
      # you can test new features in the test runner against recipes or other repos
      # by opening a pull request in those repos and running this test job
      # against a pull request number in the example repo
      pull_request_id:
        description: Pull request number to check out before installing and testing
        type: integer
        default: 0
      wait-on:
        description: Whether to use wait-on to wait on a server to be booted
        type: string
        default: ""
      server-start-command:
        description: Server start command for repo
        type: string
        default: "npm start --if-present"
    steps:
      - clone-repo-and-checkout-branch:
          repo: <<parameters.repo>>
          pull_request_id: <<parameters.pull_request_id>>
      - run:
          # Install deps + Cypress binary with yarn if yarn.lock present
          command: |
            if [[ -f yarn.lock ]]; then
              yarn --frozen-lockfile
              CYPRESS_INSTALL_BINARY=~/cypress/cypress.zip yarn add -D ~/cypress/cypress.tgz
            else
              npm install
              CYPRESS_INSTALL_BINARY=~/cypress/cypress.zip npm install --legacy-peer-deps ~/cypress/cypress.tgz
            fi
          working_directory: /tmp/<<parameters.repo>>
      - run:
          name: Scaffold new config file
          working_directory: /tmp/<<parameters.repo>>
          environment:
            CYPRESS_INTERNAL_FORCE_SCAFFOLD: "1"
          command: |
            if [[ -f cypress.json ]]; then
              rm -rf cypress.json
              echo 'module.exports = {}' > cypress.config.js
            fi
      - run:
          name: Rename support file
          working_directory: /tmp/<<parameters.repo>>
          command: |
            if [[ -f cypress/support/index.js ]]; then
              mv cypress/support/index.js cypress/support/e2e.js
            fi
      - run:
          name: Print Cypress version
          working_directory: /tmp/<<parameters.repo>>
          command: npx cypress version
      - run:
          name: Types check 🧩 (maybe)
          working_directory: /tmp/<<parameters.repo>>
          command: |
            [[ -f yarn.lock ]] && yarn types || npm run types --if-present
      - when:
          condition: <<parameters.build-project>>
          steps:
          - run:
              name: Build 🏗 (maybe)
              working_directory: /tmp/<<parameters.repo>>
              command: |
                [[ -f yarn.lock ]] && yarn build || npm run build --if-present
      - run:
          working_directory: /tmp/<<parameters.repo>>
          command: <<parameters.server-start-command>>
          background: true
      - run:
          condition: <<parameters.wait-on>>
          name: "Waiting on server to boot: <<parameters.wait-on>>"
          command: "npx wait-on <<parameters.wait-on>> --timeout 120000"
      - when:
          condition: <<parameters.folder>>
          steps:
            - when:
                condition: <<parameters.browser>>
                steps:
                  - run:
                      name: Run tests using browser "<<parameters.browser>>"
                      working_directory: /tmp/<<parameters.repo>>/<<parameters.folder>>
                      command: |
                        <<parameters.command>> -- --browser <<parameters.browser>>
            - unless:
                condition: <<parameters.browser>>
                steps:
                  - run:
                      name: Run tests using command
                      working_directory: /tmp/<<parameters.repo>>/<<parameters.folder>>
                      command: <<parameters.command>>

            - store_artifacts:
                name: screenshots
                path: /tmp/<<parameters.repo>>/<<parameters.folder>>/cypress/screenshots
            - store_artifacts:
                name: videos
                path: /tmp/<<parameters.repo>>/<<parameters.folder>>/cypress/videos
      - unless:
          condition: <<parameters.folder>>
          steps:
            - when:
                condition: <<parameters.browser>>
                steps:
                  - run:
                      name: Run tests using browser "<<parameters.browser>>"
                      working_directory: /tmp/<<parameters.repo>>
                      command: <<parameters.command>> -- --browser <<parameters.browser>>
            - unless:
                condition: <<parameters.browser>>
                steps:
                  - run:
                      name: Run tests using command
                      working_directory: /tmp/<<parameters.repo>>
                      command: <<parameters.command>>
            - store_artifacts:
                name: screenshots
                path: /tmp/<<parameters.repo>>/cypress/screenshots
            - store_artifacts:
                name: videos
                path: /tmp/<<parameters.repo>>/cypress/videos
      - store-npm-logs

  test-binary-against-repo-folder:
    description: |
      Takes the built binary and NPM package, clones given example repo
      and runs the new version of Cypress against it.
    parameters:
      repo:
        description: "Name of the github repo to clone like: cypress-example-kitchensink"
        type: string
      browser:
        description: Name of the browser to use, like "electron", "chrome", "firefox"
        type: enum
        enum: ["", "electron", "chrome", "firefox"]
        default: ""
      command:
        description: Test command to run to start Cypress tests
        type: string
        default: "npm run e2e"
      build-project:
        description: Should the project build script be executed
        type: boolean
        default: true
      # if the repo to clone and test is a monorepo, you can
      # run tests inside a specific subfolder
      folder:
        description: Subfolder to test in
        type: string
        default: ""
      # you can test new features in the test runner against recipes or other repos
      # by opening a pull request in those repos and running this test job
      # against a pull request number in the example repo
      pull_request_id:
        description: Pull request number to check out before installing and testing
        type: integer
        default: 0
      wait-on:
        description: Whether to use wait-on to wait on a server to be booted
        type: string
        default: ""
      server-start-command:
        description: Server start command for repo
        type: string
        default: "npm start --if-present"
    steps:
      - clone-repo-and-checkout-branch:
          repo: <<parameters.repo>>
          pull_request_id: <<parameters.pull_request_id>>
      - run:
          # Install deps + Cypress binary with yarn if yarn.lock present
          command: |
            if [[ -f yarn.lock ]]; then
              yarn --frozen-lockfile
              CYPRESS_INSTALL_BINARY=~/cypress/cypress.zip yarn add -D ~/cypress/cypress.tgz
            else
              npm install
              CYPRESS_INSTALL_BINARY=~/cypress/cypress.zip npm install --legacy-peer-deps ~/cypress/cypress.tgz
            fi
          working_directory: /tmp/<<parameters.repo>>/<<parameters.folder>>
      - run:
          name: Scaffold new config file
          working_directory: /tmp/<<parameters.repo>>/<<parameters.folder>>
          environment:
            CYPRESS_INTERNAL_FORCE_SCAFFOLD: "1"
          command: |
            if [[ -f cypress.json ]]; then
              rm -rf cypress.json
              echo 'module.exports = {}' > cypress.config.js
            fi
      - run:
          name: Rename support file
          working_directory: /tmp/<<parameters.repo>>/<<parameters.folder>>
          command: |
            if [[ -f cypress/support/index.js ]]; then
              mv cypress/support/index.js cypress/support/e2e.js
            fi
      - run:
          name: Print Cypress version
          working_directory: /tmp/<<parameters.repo>>/<<parameters.folder>>
          command: npx cypress version
      - run:
          name: Types check 🧩 (maybe)
          working_directory: /tmp/<<parameters.repo>>/<<parameters.folder>>
          command: |
            [[ -f yarn.lock ]] && yarn types || npm run types --if-present
      - when:
          condition: <<parameters.build-project>>
          steps:
          - run:
              name: Build 🏗 (maybe)
              working_directory: /tmp/<<parameters.repo>>/<<parameters.folder>>
              command: |
                [[ -f yarn.lock ]] && yarn build || npm run build --if-present
      - run:
          working_directory: /tmp/<<parameters.repo>>/<<parameters.folder>>
          command: <<parameters.server-start-command>>
          background: true
      - run:
          condition: <<parameters.wait-on>>
          name: "Waiting on server to boot: <<parameters.wait-on>>"
          command: "npx wait-on <<parameters.wait-on>> --timeout 120000"
      - when:
          condition: <<parameters.folder>>
          steps:
            - when:
                condition: <<parameters.browser>>
                steps:
                  - run:
                      name: Run tests using browser "<<parameters.browser>>"
                      working_directory: /tmp/<<parameters.repo>>/<<parameters.folder>>
                      command: |
                        <<parameters.command>> -- --browser <<parameters.browser>>
            - unless:
                condition: <<parameters.browser>>
                steps:
                  - run:
                      name: Run tests using command
                      working_directory: /tmp/<<parameters.repo>>/<<parameters.folder>>
                      command: <<parameters.command>>

            - store_artifacts:
                name: screenshots
                path: /tmp/<<parameters.repo>>/<<parameters.folder>>/cypress/screenshots
            - store_artifacts:
                name: videos
                path: /tmp/<<parameters.repo>>/<<parameters.folder>>/cypress/videos
      - store-npm-logs

  build-binary:
    steps:
      - run:
          name: Check environment variables before code sign (if on Mac/Windows)
          # NOTE
          # our code sign works via electron-builder
          # by default, electron-builder will NOT sign app built in a pull request
          # even our internal one (!)
          # Usually this is not a problem, since we only build and test binary
          # built on "develop" and "master" branches
          # but if you need to really build and sign a binary in a PR
          # set variable CSC_FOR_PULL_REQUEST=true
          command: |
            set -e
            NEEDS_CODE_SIGNING=`node -p 'process.platform === "win32" || process.platform === "darwin"'`
            if [[ "$NEEDS_CODE_SIGNING" == "true" ]]; then
              echo "Checking for required environment variables..."
              if [ -z "$CSC_LINK" ]; then
                echo "Need to provide environment variable CSC_LINK"
                echo "with base64 encoded certificate .p12 file"
                exit 1
              fi
              if [ -z "$CSC_KEY_PASSWORD" ]; then
                echo "Need to provide environment variable CSC_KEY_PASSWORD"
                echo "with password for unlocking certificate .p12 file"
                exit 1
              fi
              echo "Succeeded."
            else
              echo "Not code signing for this platform"
            fi
      - run:
          name: Build the Cypress binary
          environment:
            DEBUG: electron-builder,electron-osx-sign*
          # notarization on Mac can take a while
          no_output_timeout: "45m"
          command: |
            node --version
            yarn binary-build --platform $PLATFORM --version $(node ./scripts/get-next-version.js)
      - run:
          name: Zip the binary
          command: yarn binary-zip --platform $PLATFORM
      - store-npm-logs
      - persist_to_workspace:
          root: ~/
          paths:
            - cypress/cypress.zip

  build-cypress-npm-package:
    parameters:
      executor:
        type: executor
        default: cy-doc
    steps:
      - run:
          name: Bump NPM version
          command: yarn get-next-version --npm
      - run:
          name: Build NPM package
          command: yarn build --scope cypress
      - run:
          command: ls -la types
          working_directory: cli/build
      - unless:
          condition:
            equal: [ *windows-executor, << parameters.executor >> ]
          steps:
            - run:
                name: list NPM package contents
                command: yarn workspace cypress size
      - run:
          name: pack NPM package
          working_directory: cli/build
          command: yarn pack --filename ../../cypress.tgz
      - run:
          name: list created NPM package
          command: ls -l
      - store-npm-logs
      - persist_to_workspace:
          root: ~/
          paths:
            - cypress/cypress.tgz

  upload-build-artifacts:
    steps:
      - run: ls -l
      - run:
          name: Upload unique binary to S3
          command: |
            node scripts/binary.js upload-build-artifact \
              --type binary \
              --file cypress.zip \
              --version $(node -p "require('./package.json').version")
      - run:
          name: Upload NPM package to S3
          command: |
            node scripts/binary.js upload-build-artifact \
              --type npm-package \
              --file cypress.tgz \
              --version $(node -p "require('./package.json').version")
      - store-npm-logs
      - run: ls -l
      - run: cat binary-url.json
      - run: cat npm-package-url.json
      - persist_to_workspace:
          root: ~/
          paths:
            - cypress/binary-url.json
            - cypress/npm-package-url.json

jobs:
  ## Checks if we already have a valid cache for the node_modules_install and if it has,
  ## skips ahead to the build step, otherwise installs and caches the node_modules
  node_modules_install:
    <<: *defaults
    parameters:
      <<: *defaultsParameters
      resource_class:
        type: string
        default: medium
    resource_class: << parameters.resource_class >>
    steps:
      - checkout
      - install-required-node
      - verify-build-setup:
          executor: << parameters.executor >>
      - persist_to_workspace:
          root: ~/
          paths:
            - cypress
            - .nvm # mac / linux
            - ProgramData/nvm # windows
      - caching-dependency-installer:
          only-cache-for-root-user: <<parameters.only-cache-for-root-user>>
      - store-npm-logs

  ## restores node_modules from previous step & builds if first step skipped
  build:
    <<: *defaults
    parameters:
      <<: *defaultsParameters
      resource_class:
        type: string
        default: medium+
    resource_class: << parameters.resource_class >>
    steps:
      - restore_cached_workspace
      - run:
          name: Top level packages
          command: yarn list --depth=0 || true
      - build-and-persist
      - store-npm-logs

  lint:
    <<: *defaults
    steps:
      - restore_cached_workspace
      - run:
          name: Linting 🧹
          command: |
            git clean -df
            yarn lint
      - run:
          name: cypress info (dev)
          command: node cli/bin/cypress info --dev
      - store-npm-logs

  check-ts:
    <<: *defaults
    steps:
      - restore_cached_workspace
      - install-required-node
      - run:
          name: Check TS Types
          command: NODE_OPTIONS=--max_old_space_size=4096 yarn gulp checkTs


  # a special job that keeps polling Circle and when all
  # individual jobs are finished, it closes the Percy build
  percy-finalize:
    <<: *defaults
    parameters:
      <<: *defaultsParameters
      required_env_var:
        type: env_var_name
    steps:
      - restore_cached_workspace
      - run:
          # if this is an external pull request, the environment variables
          # are NOT set for security reasons, thus no need to poll -
          # and no need to finalize Percy, since there will be no visual tests
          name: Check if <<parameters.required_env_var>> is set
          command: |
            if [[ -v <<parameters.required_env_var>> ]]; then
              echo "Internal PR, good to go"
            else
              echo "This is an external PR, cannot access other services"
              circleci-agent step halt
            fi
      - run: PERCY_PARALLEL_NONCE=$PLATFORM-$CIRCLE_SHA1 yarn percy build:finalize

  cli-visual-tests:
    <<: *defaults
    parallelism: 8
    steps:
      - restore_cached_workspace
      - run: mkdir -p cli/visual-snapshots
      - run:
          command: node cli/bin/cypress info --dev | yarn --silent term-to-html | node scripts/sanitize --type cli-info > cli/visual-snapshots/cypress-info.html
          environment:
            FORCE_COLOR: 2
      - run:
          command: node cli/bin/cypress help | yarn --silent term-to-html > cli/visual-snapshots/cypress-help.html
          environment:
            FORCE_COLOR: 2
      - store_artifacts:
          path: cli/visual-snapshots
      - run:
          name: Upload CLI snapshots for diffing
          command: |
            PERCY_PARALLEL_NONCE=$PLATFORM-$CIRCLE_SHA1 \
            PERCY_ENABLE=${PERCY_TOKEN:-0} \
            PERCY_PARALLEL_TOTAL=-1 \
            yarn percy snapshot ./cli/visual-snapshots

  unit-tests:
    <<: *defaults
    parameters:
      <<: *defaultsParameters
      resource_class:
        type: string
        default: medium
    resource_class: << parameters.resource_class >>
    parallelism: 1
    steps:
      - restore_cached_workspace
      # make sure mocha runs
      - run: yarn test-mocha
      - when:
          condition:
            # several snapshots fails for windows due to paths.
            # until these are fixed, run the tests that are working.
            equal: [ *windows-executor, << parameters.executor >> ]
          steps:
            - run: yarn test-scripts scripts/**/*spec.js
            # make sure our snapshots are compared correctly
            - run: yarn test-mocha-snapshot
      - unless:
          condition:
            equal: [ *windows-executor, << parameters.executor >> ]
          steps:
            - run: yarn test-scripts
            # make sure our snapshots are compared correctly
            - run: yarn test-mocha-snapshot
            # make sure packages with TypeScript can be transpiled to JS
            - run: yarn lerna run build-prod --stream
            # run unit tests from each individual package
            - run: yarn test
            # run type checking for each individual package
            - run: yarn lerna run types
            - verify-mocha-results:
                expectedResultCount: 9
      - store_test_results:
          path: /tmp/cypress
      # CLI tests generate HTML files with sample CLI command output
      - store_artifacts:
          path: cli/test/html
      - store-npm-logs

  unit-tests-release:
    <<: *defaults
    resource_class: medium
    parallelism: 1
    steps:
      - restore_cached_workspace
      - run: yarn test-npm-package-release-script

  lint-types:
    <<: *defaults
    parallelism: 1
    resource_class: medium
    steps:
      - restore_cached_workspace
      - run:
          command: ls -la types
          working_directory: cli
      - run:
          command: ls -la chai
          working_directory: cli/types
      - run:
          name: "Lint types 🧹"
          command: yarn workspace cypress dtslint
  # todo(lachlan): do we need this? yarn check-ts does something very similar
  #     - run:
  #         name: "TypeScript check 🧩"
  #         command: yarn type-check --ignore-progress
      - store-npm-logs

  server-unit-tests:
    <<: *defaults
    parallelism: 1
    steps:
      - restore_cached_workspace
      - run: yarn test-unit --scope @packages/server
      - verify-mocha-results:
          expectedResultCount: 1
      - store_test_results:
          path: /tmp/cypress
      - store-npm-logs

  server-integration-tests:
    <<: *defaults
    resource_class: medium
    parallelism: 1
    steps:
      - restore_cached_workspace
      - run: yarn test-integration --scope @packages/server
      - verify-mocha-results:
          expectedResultCount: 1
      - store_test_results:
          path: /tmp/cypress
      - store-npm-logs

  server-performance-tests:
    <<: *defaults
    steps:
      - restore_cached_workspace
      - run:
          command: yarn workspace @packages/server test-performance
      - verify-mocha-results:
          expectedResultCount: 1
      - store_test_results:
          path: /tmp/cypress
      - store_artifacts:
          path: /tmp/artifacts
      - store-npm-logs

  system-tests-node-modules-install:
    <<: *defaults
    steps:
      - restore_cached_workspace
      - update_cached_system_tests_deps

  system-tests-chrome:
    <<: *defaults
    resource_class: medium
    parallelism: 8
    steps:
      - run-system-tests:
          browser: chrome

  system-tests-electron:
    <<: *defaults
    resource_class: medium
    parallelism: 8
    steps:
      - run-system-tests:
          browser: electron

  system-tests-firefox:
    <<: *defaults
    resource_class: medium
    parallelism: 8
    steps:
      - run-system-tests:
          browser: firefox

  system-tests-non-root:
    <<: *defaults
    resource_class: medium
    steps:
      - restore_cached_workspace
      - run:
          command: yarn workspace @tooling/system-tests test:ci "test/non_root*spec*" --browser electron
      - verify-mocha-results
      - store_test_results:
          path: /tmp/cypress
      - store_artifacts:
          path: /tmp/artifacts
      - store-npm-logs

  run-frontend-shared-component-tests-chrome:
    <<: *defaults
    parallelism: 1
    steps:
      - run-new-ui-tests:
          browser: chrome
          percy: true
          package: frontend-shared
          type: ct

  run-launchpad-component-tests-chrome:
    <<: *defaults
    parallelism: 7
    steps:
      - run-new-ui-tests:
          browser: chrome
          percy: true
          package: launchpad
          type: ct
          # debug: cypress:*,engine:socket

  run-launchpad-integration-tests-chrome:
    <<: *defaults
    parallelism: 2
    steps:
      - run-new-ui-tests:
          browser: chrome
          percy: true
          package: launchpad
          type: e2e

  run-app-component-tests-chrome:
    <<: *defaults
    parallelism: 7
    steps:
      - run-new-ui-tests:
          browser: chrome
          percy: true
          package: app
          type: ct

  run-app-integration-tests-chrome:
    <<: *defaults
    parallelism: 2
    steps:
      - run-new-ui-tests:
          browser: chrome
          percy: true
          package: app
          type: e2e

  driver-integration-tests-chrome:
    <<: *defaults
    resource_class: medium
    parallelism: 5
    steps:
      - run-driver-integration-tests:
          browser: chrome
          install-chrome-channel: stable

  driver-integration-tests-chrome-beta:
    <<: *defaults
    resource_class: medium
    parallelism: 5
    steps:
      - run-driver-integration-tests:
          browser: chrome:beta
          install-chrome-channel: beta

  driver-integration-tests-firefox:
    <<: *defaults
    resource_class: medium
    parallelism: 5
    steps:
      - run-driver-integration-tests:
          browser: firefox

  driver-integration-tests-electron:
    <<: *defaults
    resource_class: medium
    parallelism: 5
    steps:
      - run-driver-integration-tests:
          browser: electron

  reporter-integration-tests:
    <<: *defaults
    resource_class: medium
    steps:
      - restore_cached_workspace
      - run:
          command: yarn build-for-tests
          working_directory: packages/reporter
      - run:
          command: |
            CYPRESS_KONFIG_ENV=production \
            CYPRESS_RECORD_KEY=$PACKAGES_RECORD_KEY \
            PERCY_PARALLEL_NONCE=$PLATFORM-$CIRCLE_SHA1 \
            PERCY_ENABLE=${PERCY_TOKEN:-0} \
            PERCY_PARALLEL_TOTAL=-1 \
            yarn percy exec --parallel -- -- \
            yarn cypress:run --record --parallel --group reporter
          working_directory: packages/reporter
      - verify-mocha-results
      - store_test_results:
          path: /tmp/cypress
      - store_artifacts:
          path: /tmp/artifacts
      - store-npm-logs

  ui-components-integration-tests:
    <<: *defaults
    steps:
      - restore_cached_workspace
      - run:
          command: yarn build-for-tests
          working_directory: packages/ui-components
      - run:
          command: |
            CYPRESS_KONFIG_ENV=production \
            CYPRESS_RECORD_KEY=$PACKAGES_RECORD_KEY \
            yarn cypress:run --record --parallel --group ui-components
          working_directory: packages/ui-components
      - verify-mocha-results
      - store_test_results:
          path: /tmp/cypress
      - store_artifacts:
          path: /tmp/artifacts
      - store-npm-logs

  npm-webpack-preprocessor:
    <<: *defaults
    resource_class: medium
    steps:
      - restore_cached_workspace
      - run:
          name: Build
          command: yarn workspace @cypress/webpack-preprocessor build
      - run:
          name: Test babelrc
          command: yarn test
          working_directory: npm/webpack-preprocessor/examples/use-babelrc
      - run:
          name: Build ts-loader
          command: yarn install
          working_directory: npm/webpack-preprocessor/examples/use-ts-loader
      - run:
          name: Types ts-loader
          command: yarn types
          working_directory: npm/webpack-preprocessor/examples/use-ts-loader
      - run:
          name: Test ts-loader
          command: yarn test
          working_directory: npm/webpack-preprocessor/examples/use-ts-loader
      - run:
          name: Start React app
          command: yarn start
          background: true
          working_directory: npm/webpack-preprocessor/examples/react-app
      - run:
          name: Test React app
          command: yarn test
          working_directory: npm/webpack-preprocessor/examples/react-app
      - run:
          name: Run tests
          command: yarn workspace @cypress/webpack-preprocessor test
      - store-npm-logs

  npm-webpack-dev-server:
    <<: *defaults
    resource_class: medium
    steps:
      - restore_cached_workspace
      - run:
          name: Run tests
          command: yarn workspace @cypress/webpack-dev-server test

  npm-vite-dev-server:
    <<: *defaults
    steps:
      - restore_cached_workspace
      - run:
          name: Run tests
          command: yarn test --reporter mocha-multi-reporters --reporter-options configFile=../../mocha-reporter-config.json
          working_directory: npm/vite-dev-server
      - store_test_results:
          path: npm/vite-dev-server/test_results
      - store_artifacts:
          path: npm/vite-dev-server/cypress/videos
      - store-npm-logs

  npm-webpack-batteries-included-preprocessor:
    <<: *defaults
    steps:
      - restore_cached_workspace
      - run:
          name: Run tests
          command: yarn workspace @cypress/webpack-batteries-included-preprocessor test

  npm-vue:
    <<: *defaults
    resource_class: medium
    parallelism: 3
    steps:
      - restore_cached_workspace
      - run:
          name: Build
          command: yarn workspace @cypress/vue build
      - run:
          name: Type Check
          command: yarn typecheck
          working_directory: npm/vue
      - run:
          name: Run component tests
          command: yarn test:ci:ct
          working_directory: npm/vue
      - run:
          name: Run e2e tests
          command: yarn test:ci:e2e
          working_directory: npm/vue
      - store_test_results:
          path: npm/vue/test_results
      - store_artifacts:
          path: npm/vue/test_results
      - store-npm-logs

  npm-design-system:
    <<: *defaults
    resource_class: medium
    steps:
      - restore_cached_workspace
      - run:
          name: Build
          command: yarn workspace @cypress/design-system build
      - run:
          name: Run tests
          # will use PERCY_TOKEN environment variable if available
          command: |
            CYPRESS_KONFIG_ENV=production \
            PERCY_PARALLEL_NONCE=$PLATFORM-$CIRCLE_SHA1 \
            PERCY_ENABLE=${PERCY_TOKEN:-0} \
            PERCY_PARALLEL_TOTAL=-1 \
            yarn percy exec --parallel -- -- \
            yarn test --reporter mocha-multi-reporters --reporter-options configFile=../../mocha-reporter-config.json
          working_directory: npm/design-system
      - store_test_results:
          path: npm/design-system/test_results
      - store-npm-logs

  npm-angular:
    <<: *defaults
    steps:
      - restore_cached_workspace
      - run:
          name: Build
          command: yarn workspace @cypress/angular build
      - run:
          name: Run tests
          command: yarn test-ci
          working_directory: npm/angular
      - store_test_results:
          path: npm/angular/test_results
      - store_artifacts:
          path: npm/angular/test_results
      - store-npm-logs

  npm-react:
    <<: *defaults
    parallelism: 8
    resource_class: medium
    steps:
      - restore_cached_workspace
      - run:
          name: Build
          command: yarn workspace @cypress/react build
      - run:
          name: Run tests
          command: yarn test-ci
          working_directory: npm/react
      - store_test_results:
          path: npm/react/test_results
      - store_artifacts:
          path: npm/react/test_results
      - store-npm-logs

  npm-mount-utils:
    <<: *defaults
    steps:
      - restore_cached_workspace
      - run:
          name: Build
          command: yarn workspace @cypress/mount-utils build
      - store-npm-logs

  npm-create-cypress-tests:
    <<: *defaults
    steps:
      - restore_cached_workspace
      - run: yarn workspace create-cypress-tests build
      - run:
          name: Run unit test
          command: yarn workspace create-cypress-tests test

  npm-eslint-plugin-dev:
    <<: *defaults
    steps:
      - restore_cached_workspace
      - run:
          name: Run tests
          command: yarn workspace @cypress/eslint-plugin-dev test

  npm-cypress-schematic:
      <<: *defaults
      steps:
        - restore_cached_workspace
        - run:
            name: Build + Install
            command: |
              yarn workspace @cypress/schematic build:all
            working_directory: npm/cypress-schematic
        - run:
            name: Launch
            command: |
              yarn launch:test
            working_directory: npm/cypress-schematic
        - run:
            name: Run unit tests
            command: |
              yarn test
            working_directory: npm/cypress-schematic
        - store-npm-logs

  npm-release:
    <<: *defaults
    resource_class: medium+
    steps:
      - restore_cached_workspace
      - run:
          name: Release packages after all jobs pass
          command: yarn npm-release

  create-build-artifacts:
    <<: *defaults
    parameters:
      <<: *defaultsParameters
      resource_class:
        type: string
        default: medium+
    resource_class: << parameters.resource_class >>
    steps:
      - restore_cached_workspace
      - build-binary
      - build-cypress-npm-package:
          executor: << parameters.executor >>
      - run:
          name: Check current branch to persist artifacts
          command: |
            if [[ "$CIRCLE_BRANCH" != "develop" && "$CIRCLE_BRANCH" != "unify-1001-windows-app-e2e-tests" && "$CIRCLE_BRANCH" != "10.0-release" ]]; then
              echo "Not uploading artifacts or posting install comment for this branch."
              circleci-agent step halt
            fi
      - upload-build-artifacts
      - post-install-comment

  test-kitchensink:
    <<: *defaults
    resource_class: medium
    steps:
      - clone-repo-and-checkout-branch:
          repo: cypress-example-kitchensink
          pull_request_id: 524
      - install-required-node
      - run:
          name: Remove cypress.json
          description: Remove cypress.json in case it exists
          working_directory: /tmp/cypress-example-kitchensink
          environment:
            CYPRESS_INTERNAL_FORCE_SCAFFOLD: "1"
          command: rm -rf cypress.json
      - run:
          name: Install prod dependencies
          command: yarn --production
          working_directory: /tmp/cypress-example-kitchensink
      - run:
          name: Example server
          command: yarn start
          working_directory: /tmp/cypress-example-kitchensink
          background: true
      - run:
          name: Rename support file
          working_directory: /tmp/cypress-example-kitchensink
          command: |
            if [[ -f cypress/support/index.js ]]; then
              mv cypress/support/index.js cypress/support/e2e.js
            fi
      - run:
          name: Run Kitchensink example project
          command: |
            yarn cypress:run --project /tmp/cypress-example-kitchensink
      - store_artifacts:
          path: /tmp/cypress-example-kitchensink/cypress/screenshots
      - store_artifacts:
          path: /tmp/cypress-example-kitchensink/cypress/videos
      - store-npm-logs

  test-kitchensink-against-staging:
    <<: *defaults
    resource_class: medium
    steps:
      - clone-repo-and-checkout-branch:
          repo: cypress-example-kitchensink
      - install-required-node
      - run:
          name: Install prod dependencies
          command: yarn --production
          working_directory: /tmp/cypress-example-kitchensink
      - run:
          name: Example server
          command: yarn start
          working_directory: /tmp/cypress-example-kitchensink
          background: true
      - run:
          name: Run Kitchensink example project
          command: |
            CYPRESS_PROJECT_ID=$TEST_KITCHENSINK_PROJECT_ID \
            CYPRESS_RECORD_KEY=$TEST_KITCHENSINK_RECORD_KEY \
            CYPRESS_INTERNAL_ENV=staging \
            CYPRESS_video=false \
            yarn cypress:run --project /tmp/cypress-example-kitchensink --record
      - store-npm-logs

  test-against-staging:
    <<: *defaults
    resource_class: medium
    steps:
      - clone-repo-and-checkout-branch:
          repo: cypress-test-tiny
      - run:
          name: Run test project
          command: |
            CYPRESS_PROJECT_ID=$TEST_TINY_PROJECT_ID \
            CYPRESS_RECORD_KEY=$TEST_TINY_RECORD_KEY \
            CYPRESS_INTERNAL_ENV=staging \
            yarn cypress:run --project /tmp/cypress-test-tiny --record
      - store-npm-logs

  test-binary-and-npm-against-other-projects:
    <<: *defaults
    parameters:
      <<: *defaultsParameters
      resource_class:
        type: string
        default: medium
    resource_class: << parameters.resource_class >>
    steps:
      # needs uploaded NPM and test binary
      - restore_cached_workspace
      - run: ls -la
      # make sure JSON files with uploaded urls are present
      - run: ls -la binary-url.json npm-package-url.json
      - run: cat binary-url.json
      - run: cat npm-package-url.json
      - run:
          # install NPM from unique urls
          name: Install Cypress Binary in Dummy Package
          command: |
            node scripts/test-unique-npm-and-binary.js \
              --npm npm-package-url.json \
              --binary binary-url.json \
              --cwd /tmp/testing
      - run:
          name: Running other test projects with new NPM package and binary
          command: |
            node scripts/test-other-projects.js \
              --npm npm-package-url.json \
              --binary binary-url.json \
              --provider circle
      - store-npm-logs

  test-npm-module-and-verify-binary:
    <<: *defaults
    steps:
      - restore_cached_workspace
      # make sure we have cypress.zip received
      - run: ls -l
      - run: ls -l cypress.zip cypress.tgz
      - run: mkdir test-binary
      - run:
          name: Create new NPM package
          working_directory: test-binary
          command: npm init -y
      - run:
          # install NPM from built NPM package folder
          name: Install Cypress
          working_directory: test-binary
          # force installing the freshly built binary
          command: CYPRESS_INSTALL_BINARY=/root/cypress/cypress.zip npm i /root/cypress/cypress.tgz
      - run:
          name: Cypress version
          working_directory: test-binary
          command: $(yarn bin cypress) version
      - run:
          name: Verify Cypress binary
          working_directory: test-binary
          command: $(yarn bin cypress) verify
      - run:
          name: Cypress help
          working_directory: test-binary
          command: $(yarn bin cypress) help
      - run:
          name: Cypress info
          working_directory: test-binary
          command: $(yarn bin cypress) info
      - store-npm-logs

  test-npm-module-on-minimum-node-version:
    <<: *defaults
    docker:
      - image: cypress/base:12.0.0-libgbm
    steps:
      - restore_workspace_binaries
      - run: mkdir test-binary
      - run:
          name: Create new NPM package
          working_directory: test-binary
          command: npm init -y
      - run:
          name: Install Cypress
          working_directory: test-binary
          command: CYPRESS_INSTALL_BINARY=/root/cypress/cypress.zip npm install /root/cypress/cypress.tgz
      - run:
          name: Verify Cypress binary
          working_directory: test-binary
          command: $(npm bin)/cypress verify
      - run:
          name: Print Cypress version
          working_directory: test-binary
          command: $(npm bin)/cypress version
      - run:
          name: Cypress info
          working_directory: test-binary
          command: $(npm bin)/cypress info

  test-types-cypress-and-jest:
    parameters:
      executor:
        description: Executor name to use
        type: executor
        default: cy-doc
      wd:
        description: Working directory, should be OUTSIDE cypress monorepo folder
        type: string
        default: /root/test-cypress-and-jest
    <<: *defaults
    steps:
      - restore_workspace_binaries
      - run: mkdir <<parameters.wd>>
      - run:
          name: Create new NPM package ⚗️
          working_directory: <<parameters.wd>>
          command: npm init -y
      - run:
          name: Install dependencies 📦
          working_directory: <<parameters.wd>>
          environment:
            CYPRESS_INSTALL_BINARY: /root/cypress/cypress.zip
          # let's install Cypress, Jest and any other package that might conflict
          # https://github.com/cypress-io/cypress/issues/6690
          command: |
            npm install /root/cypress/cypress.tgz \
              typescript jest @types/jest enzyme @types/enzyme
      - run:
          name: Test types clash ⚔️
          working_directory: <<parameters.wd>>
          command: |
            echo "console.log('hello world')" > hello.ts
            npx tsc hello.ts --noEmit

  test-full-typescript-project:
    parameters:
      executor:
        description: Executor name to use
        type: executor
        default: cy-doc
      wd:
        description: Working directory, should be OUTSIDE cypress monorepo folder
        type: string
        default: /root/test-full-typescript
    <<: *defaults
    steps:
      - restore_workspace_binaries
      - run: mkdir <<parameters.wd>>
      - run:
          name: Create new NPM package ⚗️
          working_directory: <<parameters.wd>>
          command: npm init -y
      - run:
          name: Install dependencies 📦
          working_directory: <<parameters.wd>>
          environment:
            CYPRESS_INSTALL_BINARY: /root/cypress/cypress.zip
          command: |
            npm install /root/cypress/cypress.tgz typescript
      - run:
          name: Scaffold full TypeScript project 🏗
          working_directory: <<parameters.wd>>
          command: npx @bahmutov/cly@1 init --typescript
      # TODO: fork/update @bahmutov/cly@1 to scaffold `cypress/e2e/spec.cy.ts`
      # instead of `cypress/integration/spec.ts` when Cypress v10 is released.
      - run:
          name: Update example spec
          working_directory: <<parameters.wd>>
          command: |
            mkdir cypress/e2e
            mv cypress/integration/spec.ts cypress/e2e/spec.cy.ts
      - run:
          name: Scaffold new config file
          working_directory: <<parameters.wd>>
          environment:
            CYPRESS_INTERNAL_FORCE_SCAFFOLD: "1"
          command: |
            rm -rf cypress.json
            echo "export default {
                    e2e: {
                      setupNodeEvents (on, config) {
                        on('task', {
                          log (x) {
                            console.log(x)

                            return null
                          },
                        })

                        return config
                      },
                    },
                  }" > cypress.config.ts
      - run:
          name: Rename support file
          working_directory: <<parameters.wd>>
          command: mv cypress/support/index.ts cypress/support/e2e.js
      - run:
          name: Run project tests 🗳
          working_directory: <<parameters.wd>>
          command: npx cypress run

  # install NPM + binary zip and run against staging API
  test-binary-against-staging:
    <<: *defaults
    steps:
      - restore_workspace_binaries
      - clone-repo-and-checkout-branch:
          repo: cypress-test-tiny
      - run:
          name: Install Cypress
          working_directory: /tmp/cypress-test-tiny
          # force installing the freshly built binary
          command: CYPRESS_INSTALL_BINARY=~/cypress/cypress.zip npm i --legacy-peer-deps ~/cypress/cypress.tgz
      - run:
          name: Run test project
          working_directory: /tmp/cypress-test-tiny
          command: |
            CYPRESS_PROJECT_ID=$TEST_TINY_PROJECT_ID \
            CYPRESS_RECORD_KEY=$TEST_TINY_RECORD_KEY \
            CYPRESS_INTERNAL_ENV=staging \
            $(yarn bin cypress) run --record
      - store-npm-logs

  test-binary-against-recipes-firefox:
    <<: *defaults
    steps:
      - test-binary-against-repo:
          repo: cypress-example-recipes
          command: npm run test:ci:firefox

  "test-binary-against-recipes-chrome":
    <<: *defaults
    steps:
      - test-binary-against-repo:
          repo: cypress-example-recipes
          browser: chrome
          command: npm run test:ci:chrome

  # This is a special job. It allows you to test the current
  # built test runner against a pull request in the repo
  # cypress-example-recipes.
  # Imagine you are working on a feature and want to show / test a recipe
  # You would need to run the built test runner before release
  # against a PR that cannot be merged until the new version
  # of the test runner is released.
  # Use:
  #   specify pull request number
  #   and the recipe folder

  # test-binary-against-recipe-pull-request:
  #   <<: *defaults
  #   steps:
  #     # test a specific pull request by number from cypress-example-recipes
  #     - test-binary-against-repo:
  #         repo: cypress-example-recipes
  #         command: npm run test:ci
  #         pull_request_id: 515
  #         folder: examples/fundamentals__typescript

  test-binary-against-kitchensink:
    <<: *defaults
    resource_class: medium
    steps:
      - test-binary-against-repo:
          repo: cypress-example-kitchensink
          browser: "electron"
          pull_request_id: 524

  test-binary-against-awesome-typescript-loader:
    <<: *defaults
    steps:
      - test-binary-against-repo:
          repo: cypress-test-awesome-typescript-loader
          browser: "electron"
          pull_request_id: 8

  test-binary-against-kitchensink-firefox:
    <<: *defaults
    resource_class: medium
    steps:
      - test-binary-against-repo:
          repo: cypress-example-kitchensink
          browser: firefox
          pull_request_id: 524

  test-binary-against-kitchensink-chrome:
    <<: *defaults
    resource_class: medium
    steps:
      - test-binary-against-repo:
          repo: cypress-example-kitchensink
          browser: chrome
          pull_request_id: 524

  test-binary-against-todomvc-firefox:
    <<: *defaults
    resource_class: medium
    steps:
      - test-binary-against-repo:
          repo: cypress-example-todomvc
          browser: firefox

  test-binary-against-conduit-chrome:
    <<: *defaults
    resource_class: medium
    steps:
      - test-binary-against-repo:
          repo: cypress-example-conduit-app
          browser: chrome
          command: "npm run cypress:run"
          wait-on: http://localhost:3000

  test-binary-against-api-testing-firefox:
    <<: *defaults
    steps:
      - test-binary-against-repo:
          repo: cypress-example-api-testing
          browser: firefox
          command: "npm run cy:run"

  test-binary-against-piechopper-firefox:
    <<: *defaults
    resource_class: medium
    steps:
      - test-binary-against-repo:
          repo: cypress-example-piechopper
          browser: firefox
          command: "npm run cypress:run"

  test-binary-against-cypress-realworld-app:
    <<: *defaults
    resource_class: medium+
    steps:
      - test-binary-against-rwa:
          repo: cypress-realworld-app
          browser: chrome
          wait-on: http://localhost:3000

  test-binary-against-cy-ct-examples-vue-cli-2:
    <<: *defaults
    steps:
      - test-binary-against-repo-folder:
          repo: cypress-component-testing-examples
          browser: chrome
          folder: "vue-cli-2"
          command: "yarn cypress run-ct"

  test-binary-against-cy-ct-examples-vue-cli-2-firefox:
    <<: *defaults
    steps:
      - test-binary-against-repo-folder:
          repo: cypress-component-testing-examples
          browser: firefox
          folder: "vue-cli-2"
          command: "yarn cypress run-ct"

  test-binary-against-cy-ct-examples-quasar-ui:
    <<: *defaults
    steps:
      - test-binary-against-repo-folder:
          repo: cypress-component-testing-examples
          browser: chrome
          folder: "vue-cli-2-quasar-ui"
          pull_request_id: 87
          command: "yarn cypress run-ct"

  test-binary-against-cy-ct-examples-cra-ant-design:
    <<: *defaults
    steps:
      - test-binary-against-repo-folder:
          repo: cypress-component-testing-examples
          browser: chrome
          folder: "create-react-app-ant-design"
          pull_request_id: 85
          command: "npx cypress run-ct"

  test-binary-against-cy-ct-examples-cra-react-bootstrap:
    <<: *defaults
    steps:
      - test-binary-against-repo-folder:
          repo: cypress-component-testing-examples
          browser: chrome
          folder: "create-react-app-react-bootstrap"
          pull_request_id: 84
          command: "npx cypress run-ct"

  test-binary-against-cy-ct-examples-cra-chakra-ui:
    <<: *defaults
    steps:
      - test-binary-against-repo-folder:
          repo: cypress-component-testing-examples
          browser: chrome
          folder: "create-react-app-chakra-ui"
          pull_request_id: 83
          command: "npx cypress run-ct"

  test-binary-against-cy-ct-examples-cra-tailwind:
    <<: *defaults
    steps:
      - test-binary-against-repo-folder:
          repo: cypress-component-testing-examples
          browser: chrome
          folder: "create-react-app-tailwind"
          pull_request_id: 79
          command: "yarn cypress run-ct"

  test-binary-as-specific-user:
    <<: *defaults
    resource_class: medium
    steps:
      - restore_workspace_binaries
      # the user should be "node"
      - run: whoami
      - run: pwd
      # prints the current user's effective user id
      # for root it is 0
      # for other users it is a positive integer
      - run: node -e 'console.log(process.geteuid())'
      # make sure the binary and NPM package files are present
      - run: ls -l
      - run: ls -l cypress.zip cypress.tgz
      - run: mkdir test-binary
      - run:
          name: Create new NPM package
          working_directory: test-binary
          command: npm init -y
      - run:
          # install NPM from built NPM package folder
          name: Install Cypress
          working_directory: test-binary
          # force installing the freshly built binary
          command: CYPRESS_INSTALL_BINARY=~/cypress/cypress.zip npm i ~/cypress/cypress.tgz
      - run:
          name: Cypress help
          working_directory: test-binary
          command: $(yarn bin cypress) help
      - run:
          name: Cypress info
          working_directory: test-binary
          command: $(yarn bin cypress) info
      - run:
          name: Add Cypress demo
          working_directory: test-binary
          command: npx @bahmutov/cly init
      # TODO: fork/update @bahmutov/cly@1 to scaffold `cypress/e2e/spec.cy.ts`
      # instead of `cypress/integration/spec.js` when Cypress v10 is released.
      - run:
          name: Update example spec
          working_directory: test-binary
          command: |
            mkdir cypress/e2e
            mv cypress/integration/spec.js cypress/e2e/spec.cy.js
      - run:
          name: Scaffold new config file
          working_directory: test-binary
          environment:
            CYPRESS_INTERNAL_FORCE_SCAFFOLD: "1"
          command: |
            rm -rf cypress.json
            echo 'module.exports = {}' > cypress.config.js
      - run:
          name: Rename support file
          working_directory: test-binary
          command: mv cypress/support/index.js cypress/support/e2e.js
      - run:
          name: Verify Cypress binary
          working_directory: test-binary
          command: DEBUG=cypress:cli $(yarn bin cypress) verify
      - run:
          name: Run Cypress binary
          working_directory: test-binary
          command: DEBUG=cypress:cli $(yarn bin cypress) run
      - store-npm-logs

linux-workflow: &linux-workflow
  jobs:
    - node_modules_install
    - build:
        requires:
          - node_modules_install
    - check-ts:
        requires:
          - build
    - lint:
        name: linux-lint
        requires:
          - build
    - percy-finalize:
        context: test-runner:poll-circle-workflow
        required_env_var: PERCY_TOKEN # skips job if not defined (external PR)
        requires:
          - cli-visual-tests
          - reporter-integration-tests
          - npm-design-system
          - run-app-component-tests-chrome
          - run-app-integration-tests-chrome
          - run-frontend-shared-component-tests-chrome
          - run-launchpad-component-tests-chrome
          - run-launchpad-integration-tests-chrome
    - lint-types:
        requires:
          - build
    # unit, integration and e2e tests
    - cli-visual-tests:
        requires:
          - build
    - unit-tests:
        requires:
          - build
    - unit-tests-release:
        context: test-runner:npm-release
        requires:
          - build
    - server-unit-tests:
        requires:
          - build
    - server-integration-tests:
        requires:
          - build
    - server-performance-tests:
        requires:
          - build
    - system-tests-node-modules-install:
        requires:
          - build
    - system-tests-chrome:
        context: test-runner:performance-tracking
        requires:
          - system-tests-node-modules-install
    - system-tests-electron:
        context: test-runner:performance-tracking
        requires:
          - system-tests-node-modules-install
    - system-tests-firefox:
        context: test-runner:performance-tracking
        requires:
          - system-tests-node-modules-install
    - system-tests-non-root:
        context: test-runner:performance-tracking
        executor: non-root-docker-user
        requires:
          - system-tests-node-modules-install
    - driver-integration-tests-chrome:
        requires:
          - build
    - driver-integration-tests-chrome-beta:
        requires:
          - build
    - driver-integration-tests-firefox:
        requires:
          - build
    - driver-integration-tests-electron:
        requires:
          - build
    - run-frontend-shared-component-tests-chrome:
        context: test-runner:launchpad-tests
        requires:
          - build
    - run-launchpad-integration-tests-chrome:
        context: test-runner:launchpad-tests
        requires:
          - build
    - run-launchpad-component-tests-chrome:
        context: test-runner:launchpad-tests
        requires:
          - build
    - run-app-integration-tests-chrome:
        context: test-runner:launchpad-tests
        requires:
          - build
    - run-app-component-tests-chrome:
        context: test-runner:launchpad-tests
        requires:
          - build
    - reporter-integration-tests:
        requires:
          - build
    - ui-components-integration-tests:
        requires:
          - build
    - npm-webpack-dev-server:
        requires:
          - build
    - npm-vite-dev-server:
        requires:
          - build
    - npm-webpack-preprocessor:
        requires:
          - build
    - npm-webpack-batteries-included-preprocessor:
        requires:
          - build
    - npm-design-system:
        requires:
          - build
    - npm-vue:
        requires:
          - build
    - npm-react:
        requires:
          - build
    - npm-angular:
        requires:
          - build
    - npm-mount-utils:
        requires:
          - build
    - npm-create-cypress-tests:
        requires:
          - build
    - npm-eslint-plugin-dev:
        requires:
          - build
    - npm-cypress-schematic:
        requires:
          - build
    # This release definition must be updated with any new jobs
    # Any attempts to automate this are welcome
    # If CircleCI provided an "after all" hook, then this wouldn't be necessary
    - npm-release:
        context: test-runner:npm-release
        requires:
          - build
          - check-ts
          - npm-angular
          - npm-eslint-plugin-dev
          - npm-create-cypress-tests
          - npm-react
          - npm-mount-utils
          - npm-vue
          - npm-webpack-batteries-included-preprocessor
          - npm-webpack-preprocessor
          - npm-vite-dev-server
          - npm-webpack-dev-server
          - npm-cypress-schematic
          - lint-types
          - linux-lint
          - percy-finalize
          - driver-integration-tests-firefox
          - driver-integration-tests-chrome
          - driver-integration-tests-chrome-beta
          - driver-integration-tests-electron
          - system-tests-non-root
          - system-tests-firefox
          - system-tests-electron
          - system-tests-chrome
          - server-performance-tests
          - server-integration-tests
          - server-unit-tests
          - test-kitchensink
          - ui-components-integration-tests
          - unit-tests
          - unit-tests-release

    # various testing scenarios, like building full binary
    # and testing it on a real project
    - test-against-staging:
        context: test-runner:record-tests
        <<: *mainBuildFilters
        requires:
          - build
    - test-kitchensink:
        requires:
          - build
    - test-kitchensink-against-staging:
        context: test-runner:record-tests
        <<: *mainBuildFilters
        requires:
          - build
    - create-build-artifacts:
        context:
          - test-runner:upload
          - test-runner:commit-status-checks
        requires:
          - build
    - test-npm-module-on-minimum-node-version:
        requires:
          - create-build-artifacts
    - test-types-cypress-and-jest:
        requires:
          - create-build-artifacts
    - test-full-typescript-project:
        requires:
          - create-build-artifacts
    - test-binary-against-kitchensink:
        requires:
          - create-build-artifacts
    # when working on a feature or a fix,
    # you are probably working in a branch
    # and you want to run a specific PR in the cypress-example-recipes
    # against this branch. This workflow job includes
    # the job but only when it runs on specific branch
    # DO NOT DELETE THIS JOB BEFORE MERGING TO DEVELOP
    # on "develop" this branch will be ignored anyway
    # and someone else might use this job definition for another
    # feature branch and would just update the branch filter
    # - test-binary-against-recipe-pull-request:
    #     name: Test cypress run parsing
    #     filters:
    #       branches:
    #         only:
    #           - cli-to-module-api-7760
        # requires:
        #   - create-build-artifacts
    - test-binary-against-awesome-typescript-loader:
        requires:
          - create-build-artifacts
    - test-binary-and-npm-against-other-projects:
        context: test-runner:trigger-test-jobs
        <<: *mainBuildFilters
        requires:
          - create-build-artifacts
    - test-npm-module-and-verify-binary:
        <<: *mainBuildFilters
        requires:
          - create-build-artifacts
    - test-binary-against-staging:
        context: test-runner:record-tests
        <<: *mainBuildFilters
        requires:
          - create-build-artifacts

    - test-binary-against-kitchensink-chrome:
        <<: *mainBuildFilters
        requires:
          - create-build-artifacts
    # Re-enable when the cypress-example-conduit-app project is fixed.
    # https://github.com/cypress-io/cypress-example-conduit-app/issues/346
    # - test-binary-against-conduit-chrome:
    #     <<: *mainBuildFilters
    #     requires:
    #       - create-build-artifacts
    - test-binary-against-recipes-firefox:
        <<: *mainBuildFilters
        requires:
          - create-build-artifacts
    - test-binary-against-recipes-chrome:
        <<: *mainBuildFilters
        requires:
          - create-build-artifacts
    - test-binary-against-kitchensink-firefox:
        <<: *mainBuildFilters
        requires:
          - create-build-artifacts
    - test-binary-against-todomvc-firefox:
        <<: *mainBuildFilters
        requires:
          - create-build-artifacts
    - test-binary-against-api-testing-firefox:
        <<: *mainBuildFilters
        requires:
          - create-build-artifacts
    - test-binary-against-piechopper-firefox:
        <<: *mainBuildFilters
        requires:
          - create-build-artifacts
    - test-binary-against-cypress-realworld-app:
        <<: *mainBuildFilters
        requires:
          - create-build-artifacts
    - test-binary-against-cy-ct-examples-vue-cli-2:
        <<: *mainBuildFilters
        requires:
          - create-build-artifacts
    - test-binary-against-cy-ct-examples-vue-cli-2-firefox:
        <<: *mainBuildFilters
        requires:
          - create-build-artifacts
    - test-binary-against-cy-ct-examples-quasar-ui:
        <<: *mainBuildFilters
        requires:
          - create-build-artifacts
    - test-binary-against-cy-ct-examples-cra-ant-design:
        <<: *mainBuildFilters
        requires:
          - create-build-artifacts
    - test-binary-against-cy-ct-examples-cra-react-bootstrap:
        <<: *mainBuildFilters
        requires:
          - create-build-artifacts
    - test-binary-against-cy-ct-examples-cra-chakra-ui:
        <<: *mainBuildFilters
        requires:
          - create-build-artifacts
    - test-binary-against-cy-ct-examples-cra-tailwind:
        <<: *mainBuildFilters
        requires:
          - create-build-artifacts

    - test-binary-as-specific-user:
        name: "test binary as a non-root user"
        executor: non-root-docker-user
        requires:
          - create-build-artifacts

    - test-binary-as-specific-user:
        name: "test binary as a root user"
        requires:
          - create-build-artifacts

mac-workflow: &mac-workflow
  jobs:
    - node_modules_install:
        name: darwin-node-modules-install
        executor: mac
        only-cache-for-root-user: true

    - build:
        name: darwin-build
        executor: mac
        resource_class: medium
        requires:
          - darwin-node-modules-install

    - lint:
        name: darwin-lint
        executor: mac
        requires:
          - darwin-build

    # maybe run all unit tests?

    - create-build-artifacts:
        name: darwin-create-build-artifacts
        context:
          - test-runner:sign-mac-binary
          - test-runner:upload
          - test-runner:commit-status-checks
        executor: mac
        resource_class: medium
        requires:
          - darwin-build

    - test-kitchensink:
        name: darwin-test-kitchensink
        executor: mac
        requires:
          - darwin-build

    - test-binary-against-kitchensink:
        name: darwin-test-binary-against-kitchensink
        executor: mac
        requires:
          - darwin-create-build-artifacts

    - test-binary-against-staging:
        context: test-runner:record-tests
        name: darwin-test-binary-against-staging
        executor: mac
        requires:
          - darwin-create-build-artifacts

    - test-binary-and-npm-against-other-projects:
        context: test-runner:trigger-test-jobs
        name: darwin-test-binary-and-npm-against-other-projects
        executor: mac
        requires:
          - darwin-create-build-artifacts

windows-workflow: &windows-workflow
  jobs:
    - node_modules_install:
        name: windows-node-modules-install
        executor: windows
        resource_class: windows.medium
        only-cache-for-root-user: true

    - build:
        name: windows-build
        executor: windows
        resource_class: windows.medium
        requires:
          - windows-node-modules-install

    - run-app-integration-tests-chrome:
        name: windows-run-app-integration-tests-chrome
        executor: windows
        context: test-runner:launchpad-tests
        requires:
          - windows-build

    - lint:
        name: windows-lint
        executor: windows
        requires:
          - windows-build

    - unit-tests:
        name: windows-unit-tests
        executor: windows
        resource_class: windows.medium
        requires:
          - windows-build

    - create-build-artifacts:
        name: windows-create-build-artifacts
        executor: windows
        resource_class: windows.medium
        context:
          - test-runner:sign-windows-binary
          - test-runner:upload
          - test-runner:commit-status-checks
        requires:
          - windows-build

    - test-binary-and-npm-against-other-projects:
        context: test-runner:trigger-test-jobs
        name: windows-test-binary-and-npm-against-other-projects
        executor: windows
        resource_class: windows.medium
        requires:
          - windows-create-build-artifacts

workflows:
  linux:
    <<: *linux-workflow
  mac:
    <<: *mac-workflow
    <<: *mac-workflow-filters
  windows:
    <<: *windows-workflow
    <<: *windows-workflow-filters<|MERGE_RESOLUTION|>--- conflicted
+++ resolved
@@ -29,11 +29,8 @@
       only:
         - develop
         - 10.0-release
-<<<<<<< HEAD
+        - unify-1001-windows-app-e2e-tests
         - kevin/add-ct-component-examples-to-circle
-=======
-        - unify-1001-windows-app-e2e-tests
->>>>>>> 6e803597
 
 # usually we don't build Mac app - it takes a long time
 # but sometimes we want to really confirm we are doing the right thing
