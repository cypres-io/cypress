version: 2.1

defaults: &defaults
  parallelism: 1
  working_directory: ~/cypress
  parameters: &defaultsParameters
    executor:
      type: executor
      default: cy-doc
    only-cache-for-root-user:
      type: boolean
      default: false
  executor: <<parameters.executor>>
  environment: &defaultsEnvironment
    ## set specific timezone
    TZ: "/usr/share/zoneinfo/America/New_York"

    ## store artifacts here
    CIRCLE_ARTIFACTS: /tmp/artifacts

    ## set so that e2e tests are consistent
    COLUMNS: 100
    LINES: 24

# filters and requires for testing binary with Firefox
mainBuildFilters: &mainBuildFilters
  filters:
    branches:
      only:
        - develop
        - 10.0-release
<<<<<<< HEAD
        - feat/embedding-mount
=======
        - 10.0-use-contexts
>>>>>>> 78b74b70

# usually we don't build Mac app - it takes a long time
# but sometimes we want to really confirm we are doing the right thing
# so just add your branch to the list here to build and test on Mac
macWorkflowFilters: &mac-workflow-filters
  when:
    or:
    - equal: [ develop, << pipeline.git.branch >> ]
    - equal: [ '10.0-release', << pipeline.git.branch >> ]
<<<<<<< HEAD
    - equal: [ 'feat/embedding-mount', << pipeline.git.branch >> ]
=======
    - equal: [ 10.0-use-contexts, << pipeline.git.branch >> ]
>>>>>>> 78b74b70
    - matches:
          pattern: "-release$"
          value: << pipeline.git.branch >>

windowsWorkflowFilters: &windows-workflow-filters
  when:
    or:
    - equal: [ develop, << pipeline.git.branch >> ]
    - equal: [ '10.0-release', << pipeline.git.branch >> ]
<<<<<<< HEAD
    - equal: [ 'feat/embedding-mount', << pipeline.git.branch >> ]
=======
    - equal: [ 10.0-use-contexts, << pipeline.git.branch >> ]
>>>>>>> 78b74b70
    - matches:
          pattern: "-release$"
          value: << pipeline.git.branch >>
    - matches:
          pattern: "win*"
          value: << pipeline.git.branch >>

executors:
  # the Docker image with Cypress dependencies and Chrome browser
  cy-doc:
    docker:
      - image: cypress/browsers:node16.5.0-chrome94-ff93
    # by default, we use "medium" to balance performance + CI costs. bump or reduce on a per-job basis if needed.
    resource_class: medium
    environment:
      PLATFORM: linux

  # Docker image with non-root "node" user
  non-root-docker-user:
    docker:
      - image: cypress/browsers:node16.5.0-chrome94-ff93
        user: node
    environment:
      PLATFORM: linux

  # executor to run on Mac OS
  # https://circleci.com/docs/2.0/executor-types/#using-macos
  # https://circleci.com/docs/2.0/testing-ios/#supported-xcode-versions
  mac:
    macos:
      # Executor should have Node >= required version
      xcode: "13.0.0"
    resource_class: macos.x86.medium.gen2
    environment:
      PLATFORM: mac

  # executor to run on Windows - based off of the windows-orb default executor since it is
  # not customizable enough to align with our existing setup.
  # https://github.com/CircleCI-Public/windows-orb/blob/master/src/executors/default.yml
  # https://circleci.com/docs/2.0/hello-world-windows/#software-pre-installed-in-the-windows-image
  windows: &windows-executor
    machine:
      image: windows-server-2019-vs2019:stable
      shell: bash.exe -eo pipefail
    resource_class: windows.medium
    environment:
      PLATFORM: windows

commands:
  restore_workspace_binaries:
    steps:
      - attach_workspace:
          at: ~/
      # make sure we have cypress.zip received
      - run: ls -l
      - run: ls -l cypress.zip cypress.tgz
      - run: node --version
      - run: npm --version

  restore_cached_workspace:
    steps:
      - attach_workspace:
          at: ~/
      - install-required-node
      - unpack-dependencies

  restore_cached_binary:
    steps:
      - attach_workspace:
          at: ~/

  prepare-modules-cache:
    parameters:
      dont-move:
        type: boolean
        default: false
    steps:
      - run: node scripts/circle-cache.js --action prepare
      - unless:
          condition: << parameters.dont-move >>
          steps:
            - run:
                name: Move to /tmp dir for consistent caching across root/non-root users
                command: |
                  mkdir -p /tmp/node_modules_cache
                  mv ~/cypress/node_modules /tmp/node_modules_cache/root_node_modules
                  mv ~/cypress/cli/node_modules /tmp/node_modules_cache/cli_node_modules
                  mv ~/cypress/system-tests/node_modules /tmp/node_modules_cache/system-tests_node_modules
                  mv ~/cypress/globbed_node_modules /tmp/node_modules_cache/globbed_node_modules

  build-and-persist:
    description: Save entire folder as artifact for other jobs to run without reinstalling
    steps:
      - run:
          name: Build all codegen
          command: yarn gulp buildProd
      - run:
          name: Build packages
          command: yarn build
      - prepare-modules-cache # So we don't throw these in the workspace cache
      - persist_to_workspace:
          root: ~/
          paths:
            - cypress
            - .ssh
            - node_modules # contains the npm i -g modules

  install_cache_helpers_dependencies:
    steps:
      - run:
          # Dependencies needed by circle-cache.js, before we "yarn" or unpack cached node_modules
          name: Cache Helper Dependencies
          working_directory: ~/
          command: npm i glob@7.1.6 fs-extra@10.0.0 minimist@1.2.5 fast-json-stable-stringify@2.1.0

  unpack-dependencies:
    description: 'Unpacks dependencies associated with the current workflow'
    steps:
      - install_cache_helpers_dependencies
      - run:
          name: Generate Circle Cache Key
          command: node scripts/circle-cache.js --action cacheKey > circle_cache_key
      - run:
          name: Generate platform key
          command: echo $PLATFORM > platform_key
      - restore_cache:
          name: Restore cache state, to check for known modules cache existence
          key: v{{ .Environment.CACHE_VERSION }}-{{ checksum "platform_key" }}-node-modules-cache-{{ checksum "circle_cache_key" }}
      - run:
          name: Move node_modules back from /tmp
          command: |
            if [[ -d "/tmp/node_modules_cache" ]]; then
              mv /tmp/node_modules_cache/root_node_modules ~/cypress/node_modules
              mv /tmp/node_modules_cache/cli_node_modules ~/cypress/cli/node_modules
              mv /tmp/node_modules_cache/system-tests_node_modules ~/cypress/system-tests/node_modules
              mv /tmp/node_modules_cache/globbed_node_modules ~/cypress/globbed_node_modules
              rm -rf /tmp/node_modules_cache
            fi
      - run:
          name: Restore all node_modules to proper workspace folders
          command: node scripts/circle-cache.js --action unpack

  restore_cached_system_tests_deps:
    description: 'Restore the cached node_modules for projects in "system-tests/projects/**"'
    steps:
      - run:
          name: Generate Circle Cache key for system tests
          command: ./system-tests/scripts/cache-key.sh > system_tests_cache_key
      - run:
          name: Generate platform key
          command: echo $PLATFORM > platform_key
      - restore_cache:
          name: Restore system tests node_modules cache
          keys:
            - v{{ .Environment.CACHE_VERSION }}-{{ checksum "platform_key" }}-system-tests-projects-node-modules-cache-{{ checksum "system_tests_cache_key" }}
            - v{{ .Environment.CACHE_VERSION }}-{{ checksum "platform_key" }}-system-tests-projects-node-modules-cache-

  update_cached_system_tests_deps:
    description: 'Update the cached node_modules for projects in "system-tests/projects/**"'
    steps:
      - run:
          name: Generate Circle Cache key for system tests
          command: ./system-tests/scripts/cache-key.sh > system_tests_cache_key
      - run:
          name: Generate platform key
          command: echo $PLATFORM > platform_key
      - restore_cache:
          name: Restore cache state, to check for known modules cache existence
          keys:
            - v{{ .Environment.CACHE_VERSION }}-{{ checksum "platform_key" }}-system-tests-projects-node-modules-cache-state-{{ checksum "system_tests_cache_key" }}
      - run:
          name: Send root honeycomb event for this CI build
          command: cd system-tests/scripts && node ./send-root-honecomb-event.js
      - run:
          name: Bail if specific cache exists
          command: |
            if [[ -f "/tmp/system_tests_node_modules_installed" ]]; then
              echo "No updates to system tests node modules, exiting"
              circleci-agent step halt
            fi
      - restore_cache:
          name: Restore system tests node_modules cache
          keys:
            - v{{ .Environment.CACHE_VERSION }}-{{ checksum "platform_key" }}-system-tests-projects-node-modules-cache-{{ checksum "system_tests_cache_key" }}
            - v{{ .Environment.CACHE_VERSION }}-{{ checksum "platform_key" }}-system-tests-projects-node-modules-cache-
      - run:
          name: Update system-tests node_modules cache
          command: yarn workspace @tooling/system-tests projects:yarn:install
      - save_cache:
          name: Save system tests node_modules cache
          key: v{{ .Environment.CACHE_VERSION }}-{{ checksum "platform_key" }}-system-tests-projects-node-modules-cache-{{ checksum "system_tests_cache_key" }}
          paths:
            - ~/.cache/cy-system-tests-node-modules
      - run: touch /tmp/system_tests_node_modules_installed
      - save_cache:
          name: Save system tests node_modules cache state key
          key: v{{ .Environment.CACHE_VERSION }}-{{ checksum "platform_key" }}-system-tests-projects-node-modules-cache-state-{{ checksum "system_tests_cache_key" }}
          paths:
            - /tmp/system_tests_node_modules_installed

  caching-dependency-installer:
    description: 'Installs & caches the dependencies based on yarn lock & package json dependencies'
    parameters:
      only-cache-for-root-user:
        type: boolean
        default: false
    steps:
      - install_cache_helpers_dependencies
      - run:
          name: Generate Circle Cache Key
          command: node scripts/circle-cache.js --action cacheKey > circle_cache_key
      - run:
          name: Generate platform key
          command: echo $PLATFORM > platform_key
      - restore_cache:
          name: Restore cache state, to check for known modules cache existence
          key: v{{ .Environment.CACHE_VERSION }}-{{ checksum "platform_key" }}-node-modules-cache-state-{{ checksum "circle_cache_key" }}
      - run:
          name: Bail if cache exists
          command: |
            if [[ -f "node_modules_installed" ]]; then
              echo "Node modules already cached for dependencies, exiting"
              circleci-agent step halt
            fi
      - run: date +%Y-%U > cache_date
      - restore_cache:
          name: Restore weekly yarn cache
          keys:
            - v{{ .Environment.CACHE_VERSION }}-{{ checksum "platform_key" }}-deps-root-weekly-{{ checksum "cache_date" }}
      - run:
          name: Install Node Modules
          command: |
            yarn --prefer-offline --frozen-lockfile --cache-folder ~/.yarn
          no_output_timeout: 20m
      - prepare-modules-cache:
          dont-move: <<parameters.only-cache-for-root-user>> # we don't move, so we don't hit any issues unpacking symlinks
      - when:
          condition: <<parameters.only-cache-for-root-user>> # we don't move to /tmp since we don't need to worry about different users
          steps:
            - save_cache:
                name: Saving node modules for root, cli, and all globbed workspace packages
                key: v{{ .Environment.CACHE_VERSION }}-{{ checksum "platform_key" }}-node-modules-cache-{{ checksum "circle_cache_key" }}
                paths:
                  - node_modules
                  - cli/node_modules
                  - system-tests/node_modules
                  - globbed_node_modules
      - unless:
          condition: <<parameters.only-cache-for-root-user>>
          steps:
            - save_cache:
                name: Saving node modules for root, cli, and all globbed workspace packages
                key: v{{ .Environment.CACHE_VERSION }}-{{ checksum "platform_key" }}-node-modules-cache-{{ checksum "circle_cache_key" }}
                paths:
                  - /tmp/node_modules_cache
      - run: touch node_modules_installed
      - save_cache:
          name: Saving node-modules cache state key
          key: v{{ .Environment.CACHE_VERSION }}-{{ checksum "platform_key" }}-node-modules-cache-state-{{ checksum "circle_cache_key" }}
          paths:
            - node_modules_installed
      - save_cache:
          name: Save weekly yarn cache
          key: v{{ .Environment.CACHE_VERSION }}-{{ checksum "platform_key" }}-deps-root-weekly-{{ checksum "cache_date" }}
          paths:
            - ~/.yarn
            - ~/.cy-npm-cache

  verify-build-setup:
    description: Common commands run when setting up for build or yarn install
    parameters:
      executor:
        type: executor
        default: cy-doc
    steps:
      - run: pwd
      - run:
          name: print global yarn cache path
          command: echo $(yarn global bin)
      - run:
          name: print yarn version
          command: yarn versions
      - unless:
          condition:
            # stop-only does not correctly match on windows: https://github.com/bahmutov/stop-only/issues/78
            equal: [ *windows-executor, << parameters.executor >> ]
          steps:
            - run:
                name: Stop .only
                 # this will catch ".only"s in js/coffee as well
                command: yarn stop-only-all
      - run:
          name: Check terminal variables
          ## make sure the TERM is set to 'xterm' in node (Linux only)
          ## else colors (and tests) will fail
          ## See the following information
          ##   * http://andykdocs.de/development/Docker/Fixing+the+Docker+TERM+variable+issue
          ##   * https://unix.stackexchange.com/questions/43945/whats-the-difference-between-various-term-variables
          command: yarn check-terminal

  install-required-node:
    # https://discuss.circleci.com/t/switch-nodejs-version-on-machine-executor-solved/26675/2
    description: Install Node version matching .node-version
    steps:
      - run:
          name: Install Node
          command: |
            node_version=$(cat .node-version)
            [ -s "${HOME}/.nvm/nvm.sh" ] && \. "${HOME}/.nvm/nvm.sh" # This loads nvm
            if ! type nvm > /dev/null; then
              echo "Installing NVM"
              curl -o- https://raw.githubusercontent.com/creationix/nvm/v0.30.0/install.sh | bash
              [ -s "${HOME}/.nvm/nvm.sh" ] && \. "${HOME}/.nvm/nvm.sh" # This loads nvm
            fi
            echo "Installing Node $node_version"
            nvm install ${node_version}
            echo "Using Node $node_version"
            nvm use ${node_version}
            [[ $PLATFORM != 'windows' ]] && nvm alias default ${node_version} || sleep 2s
            echo "Installing Yarn"
            npm install yarn -g # ensure yarn is installed with the correct node engine
            yarn check-node-version
      - run:
          name: Check  Node
          command: yarn check-node-version

  install-chrome:
    description: Install Google Chrome
    parameters:
      channel:
        description: browser channel to install
        type: string
      version:
        description: browser version to install
        type: string
    steps:
      - run:
          name: Install Google Chrome (<<parameters.channel>>)
          command: |
            echo "Installing Chrome (<<parameters.channel>>) v<<parameters.version>>"
            wget -O /usr/src/google-chrome-<<parameters.channel>>_<<parameters.version>>_amd64.deb "http://dl.google.com/linux/chrome/deb/pool/main/g/google-chrome-<<parameters.channel>>/google-chrome-<<parameters.channel>>_<<parameters.version>>-1_amd64.deb" && \
            dpkg -i /usr/src/google-chrome-<<parameters.channel>>_<<parameters.version>>_amd64.deb ; \
            apt-get install -f -y && \
            rm -f /usr/src/google-chrome-<<parameters.channel>>_<<parameters.version>>_amd64.deb
            which google-chrome-<<parameters.channel>> || (printf "\n\033[0;31mChrome was not successfully downloaded - bailing\033[0m\n\n" && exit 1)
            echo "Location of Google Chrome Installation: `which google-chrome-<<parameters.channel>>`"
            echo "Google Chrome Version: `google-chrome-<<parameters.channel>> --version`"

  run-driver-integration-tests:
    parameters:
      browser:
        description: browser shortname to target
        type: string
      install-chrome-channel:
        description: chrome channel to install
        type: string
        default: ''
    steps:
      - restore_cached_workspace
      - when:
          condition: <<parameters.install-chrome-channel>>
          steps:
            - install-chrome:
                channel: <<parameters.install-chrome-channel>>
                version: $(node ./scripts/get-browser-version.js chrome:<<parameters.install-chrome-channel>>)
      - run:
          environment:
            CYPRESS_KONFIG_ENV: production
          command: |
            echo Current working directory is $PWD
            echo Total containers $CIRCLE_NODE_TOTAL

            if [[ -v MAIN_RECORD_KEY ]]; then
              # internal PR
              CYPRESS_RECORD_KEY=$MAIN_RECORD_KEY \
              yarn cypress:run --record --parallel --group 5x-driver-<<parameters.browser>> --browser <<parameters.browser>>
            else
              # external PR
              TESTFILES=$(circleci tests glob "cypress/e2e/**/*.cy.*" | circleci tests split --total=$CIRCLE_NODE_TOTAL)
              echo "Test files for this machine are $TESTFILES"

              if [[ -z "$TESTFILES" ]]; then
                echo "Empty list of test files"
              fi
              yarn cypress:run --browser <<parameters.browser>> --spec $TESTFILES
            fi
          working_directory: packages/driver
      - verify-mocha-results
      - store_test_results:
          path: /tmp/cypress
      - store_artifacts:
          path: /tmp/artifacts
      - store-npm-logs

  run-new-ui-tests:
    parameters:
      package:
        description: package to target
        type: enum
        enum: ['frontend-shared', 'launchpad', 'app']
      browser:
        description: browser shortname to target
        type: string
      percy:
        description: enable percy
        type: boolean
        default: false
      type:
        description: ct or e2e
        type: enum
        enum: ['ct', 'e2e']
      debug:
        description: debug option
        type: string
        default: ''
    steps:
      - restore_cached_workspace
      - run:
          # TODO: How can we have preinstalled browsers on CircleCI?
          name: 'Install Chrome on Windows'
          command: |
            # install with `--ignore-checksums` to avoid checksum error
            # https://www.gep13.co.uk/blog/chocolatey-error-hashes-do-not-match
            [[ $PLATFORM == 'windows' && '<<parameters.browser>>' == 'chrome' ]] && choco install googlechrome --ignore-checksums || [[ $PLATFORM != 'windows' ]]
      - run:
          command: |
            cmd=$([[ <<parameters.percy>> == 'true' ]] && echo 'yarn percy exec --parallel -- --') || true
            DEBUG=<<parameters.debug>> \
            CYPRESS_KONFIG_ENV=production \
            CYPRESS_RECORD_KEY=$TEST_LAUNCHPAD_RECORD_KEY \
            PERCY_PARALLEL_NONCE=$CIRCLE_SHA1 \
            PERCY_ENABLE=${PERCY_TOKEN:-0} \
            PERCY_PARALLEL_TOTAL=-1 \
            $cmd yarn workspace @packages/<<parameters.package>> cypress:run:<<parameters.type>> --browser <<parameters.browser>> --record --parallel --group <<parameters.package>>-<<parameters.type>>
      - store_test_results:
          path: /tmp/cypress
      - store_artifacts:
          path: ./packages/<<parameters.package>>/cypress/videos
      - store-npm-logs

  run-system-tests:
    parameters:
      browser:
        description: browser shortname to target
        type: string
    steps:
      - restore_cached_workspace
      - restore_cached_system_tests_deps
      - run:
          name: Run system tests
          command: |
            ALL_SPECS=`circleci tests glob "/root/cypress/system-tests/test/*spec*"`
            SPECS=
            for file in $ALL_SPECS; do
              # filter out non_root tests, they have their own stage
              if [[ "$file" == *"non_root"* ]]; then
                echo "Skipping $file"
                continue
              fi
              SPECS="$SPECS $file"
            done
            SPECS=`echo $SPECS | xargs -n 1 | circleci tests split --split-by=timings`
            echo SPECS=$SPECS
            yarn workspace @tooling/system-tests test:ci $SPECS --browser <<parameters.browser>>
      - verify-mocha-results
      - store_test_results:
          path: /tmp/cypress
      - store_artifacts:
          path: /tmp/artifacts
      - store-npm-logs

  run-binary-system-tests:
    steps:
      - restore_cached_workspace
      - restore_cached_system_tests_deps
      - run:
          name: Run system tests
          command: |
            ALL_SPECS=`circleci tests glob "$HOME/cypress/system-tests/test-binary/*spec*"`
            SPECS=`echo $ALL_SPECS | xargs -n 1 | circleci tests split --split-by=timings`
            echo SPECS=$SPECS
            yarn workspace @tooling/system-tests test:ci $SPECS
      - verify-mocha-results
      - store_test_results:
          path: /tmp/cypress
      - store_artifacts:
          path: /tmp/artifacts
      - store-npm-logs

  store-npm-logs:
    description: Saves any NPM debug logs as artifacts in case there is a problem
    steps:
      - store_artifacts:
          path: ~/.npm/_logs

  post-install-comment:
    description: Post GitHub comment with a blurb on how to install pre-release version
    steps:
      - run:
          name: Post pre-release install comment
          command: |
            node scripts/add-install-comment.js \
              --npm npm-package-url.json \
              --binary binary-url.json

  verify-mocha-results:
    description: Double-check that Mocha tests ran as expected.
    parameters:
      expectedResultCount:
        description: The number of result files to expect, ie, the number of Mocha test suites that ran.
        type: integer
        ## by default, assert that at least 1 test ran
        default: 0
    steps:
      - run: yarn verify:mocha:results <<parameters.expectedResultCount>>

  clone-repo-and-checkout-branch:
    description: |
      Clones an external repo and then checks out the branch that matches the next version otherwise uses 'master' branch.
    parameters:
      repo:
        description: "Name of the github repo to clone like: cypress-example-kitchensink"
        type: string
      pull_request_id:
        description: Pull request number to check out before installing and testing
        type: integer
        default: 0
    steps:
      - restore_cached_binary
      - run:
          name: "Cloning test project and checking out release branch: <<parameters.repo>>"
          working_directory: ~/
          command: |
            git clone --depth 1 --no-single-branch https://github.com/cypress-io/<<parameters.repo>>.git /tmp/<<parameters.repo>>

            # install some deps for get-next-version
            npm i semver@7.3.2 conventional-recommended-bump@6.1.0 conventional-changelog-angular@5.0.12
            NEXT_VERSION=$(node ./cypress/scripts/get-next-version.js)

            cd /tmp/<<parameters.repo>> && (git checkout $NEXT_VERSION || true)
      - when:
            condition: <<parameters.pull_request_id>>
            steps:
              - run:
                  name: Check out PR <<parameters.pull_request_id>>
                  working_directory: /tmp/<<parameters.repo>>
                  command: |
                    git fetch origin pull/<<parameters.pull_request_id>>/head:pr-<<parameters.pull_request_id>>
                    git checkout pr-<<parameters.pull_request_id>>

  test-binary-against-rwa:
    description: |
      Takes the built binary and NPM package, clones the RWA repo
      and runs the new version of Cypress against it.
    parameters:
      repo:
        description: "Name of the github repo to clone like"
        type: string
        default: "cypress-realworld-app"
      browser:
        description: Name of the browser to use, like "electron", "chrome", "firefox"
        type: enum
        enum: ["", "electron", "chrome", "firefox"]
        default: ""
      command:
        description: Test command to run to start Cypress tests
        type: string
        default: "yarn cypress:run"
      # if the repo to clone and test is a monorepo, you can
      # run tests inside a specific subfolder
      folder:
        description: Subfolder to test in
        type: string
        default: ""
      # you can test new features in the test runner against recipes or other repos
      # by opening a pull request in those repos and running this test job
      # against a pull request number in the example repo
      pull_request_id:
        description: Pull request number to check out before installing and testing
        type: integer
        default: 0
      wait-on:
        description: Whether to use wait-on to wait on a server to be booted
        type: string
        default: ""
      server-start-command:
        description: Server start command for repo
        type: string
        default: "CI=true yarn start"
    steps:
      - clone-repo-and-checkout-branch:
          repo: <<parameters.repo>>
      - when:
          condition: <<parameters.pull_request_id>>
          steps:
            - run:
                name: Check out PR <<parameters.pull_request_id>>
                working_directory: /tmp/<<parameters.repo>>
                command: |
                  git fetch origin pull/<<parameters.pull_request_id>>/head:pr-<<parameters.pull_request_id>>
                  git checkout pr-<<parameters.pull_request_id>>
                  git log -n 2
      - run:
          command: yarn
          working_directory: /tmp/<<parameters.repo>>
      - run:
          name: Install Cypress
          working_directory: /tmp/<<parameters.repo>>
          # force installing the freshly built binary
          command: |
            CYPRESS_INSTALL_BINARY=~/cypress/cypress.zip npm i --legacy-peer-deps ~/cypress/cypress.tgz && [[ -f yarn.lock ]] && yarn
      - run:
          name: Print Cypress version
          working_directory: /tmp/<<parameters.repo>>
          command: npx cypress version
      - run:
          name: Types check 🧩 (maybe)
          working_directory: /tmp/<<parameters.repo>>
          command: yarn types
      - run:
          working_directory: /tmp/<<parameters.repo>>
          command: <<parameters.server-start-command>>
          background: true
      - run:
          condition: <<parameters.wait-on>>
          name: "Waiting on server to boot: <<parameters.wait-on>>"
          command: "npx wait-on <<parameters.wait-on>>"
      - when:
          condition: <<parameters.folder>>
          steps:
            - when:
                condition: <<parameters.browser>>
                steps:
                  - run:
                      name: Run tests using browser "<<parameters.browser>>"
                      working_directory: /tmp/<<parameters.repo>>/<<parameters.folder>>
                      command: |
                        <<parameters.command>> -- --browser <<parameters.browser>>
            - unless:
                condition: <<parameters.browser>>
                steps:
                  - run:
                      name: Run tests using command
                      working_directory: /tmp/<<parameters.repo>>/<<parameters.folder>>
                      command: <<parameters.command>>

            - store_artifacts:
                name: screenshots
                path: /tmp/<<parameters.repo>>/<<parameters.folder>>/cypress/screenshots
            - store_artifacts:
                name: videos
                path: /tmp/<<parameters.repo>>/<<parameters.folder>>/cypress/videos
      - unless:
          condition: <<parameters.folder>>
          steps:
            - when:
                condition: <<parameters.browser>>
                steps:
                  - run:
                      name: Run tests using browser "<<parameters.browser>>"
                      working_directory: /tmp/<<parameters.repo>>
                      command: <<parameters.command>> -- --browser <<parameters.browser>>
            - unless:
                condition: <<parameters.browser>>
                steps:
                  - run:
                      name: Run tests using command
                      working_directory: /tmp/<<parameters.repo>>
                      command: <<parameters.command>>
            - store_artifacts:
                name: screenshots
                path: /tmp/<<parameters.repo>>/cypress/screenshots
            - store_artifacts:
                name: videos
                path: /tmp/<<parameters.repo>>/cypress/videos
      - store-npm-logs

  test-binary-against-repo:
    description: |
      Takes the built binary and NPM package, clones given example repo
      and runs the new version of Cypress against it.
    parameters:
      repo:
        description: "Name of the github repo to clone like: cypress-example-kitchensink"
        type: string
      browser:
        description: Name of the browser to use, like "electron", "chrome", "firefox"
        type: enum
        enum: ["", "electron", "chrome", "firefox"]
        default: ""
      command:
        description: Test command to run to start Cypress tests
        type: string
        default: "npm run e2e"
      build-project:
        description: Should the project build script be executed
        type: boolean
        default: true
      # if the repo to clone and test is a monorepo, you can
      # run tests inside a specific subfolder
      folder:
        description: Subfolder to test in
        type: string
        default: ""
      # you can test new features in the test runner against recipes or other repos
      # by opening a pull request in those repos and running this test job
      # against a pull request number in the example repo
      pull_request_id:
        description: Pull request number to check out before installing and testing
        type: integer
        default: 0
      wait-on:
        description: Whether to use wait-on to wait on a server to be booted
        type: string
        default: ""
      server-start-command:
        description: Server start command for repo
        type: string
        default: "npm start --if-present"
    steps:
      - clone-repo-and-checkout-branch:
          repo: <<parameters.repo>>
          pull_request_id: <<parameters.pull_request_id>>
      - run:
          # Install deps + Cypress binary with yarn if yarn.lock present
          command: |
            if [[ -f yarn.lock ]]; then
              yarn --frozen-lockfile
              CYPRESS_INSTALL_BINARY=~/cypress/cypress.zip yarn add -D ~/cypress/cypress.tgz
            else
              npm install
              CYPRESS_INSTALL_BINARY=~/cypress/cypress.zip npm install --legacy-peer-deps ~/cypress/cypress.tgz
            fi
          working_directory: /tmp/<<parameters.repo>>
      - run:
          name: Scaffold new config file
          working_directory: /tmp/<<parameters.repo>>
          environment:
            CYPRESS_INTERNAL_FORCE_SCAFFOLD: "1"
          command: |
            if [[ -f cypress.json ]]; then
              rm -rf cypress.json
              echo 'module.exports = {}' > cypress.config.js
            fi
      - run:
          name: Rename support file
          working_directory: /tmp/<<parameters.repo>>
          command: |
            if [[ -f cypress/support/index.js ]]; then
              mv cypress/support/index.js cypress/support/e2e.js
            fi
      - run:
          name: Print Cypress version
          working_directory: /tmp/<<parameters.repo>>
          command: npx cypress version
      - run:
          name: Types check 🧩 (maybe)
          working_directory: /tmp/<<parameters.repo>>
          command: |
            [[ -f yarn.lock ]] && yarn types || npm run types --if-present
      - when:
          condition: <<parameters.build-project>>
          steps:
          - run:
              name: Build 🏗 (maybe)
              working_directory: /tmp/<<parameters.repo>>
              command: |
                [[ -f yarn.lock ]] && yarn build || npm run build --if-present
      - run:
          working_directory: /tmp/<<parameters.repo>>
          command: <<parameters.server-start-command>>
          background: true
      - run:
          condition: <<parameters.wait-on>>
          name: "Waiting on server to boot: <<parameters.wait-on>>"
          command: "npx wait-on <<parameters.wait-on>> --timeout 120000"
      - when:
          condition: <<parameters.folder>>
          steps:
            - when:
                condition: <<parameters.browser>>
                steps:
                  - run:
                      name: Run tests using browser "<<parameters.browser>>"
                      working_directory: /tmp/<<parameters.repo>>/<<parameters.folder>>
                      command: |
                        <<parameters.command>> -- --browser <<parameters.browser>>
            - unless:
                condition: <<parameters.browser>>
                steps:
                  - run:
                      name: Run tests using command
                      working_directory: /tmp/<<parameters.repo>>/<<parameters.folder>>
                      command: <<parameters.command>>

            - store_artifacts:
                name: screenshots
                path: /tmp/<<parameters.repo>>/<<parameters.folder>>/cypress/screenshots
            - store_artifacts:
                name: videos
                path: /tmp/<<parameters.repo>>/<<parameters.folder>>/cypress/videos
      - unless:
          condition: <<parameters.folder>>
          steps:
            - when:
                condition: <<parameters.browser>>
                steps:
                  - run:
                      name: Run tests using browser "<<parameters.browser>>"
                      working_directory: /tmp/<<parameters.repo>>
                      command: <<parameters.command>> -- --browser <<parameters.browser>>
            - unless:
                condition: <<parameters.browser>>
                steps:
                  - run:
                      name: Run tests using command
                      working_directory: /tmp/<<parameters.repo>>
                      command: <<parameters.command>>
            - store_artifacts:
                name: screenshots
                path: /tmp/<<parameters.repo>>/cypress/screenshots
            - store_artifacts:
                name: videos
                path: /tmp/<<parameters.repo>>/cypress/videos
      - store-npm-logs

  wait-on-circle-jobs:
    description: Polls certain Circle CI jobs until they finish
    parameters:
      job-names:
        description: comma separated list of circle ci job names to wait for
        type: string
    steps:
      - run:
          name: "Waiting on Circle CI jobs: <<parameters.job-names>>"
          command: node ./scripts/wait-on-circle-jobs.js --job-names="<<parameters.job-names>>"

  build-binary:
    steps:
      - run:
          name: Check environment variables before code sign (if on Mac/Windows)
          # NOTE
          # our code sign works via electron-builder
          # by default, electron-builder will NOT sign app built in a pull request
          # even our internal one (!)
          # Usually this is not a problem, since we only build and test binary
          # built on "develop" and "master" branches
          # but if you need to really build and sign a binary in a PR
          # set variable CSC_FOR_PULL_REQUEST=true
          command: |
            set -e
            NEEDS_CODE_SIGNING=`node -p 'process.platform === "win32" || process.platform === "darwin"'`
            if [[ "$NEEDS_CODE_SIGNING" == "true" ]]; then
              echo "Checking for required environment variables..."
              if [ -z "$CSC_LINK" ]; then
                echo "Need to provide environment variable CSC_LINK"
                echo "with base64 encoded certificate .p12 file"
                exit 1
              fi
              if [ -z "$CSC_KEY_PASSWORD" ]; then
                echo "Need to provide environment variable CSC_KEY_PASSWORD"
                echo "with password for unlocking certificate .p12 file"
                exit 1
              fi
              echo "Succeeded."
            else
              echo "Not code signing for this platform"
            fi
      - run:
          name: Build the Cypress binary
          environment:
            DEBUG: electron-builder,electron-osx-sign*
          # notarization on Mac can take a while
          no_output_timeout: "45m"
          command: |
            node --version
            yarn binary-build --platform $PLATFORM --version $(node ./scripts/get-next-version.js)
      - run:
          name: Zip the binary
          command: yarn binary-zip --platform $PLATFORM
      - store-npm-logs
      - persist_to_workspace:
          root: ~/
          paths:
            - cypress/cypress.zip

  build-cypress-npm-package:
    parameters:
      executor:
        type: executor
        default: cy-doc
    steps:
      - run:
          name: Bump NPM version
          command: yarn get-next-version --npm
      - run:
          name: Build NPM package
          command: yarn build --scope cypress
      - run:
          command: ls -la types
          working_directory: cli/build
      - unless:
          condition:
            equal: [ *windows-executor, << parameters.executor >> ]
          steps:
            - run:
                name: list NPM package contents
                command: yarn workspace cypress size
      - run:
          name: pack NPM package
          working_directory: cli/build
          command: yarn pack --filename ../../cypress.tgz
      - run:
          name: list created NPM package
          command: ls -l
      - store-npm-logs
      - persist_to_workspace:
          root: ~/
          paths:
            - cypress/cypress.tgz

  upload-build-artifacts:
    steps:
      - run: ls -l
      - run:
          name: Upload unique binary to S3
          command: |
            node scripts/binary.js upload-build-artifact \
              --type binary \
              --file cypress.zip \
              --version $(node -p "require('./package.json').version")
      - run:
          name: Upload NPM package to S3
          command: |
            node scripts/binary.js upload-build-artifact \
              --type npm-package \
              --file cypress.tgz \
              --version $(node -p "require('./package.json').version")
      - store-npm-logs
      - run: ls -l
      - run: cat binary-url.json
      - run: cat npm-package-url.json
      - persist_to_workspace:
          root: ~/
          paths:
            - cypress/binary-url.json
            - cypress/npm-package-url.json

jobs:
  ## Checks if we already have a valid cache for the node_modules_install and if it has,
  ## skips ahead to the build step, otherwise installs and caches the node_modules
  node_modules_install:
    <<: *defaults
    parameters:
      <<: *defaultsParameters
      resource_class:
        type: string
        default: medium
    resource_class: << parameters.resource_class >>
    steps:
      - checkout
      - install-required-node
      - verify-build-setup:
          executor: << parameters.executor >>
      - persist_to_workspace:
          root: ~/
          paths:
            - cypress
            - .nvm # mac / linux
            - ProgramData/nvm # windows
      - caching-dependency-installer:
          only-cache-for-root-user: <<parameters.only-cache-for-root-user>>
      - store-npm-logs

  ## restores node_modules from previous step & builds if first step skipped
  build:
    <<: *defaults
    parameters:
      <<: *defaultsParameters
      resource_class:
        type: string
        default: medium+
    resource_class: << parameters.resource_class >>
    steps:
      - restore_cached_workspace
      - run:
          name: Top level packages
          command: yarn list --depth=0 || true
      - build-and-persist
      - store-npm-logs

  lint:
    <<: *defaults
    steps:
      - restore_cached_workspace
      - run:
          name: Linting 🧹
          command: |
            yarn clean
            git clean -df
            yarn lint
      - run:
          name: cypress info (dev)
          command: node cli/bin/cypress info --dev
      - store-npm-logs

  check-ts:
    <<: *defaults
    steps:
      - restore_cached_workspace
      - install-required-node
      - run:
          name: Check TS Types
          command: NODE_OPTIONS=--max_old_space_size=4096 yarn gulp checkTs


  # a special job that keeps polling Circle and when all
  # individual jobs are finished, it closes the Percy build
  percy-finalize:
    <<: *defaults
    resource_class: small
    parameters:
      <<: *defaultsParameters
      required_env_var:
        type: env_var_name
    steps:
      - restore_cached_workspace
      - run:
          # if this is an external pull request, the environment variables
          # are NOT set for security reasons, thus no need to poll -
          # and no need to finalize Percy, since there will be no visual tests
          name: Check if <<parameters.required_env_var>> is set
          command: |
            if [[ -v <<parameters.required_env_var>> ]]; then
              echo "Internal PR, good to go"
            else
              echo "This is an external PR, cannot access other services"
              circleci-agent step halt
            fi
      - wait-on-circle-jobs:
          job-names: >
            cli-visual-tests,
            reporter-integration-tests,
            npm-design-system,
            run-app-component-tests-chrome,
            run-app-integration-tests-chrome,
            run-frontend-shared-component-tests-chrome,
            run-launchpad-component-tests-chrome,
            run-launchpad-integration-tests-chrome
      - run:
          command: |
            PERCY_PARALLEL_NONCE=$CIRCLE_SHA1 \
            yarn percy build:finalize

  cli-visual-tests:
    <<: *defaults
    resource_class: small
    steps:
      - restore_cached_workspace
      - run: mkdir -p cli/visual-snapshots
      - run:
          command: node cli/bin/cypress info --dev | yarn --silent term-to-html | node scripts/sanitize --type cli-info > cli/visual-snapshots/cypress-info.html
          environment:
            FORCE_COLOR: 2
      - run:
          command: node cli/bin/cypress help | yarn --silent term-to-html > cli/visual-snapshots/cypress-help.html
          environment:
            FORCE_COLOR: 2
      - store_artifacts:
          path: cli/visual-snapshots
      - run:
          name: Upload CLI snapshots for diffing
          command: |
            PERCY_PARALLEL_NONCE=$CIRCLE_SHA1 \
            PERCY_ENABLE=${PERCY_TOKEN:-0} \
            PERCY_PARALLEL_TOTAL=-1 \
            yarn percy snapshot ./cli/visual-snapshots

  unit-tests:
    <<: *defaults
    parameters:
      <<: *defaultsParameters
      resource_class:
        type: string
        default: medium
    resource_class: << parameters.resource_class >>
    parallelism: 1
    steps:
      - restore_cached_workspace
      # make sure mocha runs
      - run: yarn test-mocha
      - when:
          condition:
            # several snapshots fails for windows due to paths.
            # until these are fixed, run the tests that are working.
            equal: [ *windows-executor, << parameters.executor >> ]
          steps:
            - run: yarn test-scripts scripts/**/*spec.js
            # make sure our snapshots are compared correctly
            - run: yarn test-mocha-snapshot
      - unless:
          condition:
            equal: [ *windows-executor, << parameters.executor >> ]
          steps:
            - run: yarn test-scripts
            # make sure our snapshots are compared correctly
            - run: yarn test-mocha-snapshot
            # make sure packages with TypeScript can be transpiled to JS
            - run: yarn lerna run build-prod --stream
            # run unit tests from each individual package
            - run: yarn test
            # run type checking for each individual package
            - run: yarn lerna run types
            - verify-mocha-results:
                expectedResultCount: 10
      - store_test_results:
          path: /tmp/cypress
      # CLI tests generate HTML files with sample CLI command output
      - store_artifacts:
          path: cli/test/html
      - store_artifacts:
          path: packages/errors/__snapshot-images__
      - store-npm-logs

  unit-tests-release:
    <<: *defaults
    resource_class: small
    parallelism: 1
    steps:
      - restore_cached_workspace
      - run: yarn test-npm-package-release-script

  lint-types:
    <<: *defaults
    parallelism: 1
    steps:
      - restore_cached_workspace
      - run:
          command: ls -la types
          working_directory: cli
      - run:
          command: ls -la chai
          working_directory: cli/types
      - run:
          name: "Lint types 🧹"
          command: yarn workspace cypress dtslint
  # todo(lachlan): do we need this? yarn check-ts does something very similar
  #     - run:
  #         name: "TypeScript check 🧩"
  #         command: yarn type-check --ignore-progress
      - store-npm-logs

  server-unit-tests:
    <<: *defaults
    parallelism: 1
    steps:
      - restore_cached_workspace
      - run: yarn test-unit --scope @packages/server
      - verify-mocha-results:
          expectedResultCount: 1
      - store_test_results:
          path: /tmp/cypress
      - store-npm-logs

  server-integration-tests:
    <<: *defaults
    parallelism: 1
    steps:
      - restore_cached_workspace
      - run: yarn test-integration --scope @packages/server
      - verify-mocha-results:
          expectedResultCount: 1
      - store_test_results:
          path: /tmp/cypress
      - store-npm-logs

  server-performance-tests:
    <<: *defaults
    steps:
      - restore_cached_workspace
      - run:
          command: yarn workspace @packages/server test-performance
      - verify-mocha-results:
          expectedResultCount: 1
      - store_test_results:
          path: /tmp/cypress
      - store_artifacts:
          path: /tmp/artifacts
      - store-npm-logs

  system-tests-node-modules-install:
    <<: *defaults
    steps:
      - restore_cached_workspace
      - update_cached_system_tests_deps

  binary-system-tests:
    parallelism: 2
    working_directory: ~/cypress
    environment:
      <<: *defaultsEnvironment
      PLATFORM: linux
    machine:
      # using `machine` gives us a Linux VM that can run Docker
      image: ubuntu-2004:202111-02
      docker_layer_caching: true
    resource_class: medium
    steps:
      - run-binary-system-tests

  system-tests-chrome:
    <<: *defaults
    parallelism: 8
    steps:
      - run-system-tests:
          browser: chrome

  system-tests-electron:
    <<: *defaults
    parallelism: 8
    steps:
      - run-system-tests:
          browser: electron

  system-tests-firefox:
    <<: *defaults
    parallelism: 8
    steps:
      - run-system-tests:
          browser: firefox

  system-tests-non-root:
    <<: *defaults
    steps:
      - restore_cached_workspace
      - run:
          command: yarn workspace @tooling/system-tests test:ci "test/non_root*spec*" --browser electron
      - verify-mocha-results
      - store_test_results:
          path: /tmp/cypress
      - store_artifacts:
          path: /tmp/artifacts
      - store-npm-logs

  run-frontend-shared-component-tests-chrome:
    <<: *defaults
    parameters:
      <<: *defaultsParameters
      percy:
        type: boolean
        default: false
    parallelism: 3
    steps:
      - run-new-ui-tests:
          browser: chrome
          percy: << parameters.percy >>
          package: frontend-shared
          type: ct

  run-launchpad-component-tests-chrome:
    <<: *defaults
    parameters:
      <<: *defaultsParameters
      percy:
        type: boolean
        default: false
    parallelism: 7
    steps:
      - run-new-ui-tests:
          browser: chrome
          percy: << parameters.percy >>
          package: launchpad
          type: ct
          # debug: cypress:*,engine:socket

  run-launchpad-integration-tests-chrome:
    <<: *defaults
    parameters:
      <<: *defaultsParameters
      resource_class:
        type: string
        default: medium
      percy:
        type: boolean
        default: false
    resource_class: << parameters.resource_class >>
    parallelism: 3
    steps:
      - run-new-ui-tests:
          browser: chrome
          percy: << parameters.percy >>
          package: launchpad
          type: e2e

  run-app-component-tests-chrome:
    <<: *defaults
    parameters:
      <<: *defaultsParameters
      percy:
        type: boolean
        default: false
    parallelism: 7
    steps:
      - run-new-ui-tests:
          browser: chrome
          percy: << parameters.percy >>
          package: app
          type: ct

  run-app-integration-tests-chrome:
    <<: *defaults
    parameters:
      <<: *defaultsParameters
      resource_class:
        type: string
        default: medium
      percy:
        type: boolean
        default: false
    resource_class: << parameters.resource_class >>
    parallelism: 8
    steps:
      - run-new-ui-tests:
          browser: chrome
          percy: << parameters.percy >>
          package: app
          type: e2e

  driver-integration-tests-chrome:
    <<: *defaults
    parallelism: 5
    steps:
      - run-driver-integration-tests:
          browser: chrome
          install-chrome-channel: stable

  driver-integration-tests-chrome-beta:
    <<: *defaults
    parallelism: 5
    steps:
      - run-driver-integration-tests:
          browser: chrome:beta
          install-chrome-channel: beta

  driver-integration-tests-firefox:
    <<: *defaults
    parallelism: 5
    steps:
      - run-driver-integration-tests:
          browser: firefox

  driver-integration-tests-electron:
    <<: *defaults
    parallelism: 5
    steps:
      - run-driver-integration-tests:
          browser: electron

  reporter-integration-tests:
    <<: *defaults
    parallelism: 3
    steps:
      - restore_cached_workspace
      - run:
          command: yarn build-for-tests
          working_directory: packages/reporter
      - run:
          command: |
            CYPRESS_KONFIG_ENV=production \
            CYPRESS_RECORD_KEY=$MAIN_RECORD_KEY \
            PERCY_PARALLEL_NONCE=$CIRCLE_SHA1 \
            PERCY_ENABLE=${PERCY_TOKEN:-0} \
            PERCY_PARALLEL_TOTAL=-1 \
            yarn percy exec --parallel -- -- \
            yarn cypress:run --record --parallel --group reporter
          working_directory: packages/reporter
      - verify-mocha-results
      - store_test_results:
          path: /tmp/cypress
      - store_artifacts:
          path: /tmp/artifacts
      - store-npm-logs

  ui-components-integration-tests:
    <<: *defaults
    steps:
      - restore_cached_workspace
      - run:
          command: yarn build-for-tests
          working_directory: packages/ui-components
      - run:
          command: |
            CYPRESS_KONFIG_ENV=production \
            CYPRESS_RECORD_KEY=$MAIN_RECORD_KEY \
            yarn cypress:run --record --parallel --group ui-components
          working_directory: packages/ui-components
      - verify-mocha-results
      - store_test_results:
          path: /tmp/cypress
      - store_artifacts:
          path: /tmp/artifacts
      - store-npm-logs

  npm-webpack-preprocessor:
    <<: *defaults
    steps:
      - restore_cached_workspace
      - run:
          name: Build
          command: yarn workspace @cypress/webpack-preprocessor build
      - run:
          name: Test babelrc
          command: yarn test
          working_directory: npm/webpack-preprocessor/examples/use-babelrc
      - run:
          name: Build ts-loader
          command: yarn install
          working_directory: npm/webpack-preprocessor/examples/use-ts-loader
      - run:
          name: Types ts-loader
          command: yarn types
          working_directory: npm/webpack-preprocessor/examples/use-ts-loader
      - run:
          name: Test ts-loader
          command: yarn test
          working_directory: npm/webpack-preprocessor/examples/use-ts-loader
      - run:
          name: Start React app
          command: yarn start
          background: true
          working_directory: npm/webpack-preprocessor/examples/react-app
      - run:
          name: Test React app
          command: yarn test
          working_directory: npm/webpack-preprocessor/examples/react-app
      - run:
          name: Run tests
          command: yarn workspace @cypress/webpack-preprocessor test
      - store-npm-logs

  npm-webpack-dev-server:
    <<: *defaults
    steps:
      - restore_cached_workspace
      - run:
          name: Run tests
          command: yarn workspace @cypress/webpack-dev-server test

  npm-vite-dev-server:
    <<: *defaults
    steps:
      - restore_cached_workspace
      - run:
          name: Run tests
          command: yarn test --reporter mocha-multi-reporters --reporter-options configFile=../../mocha-reporter-config.json
          working_directory: npm/vite-dev-server
      - store_test_results:
          path: npm/vite-dev-server/test_results
      - store_artifacts:
          path: npm/vite-dev-server/cypress/videos
      - store-npm-logs

  npm-webpack-batteries-included-preprocessor:
    <<: *defaults
    resource_class: small
    steps:
      - restore_cached_workspace
      - run:
          name: Run tests
          command: yarn workspace @cypress/webpack-batteries-included-preprocessor test

  npm-vue:
    <<: *defaults
    steps:
      - restore_cached_workspace
      - run:
          name: Build
          command: yarn workspace @cypress/vue build
      - run:
          name: Type Check
          command: yarn typecheck
          working_directory: npm/vue
      - run:
          name: Run component tests
          command: yarn test:ci:ct
          working_directory: npm/vue
      - run:
          name: Run e2e tests
          command: yarn test:ci:e2e
          working_directory: npm/vue
      - store_test_results:
          path: npm/vue/test_results
      - store_artifacts:
          path: npm/vue/test_results
      - store-npm-logs

  npm-design-system:
    <<: *defaults
    steps:
      - restore_cached_workspace
      - run:
          name: Build
          command: yarn workspace @cypress/design-system build
      - run:
          name: Run tests
          # will use PERCY_TOKEN environment variable if available
          command: |
            CYPRESS_KONFIG_ENV=production \
            PERCY_PARALLEL_NONCE=$CIRCLE_SHA1 \
            PERCY_ENABLE=${PERCY_TOKEN:-0} \
            PERCY_PARALLEL_TOTAL=-1 \
            yarn percy exec --parallel -- -- \
            yarn test --reporter mocha-multi-reporters --reporter-options configFile=../../mocha-reporter-config.json
          working_directory: npm/design-system
      - store_test_results:
          path: npm/design-system/test_results
      - store-npm-logs

  npm-angular:
    <<: *defaults
    steps:
      - restore_cached_workspace
      - run:
          name: Build
          command: yarn workspace @cypress/angular build
      - run:
          name: Run tests
          command: yarn test-ci
          working_directory: npm/angular
      - store_test_results:
          path: npm/angular/test_results
      - store_artifacts:
          path: npm/angular/test_results
      - store-npm-logs

  npm-react:
    <<: *defaults
    parallelism: 8
    steps:
      - restore_cached_workspace
      - run:
          name: Build
          command: yarn workspace @cypress/react build
      - run:
          name: Run tests
          command: yarn test-ci
          working_directory: npm/react
      - store_test_results:
          path: npm/react/test_results
      - store_artifacts:
          path: npm/react/test_results
      - store-npm-logs

  npm-mount-utils:
    <<: *defaults
    steps:
      - restore_cached_workspace
      - run:
          name: Build
          command: yarn workspace @cypress/mount-utils build
      - store-npm-logs

  npm-create-cypress-tests:
    <<: *defaults
    resource_class: small
    steps:
      - restore_cached_workspace
      - run: yarn workspace create-cypress-tests build
      - run:
          name: Run unit test
          command: yarn workspace create-cypress-tests test

  npm-eslint-plugin-dev:
    <<: *defaults
    steps:
      - restore_cached_workspace
      - run:
          name: Run tests
          command: yarn workspace @cypress/eslint-plugin-dev test

  npm-cypress-schematic:
    <<: *defaults
    resource_class: small
    steps:
      - restore_cached_workspace
      - run:
          name: Build + Install
          command: |
            yarn workspace @cypress/schematic build:all
          working_directory: npm/cypress-schematic
      - run:
          name: Launch
          command: |
            yarn launch:test
          working_directory: npm/cypress-schematic
      - run:
          name: Run unit tests
          command: |
            yarn test
          working_directory: npm/cypress-schematic
      - store-npm-logs

  npm-release:
    <<: *defaults
    resource_class: medium+
    steps:
      - restore_cached_workspace
      - run:
          name: Release packages after all jobs pass
          command: yarn npm-release

  create-build-artifacts:
    <<: *defaults
    parameters:
      <<: *defaultsParameters
      resource_class:
        type: string
        default: medium+
    resource_class: << parameters.resource_class >>
    steps:
      - restore_cached_workspace
      - build-binary
      - build-cypress-npm-package:
          executor: << parameters.executor >>
      - run:
          name: Check current branch to persist artifacts
          command: |
<<<<<<< HEAD
            if [[ "$CIRCLE_BRANCH" != "develop" && "$CIRCLE_BRANCH" != "marktnoonan/backmerge-develop-3-8-22" && "$CIRCLE_BRANCH" != "10.0-release" && "$CIRCLE_BRANCH" != "feat/embedding-mount" ]]; then
=======
            if [[ "$CIRCLE_BRANCH" != "develop" && "$CIRCLE_BRANCH" != "10.0-use-contexts" && "$CIRCLE_BRANCH" != "10.0-release" ]]; then
>>>>>>> 78b74b70
              echo "Not uploading artifacts or posting install comment for this branch."
              circleci-agent step halt
            fi
      - upload-build-artifacts
      - post-install-comment

  test-kitchensink:
    <<: *defaults
    steps:
      - clone-repo-and-checkout-branch:
          repo: cypress-example-kitchensink
      - install-required-node
      - run:
          name: Remove cypress.json
          description: Remove cypress.json in case it exists
          working_directory: /tmp/cypress-example-kitchensink
          environment:
            CYPRESS_INTERNAL_FORCE_SCAFFOLD: "1"
          command: rm -rf cypress.json
      - run:
          name: Install prod dependencies
          command: yarn --production
          working_directory: /tmp/cypress-example-kitchensink
      - run:
          name: Example server
          command: yarn start
          working_directory: /tmp/cypress-example-kitchensink
          background: true
      - run:
          name: Rename support file
          working_directory: /tmp/cypress-example-kitchensink
          command: |
            if [[ -f cypress/support/index.js ]]; then
              mv cypress/support/index.js cypress/support/e2e.js
            fi
      - run:
          name: Run Kitchensink example project
          command: |
            yarn cypress:run --project /tmp/cypress-example-kitchensink
      - store_artifacts:
          path: /tmp/cypress-example-kitchensink/cypress/screenshots
      - store_artifacts:
          path: /tmp/cypress-example-kitchensink/cypress/videos
      - store-npm-logs

  test-kitchensink-against-staging:
    <<: *defaults
    steps:
      - clone-repo-and-checkout-branch:
          repo: cypress-example-kitchensink
      - install-required-node
      - run:
          name: Install prod dependencies
          command: yarn --production
          working_directory: /tmp/cypress-example-kitchensink
      - run:
          name: Example server
          command: yarn start
          working_directory: /tmp/cypress-example-kitchensink
          background: true
      - run:
          name: Run Kitchensink example project
          command: |
            CYPRESS_PROJECT_ID=$TEST_KITCHENSINK_PROJECT_ID \
            CYPRESS_RECORD_KEY=$TEST_KITCHENSINK_RECORD_KEY \
            CYPRESS_INTERNAL_ENV=staging \
            CYPRESS_video=false \
            yarn cypress:run --project /tmp/cypress-example-kitchensink --record
      - store-npm-logs

  test-against-staging:
    <<: *defaults
    steps:
      - clone-repo-and-checkout-branch:
          repo: cypress-test-tiny
      - run:
          name: Run test project
          command: |
            CYPRESS_PROJECT_ID=$TEST_TINY_PROJECT_ID \
            CYPRESS_RECORD_KEY=$TEST_TINY_RECORD_KEY \
            CYPRESS_INTERNAL_ENV=staging \
            yarn cypress:run --project /tmp/cypress-test-tiny --record
      - store-npm-logs

  test-npm-module-and-verify-binary:
    <<: *defaults
    steps:
      - restore_cached_workspace
      # make sure we have cypress.zip received
      - run: ls -l
      - run: ls -l cypress.zip cypress.tgz
      - run: mkdir test-binary
      - run:
          name: Create new NPM package
          working_directory: test-binary
          command: npm init -y
      - run:
          # install NPM from built NPM package folder
          name: Install Cypress
          working_directory: test-binary
          # force installing the freshly built binary
          command: CYPRESS_INSTALL_BINARY=/root/cypress/cypress.zip npm i /root/cypress/cypress.tgz
      - run:
          name: Cypress version
          working_directory: test-binary
          command: $(yarn bin cypress) version
      - run:
          name: Verify Cypress binary
          working_directory: test-binary
          command: $(yarn bin cypress) verify
      - run:
          name: Cypress help
          working_directory: test-binary
          command: $(yarn bin cypress) help
      - run:
          name: Cypress info
          working_directory: test-binary
          command: $(yarn bin cypress) info
      - store-npm-logs

  test-npm-module-on-minimum-node-version:
    <<: *defaults
    resource_class: small
    docker:
      - image: cypress/base:12.0.0-libgbm
    steps:
      - restore_workspace_binaries
      - run: mkdir test-binary
      - run:
          name: Create new NPM package
          working_directory: test-binary
          command: npm init -y
      - run:
          name: Install Cypress
          working_directory: test-binary
          command: CYPRESS_INSTALL_BINARY=/root/cypress/cypress.zip npm install /root/cypress/cypress.tgz
      - run:
          name: Verify Cypress binary
          working_directory: test-binary
          command: $(npm bin)/cypress verify
      - run:
          name: Print Cypress version
          working_directory: test-binary
          command: $(npm bin)/cypress version
      - run:
          name: Cypress info
          working_directory: test-binary
          command: $(npm bin)/cypress info

  test-types-cypress-and-jest:
    parameters:
      executor:
        description: Executor name to use
        type: executor
        default: cy-doc
      wd:
        description: Working directory, should be OUTSIDE cypress monorepo folder
        type: string
        default: /root/test-cypress-and-jest
    <<: *defaults
    resource_class: small
    steps:
      - restore_workspace_binaries
      - run: mkdir <<parameters.wd>>
      - run:
          name: Create new NPM package ⚗️
          working_directory: <<parameters.wd>>
          command: npm init -y
      - run:
          name: Install dependencies 📦
          working_directory: <<parameters.wd>>
          environment:
            CYPRESS_INSTALL_BINARY: /root/cypress/cypress.zip
          # let's install Cypress, Jest and any other package that might conflict
          # https://github.com/cypress-io/cypress/issues/6690
          command: |
            npm install /root/cypress/cypress.tgz \
              typescript jest @types/jest enzyme @types/enzyme
      - run:
          name: Test types clash ⚔️
          working_directory: <<parameters.wd>>
          command: |
            echo "console.log('hello world')" > hello.ts
            npx tsc hello.ts --noEmit

  test-full-typescript-project:
    parameters:
      executor:
        description: Executor name to use
        type: executor
        default: cy-doc
      wd:
        description: Working directory, should be OUTSIDE cypress monorepo folder
        type: string
        default: /root/test-full-typescript
    <<: *defaults
    resource_class: small
    steps:
      - restore_workspace_binaries
      - run: mkdir <<parameters.wd>>
      - run:
          name: Create new NPM package ⚗️
          working_directory: <<parameters.wd>>
          command: npm init -y
      - run:
          name: Install dependencies 📦
          working_directory: <<parameters.wd>>
          environment:
            CYPRESS_INSTALL_BINARY: /root/cypress/cypress.zip
          command: |
            npm install /root/cypress/cypress.tgz typescript
      - run:
          name: Scaffold full TypeScript project 🏗
          working_directory: <<parameters.wd>>
          command: npx @bahmutov/cly@1 init --typescript
      # TODO: fork/update @bahmutov/cly@1 to scaffold `cypress/e2e/spec.cy.ts`
      # instead of `cypress/integration/spec.ts` when Cypress v10 is released.
      - run:
          name: Update example spec
          working_directory: <<parameters.wd>>
          command: |
            mkdir cypress/e2e
            mv cypress/integration/spec.ts cypress/e2e/spec.cy.ts
      - run:
          name: Scaffold new config file
          working_directory: <<parameters.wd>>
          environment:
            CYPRESS_INTERNAL_FORCE_SCAFFOLD: "1"
          command: |
            rm -rf cypress.json
            echo "export default {
                    e2e: {
                      setupNodeEvents (on, config) {
                        on('task', {
                          log (x) {
                            console.log(x)

                            return null
                          },
                        })

                        return config
                      },
                    },
                  }" > cypress.config.ts
      - run:
          name: Rename support file
          working_directory: <<parameters.wd>>
          command: mv cypress/support/index.ts cypress/support/e2e.js
      - run:
          name: Run project tests 🗳
          working_directory: <<parameters.wd>>
          command: npx cypress run

  # install NPM + binary zip and run against staging API
  test-binary-against-staging:
    <<: *defaults
    steps:
      - restore_workspace_binaries
      - clone-repo-and-checkout-branch:
          repo: cypress-test-tiny
      - run:
          name: Install Cypress
          working_directory: /tmp/cypress-test-tiny
          # force installing the freshly built binary
          command: CYPRESS_INSTALL_BINARY=~/cypress/cypress.zip npm i --legacy-peer-deps ~/cypress/cypress.tgz
      - run:
          name: Run test project
          working_directory: /tmp/cypress-test-tiny
          command: |
            CYPRESS_PROJECT_ID=$TEST_TINY_PROJECT_ID \
            CYPRESS_RECORD_KEY=$TEST_TINY_RECORD_KEY \
            CYPRESS_INTERNAL_ENV=staging \
            $(yarn bin cypress) run --record
      - store-npm-logs

  test-binary-against-recipes-firefox:
    <<: *defaults
    steps:
      - test-binary-against-repo:
          repo: cypress-example-recipes
          command: npm run test:ci:firefox

  test-binary-against-recipes-chrome:
    <<: *defaults
    parallelism: 3
    steps:
      - test-binary-against-repo:
          repo: cypress-example-recipes
          command: npm run test:ci:chrome

  test-binary-against-recipes:
    <<: *defaults
    parallelism: 3
    steps:
      - test-binary-against-repo:
          repo: cypress-example-recipes
          command: npm run test:ci

  # This is a special job. It allows you to test the current
  # built test runner against a pull request in the repo
  # cypress-example-recipes.
  # Imagine you are working on a feature and want to show / test a recipe
  # You would need to run the built test runner before release
  # against a PR that cannot be merged until the new version
  # of the test runner is released.
  # Use:
  #   specify pull request number
  #   and the recipe folder

  # test-binary-against-recipe-pull-request:
  #   <<: *defaults
  #   steps:
  #     # test a specific pull request by number from cypress-example-recipes
  #     - test-binary-against-repo:
  #         repo: cypress-example-recipes
  #         command: npm run test:ci
  #         pull_request_id: 515
  #         folder: examples/fundamentals__typescript

  test-binary-against-kitchensink:
    <<: *defaults
    steps:
      - test-binary-against-repo:
          repo: cypress-example-kitchensink
          browser: "electron"

  test-binary-against-kitchensink-firefox:
    <<: *defaults
    steps:
      - test-binary-against-repo:
          repo: cypress-example-kitchensink
          browser: firefox

  test-binary-against-kitchensink-chrome:
    <<: *defaults
    steps:
      - test-binary-against-repo:
          repo: cypress-example-kitchensink
          browser: chrome

  test-binary-against-todomvc-firefox:
    <<: *defaults
    steps:
      - test-binary-against-repo:
          repo: cypress-example-todomvc
          browser: firefox

  test-binary-against-conduit-chrome:
    <<: *defaults
    steps:
      - test-binary-against-repo:
          repo: cypress-example-conduit-app
          browser: chrome
          command: "npm run cypress:run"
          wait-on: http://localhost:3000

  test-binary-against-api-testing-firefox:
    <<: *defaults
    steps:
      - test-binary-against-repo:
          repo: cypress-example-api-testing
          browser: firefox
          command: "npm run cy:run"

  test-binary-against-piechopper-firefox:
    <<: *defaults
    steps:
      - test-binary-against-repo:
          repo: cypress-example-piechopper
          browser: firefox
          command: "npm run cypress:run"

  test-binary-against-cypress-realworld-app:
    <<: *defaults
    resource_class: medium+
    steps:
      - test-binary-against-rwa:
          repo: cypress-realworld-app
          browser: chrome
          wait-on: http://localhost:3000

  test-binary-as-specific-user:
    <<: *defaults
    steps:
      - restore_workspace_binaries
      # the user should be "node"
      - run: whoami
      - run: pwd
      # prints the current user's effective user id
      # for root it is 0
      # for other users it is a positive integer
      - run: node -e 'console.log(process.geteuid())'
      # make sure the binary and NPM package files are present
      - run: ls -l
      - run: ls -l cypress.zip cypress.tgz
      - run: mkdir test-binary
      - run:
          name: Create new NPM package
          working_directory: test-binary
          command: npm init -y
      - run:
          # install NPM from built NPM package folder
          name: Install Cypress
          working_directory: test-binary
          # force installing the freshly built binary
          command: CYPRESS_INSTALL_BINARY=~/cypress/cypress.zip npm i ~/cypress/cypress.tgz
      - run:
          name: Cypress help
          working_directory: test-binary
          command: $(yarn bin cypress) help
      - run:
          name: Cypress info
          working_directory: test-binary
          command: $(yarn bin cypress) info
      - run:
          name: Add Cypress demo
          working_directory: test-binary
          command: npx @bahmutov/cly init
      # TODO: fork/update @bahmutov/cly@1 to scaffold `cypress/e2e/spec.cy.ts`
      # instead of `cypress/integration/spec.js` when Cypress v10 is released.
      - run:
          name: Update example spec
          working_directory: test-binary
          command: |
            mkdir cypress/e2e
            mv cypress/integration/spec.js cypress/e2e/spec.cy.js
      - run:
          name: Scaffold new config file
          working_directory: test-binary
          environment:
            CYPRESS_INTERNAL_FORCE_SCAFFOLD: "1"
          command: |
            rm -rf cypress.json
            echo 'module.exports = {}' > cypress.config.js
      - run:
          name: Rename support file
          working_directory: test-binary
          command: mv cypress/support/index.js cypress/support/e2e.js
      - run:
          name: Verify Cypress binary
          working_directory: test-binary
          command: DEBUG=cypress:cli $(yarn bin cypress) verify
      - run:
          name: Run Cypress binary
          working_directory: test-binary
          command: DEBUG=cypress:cli $(yarn bin cypress) run
      - store-npm-logs

linux-workflow: &linux-workflow
  jobs:
    - node_modules_install
    - build:
        requires:
          - node_modules_install
    - check-ts:
        requires:
          - build
    - lint:
        name: linux-lint
        requires:
          - build
    - percy-finalize:
        context: test-runner:poll-circle-workflow
        required_env_var: PERCY_TOKEN # skips job if not defined (external PR)
        requires:
          - build
    - lint-types:
        requires:
          - build
    # unit, integration and e2e tests
    - cli-visual-tests:
        context: test-runner:percy
        requires:
          - build
    - unit-tests:
        requires:
          - build
    - unit-tests-release:
        context: test-runner:npm-release
        requires:
          - build
    - server-unit-tests:
        requires:
          - build
    - server-integration-tests:
        requires:
          - build
    - server-performance-tests:
        requires:
          - build
    - system-tests-node-modules-install:
        context: test-runner:performance-tracking
        requires:
          - build
    - system-tests-chrome:
        context: test-runner:performance-tracking
        requires:
          - system-tests-node-modules-install
    - system-tests-electron:
        context: test-runner:performance-tracking
        requires:
          - system-tests-node-modules-install
    - system-tests-firefox:
        context: test-runner:performance-tracking
        requires:
          - system-tests-node-modules-install
    - system-tests-non-root:
        context: test-runner:performance-tracking
        executor: non-root-docker-user
        requires:
          - system-tests-node-modules-install
    - driver-integration-tests-chrome:
        context: test-runner:cypress-record-key
        requires:
          - build
    - driver-integration-tests-chrome-beta:
        context: test-runner:cypress-record-key
        requires:
          - build
    - driver-integration-tests-firefox:
        context: test-runner:cypress-record-key
        requires:
          - build
    - driver-integration-tests-electron:
        context: test-runner:cypress-record-key
        requires:
          - build
    - run-frontend-shared-component-tests-chrome:
        context: [test-runner:launchpad-tests, test-runner:percy]
        percy: true
        requires:
          - build
    - run-launchpad-integration-tests-chrome:
        context: [test-runner:launchpad-tests, test-runner:percy]
        percy: true
        requires:
          - build
    - run-launchpad-component-tests-chrome:
        context: [test-runner:launchpad-tests, test-runner:percy]
        percy: true
        requires:
          - build
    - run-app-integration-tests-chrome:
        context: [test-runner:launchpad-tests, test-runner:percy]
        percy: true
        requires:
          - build
    - run-app-component-tests-chrome:
        context: [test-runner:launchpad-tests, test-runner:percy]
        percy: true
        requires:
          - build
    - reporter-integration-tests:
        context: [test-runner:cypress-record-key, test-runner:percy]
        requires:
          - build
    - ui-components-integration-tests:
        context: test-runner:cypress-record-key
        requires:
          - build
    - npm-webpack-dev-server:
        requires:
          - build
    - npm-vite-dev-server:
        requires:
          - build
    - npm-webpack-preprocessor:
        requires:
          - build
    - npm-webpack-batteries-included-preprocessor:
        requires:
          - build
    - npm-design-system:
        context: test-runner:percy
        requires:
          - build
    - npm-vue:
        requires:
          - build
    - npm-react:
        requires:
          - build
    - npm-angular:
        requires:
          - build
    - npm-mount-utils:
        requires:
          - build
    - npm-create-cypress-tests:
        requires:
          - build
    - npm-eslint-plugin-dev:
        requires:
          - build
    - npm-cypress-schematic:
        requires:
          - build
    # This release definition must be updated with any new jobs
    # Any attempts to automate this are welcome
    # If CircleCI provided an "after all" hook, then this wouldn't be necessary
    - npm-release:
        context: test-runner:npm-release
        requires:
          - build
          - check-ts
          - npm-angular
          - npm-eslint-plugin-dev
          - npm-create-cypress-tests
          - npm-react
          - npm-mount-utils
          - npm-vue
          - npm-webpack-batteries-included-preprocessor
          - npm-webpack-preprocessor
          - npm-vite-dev-server
          - npm-webpack-dev-server
          - npm-cypress-schematic
          - lint-types
          - linux-lint
          - percy-finalize
          - driver-integration-tests-firefox
          - driver-integration-tests-chrome
          - driver-integration-tests-chrome-beta
          - driver-integration-tests-electron
          - system-tests-non-root
          - system-tests-firefox
          - system-tests-electron
          - system-tests-chrome
          - server-performance-tests
          - server-integration-tests
          - server-unit-tests
          - test-kitchensink
          - ui-components-integration-tests
          - unit-tests
          - unit-tests-release
          - cli-visual-tests
          - reporter-integration-tests
          - npm-design-system
          - run-app-component-tests-chrome
          - run-app-integration-tests-chrome
          - run-frontend-shared-component-tests-chrome
          - run-launchpad-component-tests-chrome
          - run-launchpad-integration-tests-chrome

    # various testing scenarios, like building full binary
    # and testing it on a real project
    - test-against-staging:
        context: test-runner:record-tests
        <<: *mainBuildFilters
        requires:
          - build
    - test-kitchensink:
        requires:
          - build
    - test-kitchensink-against-staging:
        context: test-runner:record-tests
        <<: *mainBuildFilters
        requires:
          - build
    - create-build-artifacts:
        context:
          - test-runner:upload
          - test-runner:commit-status-checks
        requires:
          - build
    - test-npm-module-on-minimum-node-version:
        requires:
          - create-build-artifacts
    - test-types-cypress-and-jest:
        requires:
          - create-build-artifacts
    - test-full-typescript-project:
        requires:
          - create-build-artifacts
    - test-binary-against-kitchensink:
        requires:
          - create-build-artifacts
    - test-npm-module-and-verify-binary:
        <<: *mainBuildFilters
        requires:
          - create-build-artifacts
    - test-binary-against-staging:
        context: test-runner:record-tests
        <<: *mainBuildFilters
        requires:
          - create-build-artifacts
    - test-binary-against-kitchensink-chrome:
        <<: *mainBuildFilters
        requires:
          - create-build-artifacts
    - test-binary-against-recipes-firefox:
        <<: *mainBuildFilters
        requires:
          - create-build-artifacts
    - test-binary-against-recipes-chrome:
        <<: *mainBuildFilters
        requires:
          - create-build-artifacts
    - test-binary-against-recipes:
        <<: *mainBuildFilters
        requires:
          - create-build-artifacts
    - test-binary-against-kitchensink-firefox:
        <<: *mainBuildFilters
        requires:
          - create-build-artifacts
    - test-binary-against-todomvc-firefox:
        <<: *mainBuildFilters
        requires:
          - create-build-artifacts
    - test-binary-against-cypress-realworld-app:
        <<: *mainBuildFilters
        requires:
          - create-build-artifacts
    - test-binary-as-specific-user:
        name: "test binary as a non-root user"
        executor: non-root-docker-user
        requires:
          - create-build-artifacts
    - test-binary-as-specific-user:
        name: "test binary as a root user"
        requires:
          - create-build-artifacts
    - binary-system-tests:
        requires:
          - create-build-artifacts
          - system-tests-node-modules-install

mac-workflow: &mac-workflow
  jobs:
    - node_modules_install:
        name: darwin-node-modules-install
        executor: mac
        resource_class: macos.x86.medium.gen2
        only-cache-for-root-user: true

    - build:
        name: darwin-build
        executor: mac
        resource_class: macos.x86.medium.gen2
        requires:
          - darwin-node-modules-install

    - lint:
        name: darwin-lint
        executor: mac
        requires:
          - darwin-build

    # maybe run all unit tests?

    - create-build-artifacts:
        name: darwin-create-build-artifacts
        context:
          - test-runner:sign-mac-binary
          - test-runner:upload
          - test-runner:commit-status-checks
        executor: mac
        resource_class: macos.x86.medium.gen2
        requires:
          - darwin-build

    - test-kitchensink:
        name: darwin-test-kitchensink
        executor: mac
        requires:
          - darwin-build

windows-workflow: &windows-workflow
  jobs:
    - node_modules_install:
        name: windows-node-modules-install
        executor: windows
        resource_class: windows.medium
        only-cache-for-root-user: true

    - build:
        name: windows-build
        executor: windows
        resource_class: windows.medium
        requires:
          - windows-node-modules-install

    - run-app-integration-tests-chrome:
        name: windows-run-app-integration-tests-chrome
        executor: windows
        resource_class: windows.medium
        context: test-runner:launchpad-tests
        requires:
          - windows-build

    - run-launchpad-integration-tests-chrome:
        name: windows-run-launchpad-integration-tests-chrome
        executor: windows
        resource_class: windows.medium
        context: test-runner:launchpad-tests
        requires:
          - windows-build

    - lint:
        name: windows-lint
        executor: windows
        requires:
          - windows-build

    - unit-tests:
        name: windows-unit-tests
        executor: windows
        resource_class: windows.medium
        requires:
          - windows-build

    - create-build-artifacts:
        name: windows-create-build-artifacts
        executor: windows
        resource_class: windows.medium
        context:
          - test-runner:sign-windows-binary
          - test-runner:upload
          - test-runner:commit-status-checks
        requires:
          - windows-build

workflows:
  linux:
    <<: *linux-workflow
  mac:
    <<: *mac-workflow
    <<: *mac-workflow-filters
  windows:
    <<: *windows-workflow
    <<: *windows-workflow-filters<|MERGE_RESOLUTION|>--- conflicted
+++ resolved
@@ -29,11 +29,7 @@
       only:
         - develop
         - 10.0-release
-<<<<<<< HEAD
         - feat/embedding-mount
-=======
-        - 10.0-use-contexts
->>>>>>> 78b74b70
 
 # usually we don't build Mac app - it takes a long time
 # but sometimes we want to really confirm we are doing the right thing
@@ -43,11 +39,7 @@
     or:
     - equal: [ develop, << pipeline.git.branch >> ]
     - equal: [ '10.0-release', << pipeline.git.branch >> ]
-<<<<<<< HEAD
     - equal: [ 'feat/embedding-mount', << pipeline.git.branch >> ]
-=======
-    - equal: [ 10.0-use-contexts, << pipeline.git.branch >> ]
->>>>>>> 78b74b70
     - matches:
           pattern: "-release$"
           value: << pipeline.git.branch >>
@@ -57,11 +49,7 @@
     or:
     - equal: [ develop, << pipeline.git.branch >> ]
     - equal: [ '10.0-release', << pipeline.git.branch >> ]
-<<<<<<< HEAD
     - equal: [ 'feat/embedding-mount', << pipeline.git.branch >> ]
-=======
-    - equal: [ 10.0-use-contexts, << pipeline.git.branch >> ]
->>>>>>> 78b74b70
     - matches:
           pattern: "-release$"
           value: << pipeline.git.branch >>
@@ -1689,11 +1677,7 @@
       - run:
           name: Check current branch to persist artifacts
           command: |
-<<<<<<< HEAD
-            if [[ "$CIRCLE_BRANCH" != "develop" && "$CIRCLE_BRANCH" != "marktnoonan/backmerge-develop-3-8-22" && "$CIRCLE_BRANCH" != "10.0-release" && "$CIRCLE_BRANCH" != "feat/embedding-mount" ]]; then
-=======
-            if [[ "$CIRCLE_BRANCH" != "develop" && "$CIRCLE_BRANCH" != "10.0-use-contexts" && "$CIRCLE_BRANCH" != "10.0-release" ]]; then
->>>>>>> 78b74b70
+            if [[ "$CIRCLE_BRANCH" != "develop" && "$CIRCLE_BRANCH" != "10.0-release" && "$CIRCLE_BRANCH" != "feat/embedding-mount" ]]; then
               echo "Not uploading artifacts or posting install comment for this branch."
               circleci-agent step halt
             fi
