--- conflicted
+++ resolved
@@ -1183,13 +1183,8 @@
             equal: [ *windows-executor, << parameters.executor >> ]
           steps:
             - run: yarn test-scripts
-<<<<<<< HEAD
             # run @cypress/design-system before other packages are built
             - run: yarn lerna run build-prod --scope \"@cypress/design-system\"
-=======
-            # make sure our snapshots are compared correctly
-            - run: yarn test-mocha-snapshot
->>>>>>> c336d7da
             # make sure packages with TypeScript can be transpiled to JS
             - run: yarn lerna run build-prod --stream
             # run unit tests from each individual package
