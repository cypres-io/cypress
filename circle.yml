version: 2

defaults: &defaults
  parallelism: 1
  working_directory: ~/cypress-monorepo
  docker:
    # the Docker image with Cypress dependencies and Chrome browser
    - image: cypress/internal:chrome58
      environment:
        ## this enables colors + fixes failing unit tests
        TERM: xterm

        npm_config_loglevel: warn
        # even when running as non-root user
        # need to set unsafe perm to be able to do `npm postinstall`
        npm_config_unsafe-perm: true

jobs:
  ## code checkout and NPM installs
  build:
    <<: *defaults
    steps:
      - checkout

      ## make sure the TERM is set to 'xterm' in node
      ## else colors (and tests) will fail
      ## See the following information
      ##   * http://andykdocs.de/development/Docker/Fixing+the+Docker+TERM+variable+issue
      ##   * https://unix.stackexchange.com/questions/43945/whats-the-difference-between-various-term-variables
      - run:
          name: Checking TERM is set
          command: |
            echo 'term env var is:' $TERM
            node -e 'assert.equal(process.env.TERM, "xterm", "need TERM to be set for Docker to work")'
            node -e 'console.log("TERM %s stdout.isTTY?", process.env.TERM, process.stdout.isTTY)'

      # need to restore a separate cache for each package.json
      - restore_cache:
          key: v5-{{ .Branch }}-cli-deps
      - restore_cache:
          key: v5-{{ .Branch }}-root-deps
      - restore_cache:
          key: v5-{{ .Branch }}-deps-coffee
      - restore_cache:
          key: v5-{{ .Branch }}-deps-desktop-gui
      - restore_cache:
          key: v5-{{ .Branch }}-deps-driver
      - restore_cache:
          key: v5-{{ .Branch }}-deps-example
      - restore_cache:
          key: v7-{{ .Branch }}-deps-electron
      - restore_cache:
          key: v5-{{ .Branch }}-deps-extension
      - restore_cache:
          key: v5-{{ .Branch }}-deps-https-proxy
      - restore_cache:
          key: v5-{{ .Branch }}-deps-launcher
      - restore_cache:
          key: v5-{{ .Branch }}-deps-reporter
      - restore_cache:
          key: v5-{{ .Branch }}-deps-runner
      - restore_cache:
          key: v5-{{ .Branch }}-deps-server
      - restore_cache:
          key: v5-{{ .Branch }}-deps-socket
      - restore_cache:
          key: v5-{{ .Branch }}-deps-static
      - restore_cache:
          key: v5-{{ .Branch }}-deps-ts
      - restore_cache:
          key: v5-{{ .Branch }}-deps-docs

      # only installs the root dependencies, without going into packages
      # via postinstall script
      - run: npm install --ignore-scripts

      ## symlink all of our sub packages in node_modules
      - run: npm run link

      ## now install all of the sub packages node_modules
      - run: npm run all install -- --serial

      # save each node_modules folder per package
      - save_cache:
          key: v5-{{ .Branch }}-cli-deps-{{ checksum "cli/package.json" }}
          paths:
            - cli/node_modules
      - save_cache:
          key: v5-{{ .Branch }}-root-deps-{{ checksum "package.json" }}
          paths:
            - node_modules
      - save_cache:
          key: v5-{{ .Branch }}-deps-coffee-{{ checksum "packages/coffee/package.json" }}
          paths:
            - packages/coffee/node_modules
      - save_cache:
          key: v5-{{ .Branch }}-deps-desktop-gui-{{ checksum "packages/desktop-gui/package.json" }}
          paths:
            - packages/desktop-gui/node_modules
      - save_cache:
          key: v5-{{ .Branch }}-deps-driver-{{ checksum "packages/driver/package.json" }}
          paths:
            - packages/driver/node_modules
      - save_cache:
          key: v5-{{ .Branch }}-deps-example-{{ checksum "packages/example/package.json" }}
          paths:
            - packages/example/node_modules
      - save_cache:
          key: v7-{{ .Branch }}-deps-electron-{{ checksum "packages/electron/package.json" }}
          paths:
            - packages/electron/node_modules
            - ~/.cache/electron
            - ~/.electron
      - save_cache:
          key: v5-{{ .Branch }}-deps-extension-{{ checksum "packages/extension/package.json" }}
          paths:
            - packages/extension/node_modules
      - save_cache:
          key: v5-{{ .Branch }}-deps-https-proxy-{{ checksum "packages/https-proxy/package.json" }}
          paths:
            - packages/https-proxy/node_modules
      - save_cache:
          key: v5-{{ .Branch }}-deps-launcher-{{ checksum "packages/launcher/package.json" }}
          paths:
            - packages/launcher/node_modules
      - save_cache:
          key: v5-{{ .Branch }}-deps-reporter-{{ checksum "packages/reporter/package.json" }}
          paths:
            - packages/reporter/node_modules
      - save_cache:
          key: v5-{{ .Branch }}-deps-runner-{{ checksum "packages/runner/package.json" }}
          paths:
            - packages/runner/node_modules
      - save_cache:
          key: v5-{{ .Branch }}-deps-server-{{ checksum "packages/server/package.json" }}
          paths:
            - packages/server/node_modules
      - save_cache:
          key: v5-{{ .Branch }}-deps-socket-{{ checksum "packages/socket/package.json" }}
          paths:
            - packages/socket/node_modules
      - save_cache:
          key: v5-{{ .Branch }}-deps-static-{{ checksum "packages/static/package.json" }}
          paths:
            - packages/static/node_modules
      - save_cache:
          key: v5-{{ .Branch }}-deps-ts-{{ checksum "packages/ts/package.json" }}
          paths:
            - packages/ts/node_modules
      - save_cache:
          key: v5-{{ .Branch }}-deps-docs-{{ checksum "docs/package.json" }}
          paths:
            - docs/node_modules

      ## now go build all of subpackages
      - run: npm run build

      ## save entire folder as artifact for other jobs to continue
      ## hmm, do not see a good way to cache it, since all code
      ## might change
      - save_cache:
          key: cypress-monorepo-{{ .Branch }}-{{ .Revision }}
          paths:
            - /home/person/cypress-monorepo

  lint:
    <<: *defaults
    steps:
      - restore_cache:
          key: cypress-monorepo-{{ .Branch }}-{{ .Revision }}
      - run: npm run lint
      - run: npm run all lint

  "unit-tests":
    <<: *defaults
    parallelism: 2
    steps:
      - restore_cache:
          key: cypress-monorepo-{{ .Branch }}-{{ .Revision }}
      - run: npm run all test -- --package cli
      - run: npm run all test -- --package coffee
      - run: npm run all test -- --package desktop-gui
      - run: npm run all test -- --package electron
      - run: npm run all test -- --package extension
      - run: npm run all test -- --package https-proxy
      - run: npm run all test -- --package launcher
      - run: npm run all test -- --package reporter
      - run: npm run all test -- --package runner
      - run: npm run all test -- --package socket
      - run: npm run all test -- --package static

  "server-unit-tests":
    <<: *defaults
    parallelism: 2
    steps:
      - restore_cache:
          key: cypress-monorepo-{{ .Branch }}-{{ .Revision }}
      - run: npm run all test-unit -- --package server

  "server-integration-tests":
    <<: *defaults
    parallelism: 2
    steps:
      - restore_cache:
          key: cypress-monorepo-{{ .Branch }}-{{ .Revision }}
      - run: npm run all test-integration -- --package server

  "server-e2e-tests":
    <<: *defaults
    steps:
      - restore_cache:
          key: cypress-monorepo-{{ .Branch }}-{{ .Revision }}
      - run: npm run all test-e2e -- --package server

  "docs-tests":
    <<: *defaults
    steps:
      - restore_cache:
          key: cypress-monorepo-{{ .Branch }}-{{ .Revision }}
      - run: cd docs && npm run deps
      - run: cd docs && npm run build
      - run: cd docs && npm run test-e2e

<<<<<<< HEAD
  # "driver-unit-tests":
  #   <<: *defaults
  #   parallelism: 2
  #   steps:
  #     - restore_cache:
  #         key: cypress-monorepo-{{ .Branch }}-{{ .Revision }}
  #     - run: chrome --version
  #     - run: xvfb-run -as "-screen 0 1280x720x16" npm run all test -- --package driver
=======
  "deploy-docs":
    <<: *defaults
    steps:
      - restore_cache:
          key: cypress-monorepo-{{ .Branch }}-{{ .Revision }}
      - run: cd docs && NODE_ENV=production npm run build
      # because we already built docs for production
      # use script that just deploys without rebuilding the production docs
      - run: cd docs && npm run deploy-prebuilt -- --environment production --scrape
      - run: cd docs && cat public/build.json

  "driver-unit-tests":
    <<: *defaults
    parallelism: 2
    steps:
      - restore_cache:
          key: cypress-monorepo-{{ .Branch }}-{{ .Revision }}
      - run: chrome --version
      - run: xvfb-run -as "-screen 0 1280x720x16" npm run all test -- --package driver
>>>>>>> c0dcee89

  "build-binary":
    <<: *defaults
    steps:
      - restore_cache:
          key: cypress-monorepo-{{ .Branch }}-{{ .Revision }}
      - run: echo "Building version 0.0.0-$CIRCLE_BRANCH-${CIRCLE_SHA1:0:7}"
      - run: npm run binary-build -- --platform linux --version "0.0.0-$CIRCLE_BRANCH-${CIRCLE_SHA1:0:7}"
      - run: ls -la build/linux/Cypress

workflows:
  version: 2
  build_and_test:
    jobs:
      - build
      - lint:
          requires:
            - build
      - unit-tests:
          requires:
            - build
      - server-unit-tests:
          requires:
            - build
      - server-integration-tests:
          requires:
            - build
      - server-e2e-tests:
          requires:
            - build
<<<<<<< HEAD
      - docs-tests:
          requires:
            - build
      # - driver-unit-tests:
      #     requires:
      #       - build
=======
      - driver-unit-tests:
          requires:
            - build
>>>>>>> c0dcee89
      - build-binary:
          requires:
            - build
      # test and deploy documentation site
      - docs-tests:
          requires:
            - build
      - deploy-docs:
          filters:
            branches:
              only: master
          requires:
            - docs-tests

#
# things to run in the 4th CI container
#
# - run:
#     name: Example e2e tests
#     command: |
#       if [ $CIRCLE_NODE_INDEX == 3 ]; then
#         # ./bin/cypress --project=./packages/example --path-to-cypress
#         # xvfb-run -as "-screen 0 1280x720x16" npm start -- --project=./packages/example
#       fi<|MERGE_RESOLUTION|>--- conflicted
+++ resolved
@@ -221,16 +221,6 @@
       - run: cd docs && npm run build
       - run: cd docs && npm run test-e2e
 
-<<<<<<< HEAD
-  # "driver-unit-tests":
-  #   <<: *defaults
-  #   parallelism: 2
-  #   steps:
-  #     - restore_cache:
-  #         key: cypress-monorepo-{{ .Branch }}-{{ .Revision }}
-  #     - run: chrome --version
-  #     - run: xvfb-run -as "-screen 0 1280x720x16" npm run all test -- --package driver
-=======
   "deploy-docs":
     <<: *defaults
     steps:
@@ -250,7 +240,6 @@
           key: cypress-monorepo-{{ .Branch }}-{{ .Revision }}
       - run: chrome --version
       - run: xvfb-run -as "-screen 0 1280x720x16" npm run all test -- --package driver
->>>>>>> c0dcee89
 
   "build-binary":
     <<: *defaults
@@ -281,18 +270,9 @@
       - server-e2e-tests:
           requires:
             - build
-<<<<<<< HEAD
-      - docs-tests:
-          requires:
-            - build
-      # - driver-unit-tests:
-      #     requires:
-      #       - build
-=======
       - driver-unit-tests:
           requires:
             - build
->>>>>>> c0dcee89
       - build-binary:
           requires:
             - build
