--- conflicted
+++ resolved
@@ -639,14 +639,9 @@
           # will use PERCY_TOKEN environment variable if available
           command: |
             CYPRESS_KONFIG_ENV=production \
-<<<<<<< HEAD
-            yarn lerna exec --scope @packages/desktop-gui \
-            "yarn percy exec -- yarn cypress:run --spec cypress/integration/settings_spec.js,cypress/integration/specs_list_spec.js"
-=======
-            yarn percy exec -- yarn cypress:run --spec cypress/integration/settings_spec.js
+            yarn percy exec -- yarn cypress:run --spec cypress/integration/settings_spec.js,cypress/integration/specs_list_spec.js
           working_directory: packages/desktop-gui
       - verify-mocha-results
->>>>>>> c80e4820
       # we don't really need any artifacts - we are only interested in visual screenshots
       - store-npm-logs
 
