# Contributing to Cypress

Thanks for taking the time to contribute! :smile:

**Once you learn how to use Cypress, you can contribute in many ways:**

- Join the [Cypress Discord](https://on.cypress.io/chat) and answer questions. Teaching others how to use Cypress is a great way to learn more about how it works.
- Blog about Cypress. We display blogs featuring Cypress on our [Examples](https://on.cypress.io/examples) page. If you'd like your blog featured, [open a PR to add it to our docs](https://github.com/cypress-io/cypress-documentation/blob/master/CONTRIBUTING.md#adding-examples).
- Write some documentation or improve our existing docs. See our [guide to contributing to our docs](https://github.com/cypress-io/cypress-documentation/blob/master/CONTRIBUTING.md).
- Give a talk about Cypress. [Contact us](mailto:support@cypress.io) ahead of time and we'll send you some swag. :shirt:

**Want to dive deeper into how Cypress works? There are several ways you can help with the development of Cypress:**

- [Report bugs](https://github.com/cypress-io/cypress/issues/new) by opening an issue.
- [Request features](https://github.com/cypress-io/cypress/issues/new) by opening an issue.
- [Help triage existing issues](#triaging-issues).
- Write code to address an issue. We have some issues labeled as [`good first issue`](https://github.com/cypress-io/cypress/issues?q=is%3Aopen+is%3Aissue+label%3A%22good+first+issue%22) that are a good place to start. Please thoroughly read our [Writing Code guide](#writing-code).

## Table of Contents

- [Code of Conduct](#code-of-conduct)
- [Opening Issues](#opening-issues)
- [Writing Documentation](#writing-documentation)
- [Writing Code](#writing-code)
  - [What you need to know before getting started](#what-you-need-to-know-before-getting-started)
  - [Requirements](#requirements)
  - [Getting Started](#getting-started)
  - [Coding Style](#coding-style)
  - [Adding links within code](#Adding-links-within-code)
  - [Tests](#tests)
  - [Packages](#packages)
- [Committing Code](#committing-code)
  - [Branches](#branches)
  - [Pull Requests](#pull-requests)
  - [Dependencies](#dependencies)
- [Reviewing Code](#reviewing-code)
  - [Some rules about Code Review](#Some-rules-about-Code-Review)
  - [Steps to take during Code Review](#Steps-to-take-during-Code-Review)
  - [Code Review Checklist](#Code-Review-Checklist)
  - [Code Review of Dependency Updates](#Code-Review-of-Dependency-Updates)
- [Deployment](#deployment)

## Code of Conduct

All contributors are expecting to abide by our [Code of Conduct](./CODE_OF_CONDUCT.md).

## Opening Issues

**The most important things to do are:**

- Search existing [issues](https://github.com/cypress-io/cypress/issues) for your problem.
- Understand our [roadmap](https://on.cypress.io/roadmap).
- [Update Cypress](#update-cypress).
- [Gather debugging information](#getting-more-information).
- [Fill out the provided issue template](#fill-out-our-issue-template).
- [Describe your problem, not your solution](#describe-problems)
- [Explain how to reproduce the issue](#reproducibility).

Finally, if you are up to date, supported, have collected information about the problem, and have the best reproduction instructions you can give, you are ready to [open an issue](https://github.com/cypress-io/cypress/issues/new/choose).

### Update Cypress

Before filing a bug, make sure you are up to date. Your issue may have already been fixed. Even if you do not see the issue described as resolved in a newer version, a newer version may help in the process of debugging your issue by giving more helpful error messages.

[See our document on installing cypress](https://on.cypress.io/installing-cypress)

### Getting more information

For some issues, there are places you can check for more information. This may help you resolve the issue yourself. Even if it doesn't, this information can help us figure out and resolve an issue.

- For issues in the web browser, check the JavaScript console and your Network tab in your DevTools.
- Click on any command in the Command Log where the failure occurred, this will log more information about the error to the JavaScript console.
- Use Cypress [`debug`](https://on.cypress.io/debug) or [`pause`](https://on.cypress.io/pause) commands to step through your commands.
- Ask other Cypress users for help in our [chat](https://on.cypress.io/chat) or [Discord](https://on.cypress.io/discord).
- Try more advanced troubleshooting from [troubleshooting Cypress](https://on.cypress.io/debugging#Troubleshooting-Cypress) doc.

### Fill out our Issue Template

When opening an issue, there is a provided issue template. Fill out the information according to the template. This is information needed for Cypress to continue forward with your problem. Any issues that don't fill out the issue template will be closed.

### Describe Problems

When you file a feature request or bug, it's best to **describe the problem you are facing first**, not just your desired solution.

Often, your problem may have a lot in common with other similar problems. If we understand your use case, we can compare it to other use cases and sometimes find a more powerful or more general solution which solves several problems at once. Understanding the root issue can let us merge and contextualize things. Sometimes there's already a way to solve your problem that might just not be obvious.

Also, your proposed solution may not be compatible with the direction we want to take the product, but we may be able to come up with another solution which has approximately the same effect and does fit into the product direction.

### Reproducibility

**It is nearly impossible for us to resolve issues if we can not reproduce them. Your best chance of getting a bug looked at quickly is to provide a repository with a reproducible bug that can be cloned and run.**

## Common issues

Label | Description | Issues
--- | --- | ---
browser detection | Local browser is not detected | [open](https://github.com/cypress-io/cypress/labels/topic%3A%20browser%20detection), [closed](https://github.com/cypress-io/cypress/issues?q=label%3A%22topic%3A+browser+detection%22+is%3Aclosed)
cross-origin | Getting cross-origin error | [open](https://github.com/cypress-io/cypress/labels/topic%3A%20cross-origin%20%E2%A4%AD), [closed](https://github.com/cypress-io/cypress/issues?q=label%3A%22topic%3A+cross-origin+%E2%A4%AD%22+is%3Aclosed)
cy.request | Issues related to cy.request command | [open](https://github.com/cypress-io/cypress/labels/topic%3A%20cy.request), [closed](https://github.com/cypress-io/cypress/issues?q=label%3A%22topic%3A+cy.request%22+is%3Aclosed)
fixtures | Fixture loading and usage | | [open](https://github.com/cypress-io/cypress/labels/topic%3A%20fixtures), [closed](https://github.com/cypress-io/cypress/issues?q=label%3A%22topic%3A+fixtures%22+is%3Aclosed)
hooks | Issues related to hooks | [open](https://github.com/cypress-io/cypress/labels/topic%3A%20hooks%20%E2%86%AA), [closed](https://github.com/cypress-io/cypress/issues?q=label%3A%22topic%3A+hooks+%E2%86%AA%22+is%3Aclosed)
iframes | Working with iframes | [open](https://github.com/cypress-io/cypress/labels/topic%3A%20iframes), [closed](https://github.com/cypress-io/cypress/issues?q=label%3A%22topic%3A+iframes%22+is%3Aclosed)
installation | Cypress cannot be downloaded or installed |  [open](https://github.com/cypress-io/cypress/labels/topic%3A%20installation), [closed](https://github.com/cypress-io/cypress/issues?q=label%3A%22topic%3A+installation%22+is%3Aclosed)
network | Controlling network requests |  [open](https://github.com/cypress-io/cypress/labels/topic%3A%20network), [closed](https://github.com/cypress-io/cypress/issues?q=label%3A%22topic%3A+network%22+is%3Aclosed)
performance | Slow loading, slow network, etc | [open](https://github.com/cypress-io/cypress/labels/type%3A%20performance%20%F0%9F%8F%83%E2%80%8D%E2%99%80%EF%B8%8F), [closed](https://github.com/cypress-io/cypress/issues?q=label%3A%22type%3A+performance+%F0%9F%8F%83%E2%80%8D%E2%99%80%EF%B8%8F%22+is%3Aclosed)
screenshots | Taking image screenshots | [open](https://github.com/cypress-io/cypress/labels/topic%3A%20screenshots%20%F0%9F%93%B8), [closed](https://github.com/cypress-io/cypress/issues?q=label%3A%22topic%3A+screenshots+%F0%9F%93%B8%22+is%3Aclosed)
scrolling | Scrolling elements into view |  [open](https://github.com/cypress-io/cypress/labels/topic%3A%20scrolling%20%E2%86%95%EF%B8%8F), [closed](https://github.com/cypress-io/cypress/issues?q=label%3A%22topic%3A+scrolling+%E2%86%95%EF%B8%8F%22+is%3Aclosed)
spec execution | Running all specs or some specs in some specific order |  [open](https://github.com/cypress-io/cypress/labels/topic%3A%20spec%20execution) | [closed](https://github.com/cypress-io/cypress/issues?q=label%3A%22topic%3A+spec+execution%22+is%3Aclosed)
test execution | Running tests inside a single spec | [open](https://github.com/cypress-io/cypress/labels/topic%3A%20test%20execution), [closed](https://github.com/cypress-io/cypress/issues?q=label%3A%22topic%3A+test+execution%22+is%3Aclosed)
typescript | Transpiling or bundling TypeScript | [open](https://github.com/cypress-io/cypress/labels/topic%3A%20typescript), [closed](https://github.com/cypress-io/cypress/issues?q=label%3A%22topic%3A+typescript%22+is%3Aclosed)
video | Problems with video recordings | [open](https://github.com/cypress-io/cypress/labels/topic%3A%20video%20%F0%9F%93%B9), [closed](https://github.com/cypress-io/cypress/issues?q=label%3A%22topic%3A+video+%F0%9F%93%B9%22+is%3Aclosed)


## Writing Documentation

Cypress documentation lives in a separate repository with its own dependencies and build tools.
See [Documentation Contributing Guideline](https://github.com/cypress-io/cypress-documentation/blob/master/CONTRIBUTING.md).

## Writing code

Working on your first Pull Request? You can learn how from this free series [How to Contribute to an Open Source Project on GitHub](https://egghead.io/courses/how-to-contribute-to-an-open-source-project-on-github)

### What you need to know before getting started

#### Cypress and Packages

Cypress is a large open source project. When you want to contribute to Cypress, you may be unsure which part of the project to work within.

Cypress uses a monorepo, which means there are many independent packages in this repository. There are two main types of packages: private and public.

Private packages included in the app generally live within the [`packages`](./packages) directory and are in the `@packages/` namespace. These packages are combined to form the main Cypress app that you get when you `npm install cypress`. They are discrete modules with different responsibilities, but each is necessary for the Cypress app and is not necessarily useful outside of the Cypress app. Since these modules are all compiled and bundled into a binary upon release, they are sometimes collectively referred to as the Cypress binary.

Here is a list of the core packages in this repository with a short description, located within the [`packages`](./packages) directory:

 | Folder Name                           | Package Name            | Purpose                                                                      |
 | :------------------------------------ | :---------------------- | :--------------------------------------------------------------------------- |
 | [cli](./cli)                          | `cypress`               | The command-line tool that is packaged as an `npm` module.                   |
<<<<<<< HEAD
 | [app](./packages/app)           | `@packages/app`      | The front-end for the Cypress App that renders in the launched browser instance.             |
=======
 | [app](./packages/app)           | `@packages/app`      | The the front-end for the Cypress App that renders in the launched browser instance.             |
>>>>>>> origin/issue-23843_electron_21_upgrade
 | [config](./packages/config)           | `@packages/config`      | The Cypress configuration types and validation used in the server, data-context and driver.             |
 | [data-context](./packages/data-context)           | `@packages/data-context`      | Centralized data access for the Cypress application.             |
 | [driver](./packages/driver)           | `@packages/driver`      | The code that is used to drive the behavior of the API commands.             |
 | [electron](./packages/electron)       | `@packages/electron`    | The Cypress implementation of Electron.                                      |
 | [errors](./packages/errors)           | `@packages/errors`      | Error definitions and utilities for Cypress                                  |
 | [example](./packages/example)         | `@packages/example`     | Our example kitchen-sink application.                                        |
 | [extension](./packages/extension)     | `@packages/extension`   | The Cypress Chrome browser extension                                         |
 | [frontend-shared](./packages/frontend-shared)     | `@packages/frontend-shared`   | Shared components and styles used in the `app` and `launchpad`.                                         |
 | [graphql](./packages/graphql)     | `@packages/graphql`   | The GraphQL layer that the `launchpad` and `app` use to interact with the `server`.                                  |
 | [https-proxy](./packages/https-proxy) | `@packages/https-proxy` | This does https proxy for handling http certs and traffic.                   |
 | [icons](./packages/icons)       | `@packages/icons`    | The Cypress icons.                        |
 | [launcher](./packages/launcher)       | `@packages/launcher`    | Finds and launches browsers installed on your system.                        |
 | [launchpad](./packages/launchpad)       | `@packages/launcher`    | The portal to running Cypress that displays in `open` mode.                        |
 | [net-stubbing](./packages/net-stubbing) | `@packages/net-stubbing` | Contains server side code for Cypress' network stubbing features.         |
 | [network](./packages/network)         | `@packages/network`     | Various utilities related to networking.                                     |
<<<<<<< HEAD
 | [proxy](./packages/proxy)             | `@packages/proxy`       | Code for Cypress' network proxy layer.                                       |
<<<<<<< HEAD
 | [packherd-require](./packages/packherd-require) | `@packages/packherd-require` | Loads modules that have been bundled by `@tooling/packherd`.  |
=======
>>>>>>> origin/issue-23843_electron_21_upgrade
 | [reporter](./packages/reporter)       | `@packages/reporter`    | The reporter shows the running results of the tests (The Command Log UI).    |
 | [resolve-dist](./packages/resolve-dist)       | `@packages/resolve-dist`    | Centralizes the resolution of paths to compiled/static assets from server-side code..    |
 | [rewriter](./packages/rewriter)       | `@packages/rewriter`    | The logic to rewrite JS and HTML that flows through the Cypress proxy.    
 | [root](./packages/root)               | `@packages/root`        | Dummy package pointing at the root of the repository.                        |
=======
 | [packherd-require](./packages/packherd-require) | `@packages/packherd-require` | Loads modules that have been bundled by `@tooling/packherd`.  |
 | [proxy](./packages/proxy)             | `@packages/proxy`       | Code for Cypress' network proxy layer.                                       |
>>>>>>> c5db4d30
 | [runner](./packages/runner)           | `@packages/runner`      | (deprecated) The runner is the minimal "chrome" around the user's application under test. |
 | [socket](./packages/socket)           | `@packages/socket`      | A wrapper around socket.io to provide common libraries.                      |
 | [ts](./packages/ts)                   | `@packages/ts`          | A centralized version of typescript.                                         |
 | [types](./packages/types)             | `@packages/types`          | The shared internal Cypress types.                                         |
 | [web-config](./packages/web-config)             | `@packages/ui-components`          | The web-related configuration.                                         |
<<<<<<< HEAD

Private packages involved in development of the app live within the [`tooling`](./tooling) directory and are in the `@tooling/` namespace. They are discrete modules with different responsibilities, but each is necessary for development of the Cypress app and is not necessarily useful outside of the Cypress app.

Here is a list of the packages in this repository with a short description, located within the [`tooling`](./tooling) directory:

 | Folder Name                           | Package Name            | Purpose                                                                      |
 | :------------------------------------ | :---------------------- | :--------------------------------------------------------------------------- |
 | [electron-mksnapshot](./electron-mksnapshot) | `electron-mksnapshot` | A rewrite of [electron/mksnapshot](https://github.com/electron/mksnapshot) to support multiple
versions. |
 | [packherd](./tooling/packherd)        | `packherd`              | Herds all dependencies reachable from an entry and packs them.               |
<<<<<<< HEAD
=======
>>>>>>> origin/issue-23843_electron_21_upgrade
=======
 | [v8-snapshot](./tooling/v8-snapshot)  | `v8-snapshot`           | Tool to create a snapshot for Electron applications.                         |
>>>>>>> c5db4d30

Public packages live within the [`npm`](./npm) folder and are standalone modules that get independently published to npm under the `@cypress/` namespace. These packages generally contain extensions, plugins, or other packages that are complementary to, yet independent of, the main Cypress app.

Here is a list of the npm packages in this repository:

 | Folder Name                                            | Package Name                       | Purpose                                                                      |
 | :----------------------------------------------------- | :--------------------------------- | :--------------------------------------------------------------------------- |
 | [angular](./npm/angular)                               | `@cypress/angular`                   | Cypress component testing for Angular.     |
 | [create-cypress-tests](./npm/create-cypress-tests)     | `@cypress/create-cypress-tests`    | Tooling to scaffold Cypress configuration and demo test files. |
 | [eslint-plugin-dev](./npm/eslint-plugin-dev)           | `@cypress/eslint-plugin-dev`       | Eslint plugin for internal development.          |
 | [mount-utils](./npm/mount-utils)                       | `@cypress/mount-utils`             | Common functionality for Vue/React/Angular adapters. |
 | [react](./npm/react)                                   | `@cypress/react`                   | Cypress component testing for React.             |
 | [react18](./npm/react18)                               | `@cypress/react18`                   | Cypress component testing for React 18.           |
 | [svelte](./npm/svelte)                               | `@cypress/svelte`                   | Cypress component testing for Svelte.           |
 | [vite-dev-server](./npm/vite-dev-server)     | `@cypress/vite-dev-server`    | Vite powered dev server for Component Testing.                  |
 | [vue](./npm/vue)                                       | `@cypress/vue`                     | Cypress component testing for Vue 3.               |
 | [vue2](./npm/vue2)                                       | `@cypress/vue2`                     | Cypress component testing for Vue 2.               |
 | [webpack-batteries-included-preprocessor](./npm/webpack-batteries-included-preprocessor)     | `@cypress/webpack-batteries-included-preprocessor`    | Cypress preprocessor for bundling JavaScript via webpack with dependencies included and support for various ES features, TypeScript, and CoffeeScript.  |
 | [webpack-dev-server](./npm/webpack-dev-server)     | `@cypress/webpack-dev-server`    | Webpack powered dev server for Component Testing.                |
 | [webpack-preprocessor](./npm/webpack-preprocessor)     | `@cypress/webpack-preprocessor`    | Cypress preprocessor for bundling JavaScript via webpack.  |
 | [xpath](./npm/xpath)     | `@cypress/xpath`    | Adds XPath command to Cypress.io test runner.  |

We try to tag all issues with a `pkg/` or `npm/` tag describing the appropriate package the work is required in. For public packages, we use their qualified package name: For example, issues relating to the  webpack preprocessor are tagged under [`npm: @cypress/webpack-preprocessor`](https://github.com/cypress-io/cypress/labels/npm%3A%20%40cypress%2Fwebpack-preprocessor) label and issues related to the `driver` package are tagged with the [`pkg/driver`](https://github.com/cypress-io/cypress/labels/pkg%2Fdriver) label.

### Requirements

You must have the following installed on your system to contribute locally:

- [`Node.js`](https://nodejs.org/en/) (See the root [.node-version](.node-version) file for minimum version requirements. You can use [avn](https://github.com/wbyoung/avn) to automatically switch to the right version of Node.js for this repo.)
- [`yarn`](https://yarnpkg.com/en/docs/install)
- [`python`](https://www.python.org/downloads/) (since we use `node-gyp`. See their [repo](https://github.com/nodejs/node-gyp) for Python version requirements.)

### Getting Started

The project utilizes [yarn workspaces](https://yarnpkg.com/lang/en/docs/workspaces/) and leverages [lerna](https://lerna.js.org/) to orchestrate running within the context of one or more packages. While it is not as important to understand lerna or yarn workspaces, it **is important** to note that running scripts or installing new dependencies should always happen from the repo's root directory.

> **⚠ Running on Windows?**
>
> If you are running a Windows operating system, you may encounter some commands that are not working. In order to resolve paths correctly during the development build process, you may need to explicitly set your default `yarn` shell script to Command Prompt by using the following command:
>```bash
> yarn config set script-shell "C:\\Windows\\system32\\cmd.exe"
>```

**Install all dependencies:**

```bash
yarn
```

This will install all the dependencies for the repo and perform a preliminary build.

**Next, start the app:**

```bash
yarn start
```

If there are errors building the packages, prefix the commands with `DEBUG=cypress:*` to see more details. This outputs a lot of debugging lines. To focus on an individual module, run with `DEBUG=cypress:launcher:*` for instance. See ["Debug logs"](./guides/debug-logs.md) for more info.

When running `yarn start` this routes through the CLI and eventually calls `yarn dev` with the proper arguments. This enables Cypress day-to-day development to match the logic of the built binary + CLI integration.

If you want to bypass the CLI entirely, you can use the `yarn dev` task and pass arguments directly. For example, to headlessly run a project in a given folder, while trying to record to the Dashboard

```text
yarn dev --run-project /project/folder --record --key <key>
```

#### Adding new Dependencies

⚠️ There is a [bug in yarn](https://github.com/yarnpkg/yarn/issues/7734) that may cause issues adding a new dependency to a workspace. You can avoid this by downgrading yarn to 1.19.1 (temporarily downgrade using `npx yarn@1.19.1 workspace @packages/server add my-new-dep1`).

```shell
# add a new dep to the root of the repo
$ yarn add -W my-new-dep1

# add a new dep to a specific package
$ yarn workspace @packages/server add my-new-dep1
$ yarn workspace @packages/server add --dev my-new-dep1
```

Alternatively, you can directly add the dependency to the corresponding `package.json` and run `yarn`.

#### Tasks

> Scripts are intended to be **run** from the **root of the repo**. **Do not install dependencies or run scripts from within a sub-directory.**

##### Common Top Level Tasks

By default, top level tasks will execute for all packages. However, most scripts can be provided one or more scopes. Providing a scope will execute tasks within the provided packages. Scope values are based on **package names** and not the directory structure.

| Task               | Purpose                                                          |
| :----------------- | :--------------------------------------------------------------- |
| `build`            | Compile non-node code (typescript)                               |
| `start`            | Open Cypress in dev and global mode                              |
| `watch`            | Auto-rebuild on file changes                                     |
| `clean`            | Remove build artifacts                                           |
| `clean-deps`       | Remove all installed dependencies (in root and in every package) |
| `test`             | Run the default set of tests (may be package dependent)          |
| `test-debug`       | Run unit/integration tests with inspect node CLI flags           |
| `test-unit`        | Run unit tests                                                   |
| `test-integration` | Run integration tests                                            |
| `test-e2e`         | Run end-to-end tests                                             |
| `test-system`      | Run system tests                                                 |
| `test-watch`       | Run unit tests and rebuild/rerun on file changes                 |

> Most of the time you will only want to run a task within a specific package; this can be done by providing the package name as a scope to the top level task.

```shell
# Run test-unit only within cypress package (./cli)
$ yarn test-unit --scope cypress

# Run test-unit only within the cypress and server packages (./cli & ./packages/server)
$ yarn test-unit --scope cypress --scope @packages/server

# Run test-unit in all packages with the name starting with `@packages/`
$ yarn test-unit --scope @packages/*
```

##### Package-Level Scripts

> Although scripts are meant to be run from the root of the repo; they typically delegate to the scripts within the packages.

Each package is responsible for building itself and testing itself and can do so using whatever tools are appropriate, but each conforms to a standard set of scripts so that building, watching, testing, etc. can be orchestrated from the root of this repo. Here are the scripts supported and what they mean:

| Task               | Purpose                                                                                                                                                  |
| :----------------- | :------------------------------------------------------------------------------------------------------------------------------------------------------- |
| `build`            | Build the package                                                                                                                                        |
| `build-prod`       | Build all assets for production (if makes sense)                                                                                                         |
| `start`            | Run a server for serving files                                                                                                                           |
| `watch`            | Watch source files and build development assets when they are saved. This may also run a server for serving files and run tests related to a saved file. |
| `clean`            | Remove any assets created by `build-dev` or `build-prod`                                                                                                 |
| `clean-deps`       | Remove any dependencies installed (usually by `yarn`)                                                                                                    |
| `test`             | Runs all tests once (this usually means running unit tests; via `yarn test-unit`)                                                                        |
| `test-unit`        | Run all unit tests within the package; `exit 0` if N/A                                                                                                   |
| `test-integration` | Run all integration tests within the package; `exit 0` if N/A                                                                                            |
| `test-watch`       | Run all unit tests in the package in watch mode                                                                                                          |

#### Internal Vite Options
When executing top or package level scripts, [Vite](https://vitejs.dev/) may be used to build/host parts of the application. This section is to serve as a general reference for these environment variables that may be leverage throughout the repository.
###### `CYPRESS_INTERNAL_VITE_DEV`
Set to `1` if wanting to leverage [vite's](https://vitejs.dev/guide/#command-line-interface) `vite dev` over `vite build` to avoid a full [production build](https://vitejs.dev/guide/build.html).
###### `CYPRESS_INTERNAL_VITE_INSPECT` 
Used internally to leverage [vite-plugin-inspect](https://github.com/antfu/vite-plugin-inspect) to view intermediary vite plugin state. The `CYPRESS_INTERNAL_VITE_DEV` is required for this to be applied correctly. Set to `1` to enable.
###### `CYPRESS_INTERNAL_VITE_OPEN_MODE_TESTING` 
Leveraged only for internal cy-in-cy type tests to access the Cypress instance from the parent frame. Please see the [E2E Open Mode Testing](./guides/e2e-open-testing.md) Guide. Set to `true` when doing
###### `CYPRESS_INTERNAL_VITE_APP_PORT` 
Leveraged only when `CYPRESS_INTERNAL_VITE_DEV` is set to spawn the vite dev server for the app on the specified port. The default port is `3333`.
###### `CYPRESS_INTERNAL_VITE_LAUNCHPAD_PORT` 
Leveraged only when `CYPRESS_INTERNAL_VITE_DEV` is set to spawn the vite dev server for the launchpad on the specified port. The default port is `3001`.
#### Debug Logs

Many Cypress packages print out debugging information to console via the `debug` module. See ["Debug logs"](./guides/debug-logs.md) for more information.

### Coding Style

We use [eslint](https://eslint.org/) to lint all JavaScript code and follow rules specified in
[@cypress/eslint-plugin-dev](./npm/eslint-plugin-cypress) plugin.

When you edit files, you can quickly fix all changed files before you commit using

```bash
$ yarn lint-changed --fix
```

When committing files, we run a Git pre-commit hook to lint the staged JS files. See the [`lint-staged` project](https://github.com/okonet/lint-staged).
If this command fails, you may need to run `yarn lint-changed --fix` and commit those changes.

We **DO NOT** use Prettier to format code. You can find [.prettierignore](.prettierignore) file that ignores all files in this repository. To ensure this file is loaded, please always open _the root repository folder_ in your text editor, otherwise your code formatter might execute, reformatting lots of source files.

### Adding links within code

When adding links to outside resources within the Cypress Test Runner (including links to Cypress's own documentation), we utilize our [`cypress-on`](https://github.com/cypress-io/cypress-services/tree/develop/packages/on) service for all links.

This is to ensure that links do not go dead in older versions of Cypress when the location of the link has changed. To add a new link:

- Make up a new slug for the linked resource like `https://on.cypress.io/my-special-link`.
- Open a PR adding the new slug in [links.yml](https://github.com/cypress-io/cypress-services/blob/develop/packages/on/data/links.yml) with the href of the resource it should redirect to. *Note: this requires access to the internal [cypress-services](https://github.com/cypress-io/cypress-services) repo which is only granted to Cypress employees. If you're an outside contributor and need a link reroute added, please comment in the relevant PR asking for assistance.*
- Wait for the PR to be reviewed and **deployed** from [cypress-services](https://github.com/cypress-io/cypress-services). This is required before your changes can be merged into the `cypress` project.

### Tests

For most packages there are typically unit and integration tests.

Please refer to each packages' `README.md` which documents how to run tests. It is not feasible to try to run all of the tests together. We run our entire test fleet across over a dozen containers in CI.

There are also a set of system tests in [`system-tests`](system-tests) which attempt to test the entire Cypress App as close to real world as possible. See  the [`README`](system-tests/README.md) for more information.

Additionally, we test the code by running it against various other example projects in CI. See CI badges and links at the top of this document.

If you're curious how we manage all of these tests in CI check out our [CircleCI config](.circleci/config.yml).

#### Docker

Sometimes tests pass locally, but fail in CI. Our CI environment is dockerized. In order to run the image used in CI locally:

1. [Install Docker](https://docs.docker.com/install/) and get it running on your machine.
2. Run the following command from the root of the project:

```shell
$ yarn docker
```

There is a script [scripts/run-docker-local.sh](scripts/run-docker-local.sh) that runs the cypress image (see [CircleCI config](.circleci/config.yml) for the current image name).

The image will start and will map the root of the repository to `/cypress` inside the image. Now you can modify the files using your favorite environment and rerun tests inside the docker environment.

#### Docker for built binary

You can also use Docker to simulate and debug the built binary. In a temporary folder (for example from the folder `/tmp/test-folder/`) start a Docker image:

```shell
$ docker run -it -w /app -v $PWD:/app cypress/base:8 /bin/bash
```

Point the installation at a specific beta binary and NPM package archive (if needed) and _set local cache folder_ to unzip the downloaded binary into a subfolder.

```shell
$ export CYPRESS_INSTALL_BINARY=https://cdn.cypress.io/beta/.../cypress.zip
$ export CYPRESS_CACHE_FOLDER=./cypress-cache
$ yarn add https://cdn.cypress.io/beta/npm/.../cypress.tgz
```

Note that unzipping the Linux binary inside a Docker container onto a mapped volume drive is *slow*. But once this is done you can modify the application resource folder in the local folder `/tmp/test-folder/node_modules/cypress/cypress-cache/3.3.0/Cypress/resources/app` to debug issues.

### Packages

Generally when making contributions, you are typically making them to a small number of packages. Most of your local development work will be inside a single package at a time.

Each package documents how to best work with it, so consult the `README.md` of each package.

They will outline development and test procedures. When in doubt just look at the `scripts` of each `package.json` file. Everything we do at Cypress is contained there.

### V8 Snapshotting

In order to improve start up time, Cypress uses [electron mksnapshot](https://github.com/electron/mksnapshot) for generating [V8 snapshots](https://v8.dev/blog/custom-startup-snapshots) for both development and prod.

#### Snapshot Generation

Locally, a v8 snapshot is generated in a post install step and set up to only include node modules. In this way, cypress code can be modified without having to regenerate a snapshot. If you do want or need to regenerate the snapshot for development you can run:

```
yarn build-v8-snapshot-dev
```

On CI and for binary builds we run:

```
yarn build-v8-snapshot-prod
```

which will include both node modules and cypress code.

During the process of snapshot generation, metadata is created/updated in `tooling/v8-snapshot/cache`. Changes to these files can and should be committed to the repo as it will make subsequent snapshot generations faster.

## Committing Code

### Branches

The repository has one protected branch:

- `develop` contains the current latest "pre-release" code for the Cypress app and contains the already published code of all [standalone npm packages](./npm) Cypress maintains. This branch is set as the default branch, and all pull requests should be made against this branch.

We want to publish our [standalone npm packages](./npm) continuously as new features are added. Therefore, after any pull request that changes independent `@cypress/` packages in the [`npm`](./npm) directory will automatically publish when a PR is merged directly into `develop` and the entire build passes. We used [`semantic-release`](https://semantic-release.gitbook.io/semantic-release/) to automate the release of these packages to npm.

We do not continuously deploy the Cypress binary, so `develop` contains all of the new features and fixes that are staged to go out in the next update of the main Cypress app. If you make changes to an npm package that can't be published until the binary is also updated, you should make a pull request against specifying this is not be merged until the scheduled  Cypress app release date.

### Pull Requests

- Break down pull requests into the smallest necessary parts to address the original issue or feature. This helps you get a timely review and helps the reviewer clearly understand which pieces of the code changes are relevant.
- When opening a PR for a specific issue already open, please name the branch you are working on using the convention `issue-[issue number]`. For example, if your PR fixes Issue #803, name your branch `issue-803`. If the PR is a larger issue, you can add more context like `issue-803-new-scrollable-area`. If there's not an associated open issue, **[create an issue](https://github.com/cypress-io/cypress/issues/new/choose)**.
- PRs can be opened before all the work is finished. In fact we encourage this! Please create a [Draft Pull Request](https://help.github.com/en/github/collaborating-with-issues-and-pull-requests/about-pull-requests#draft-pull-requests) if your PR is not ready for review. [Mark the PR as **Ready for Review**](https://help.github.com/en/github/collaborating-with-issues-and-pull-requests/changing-the-stage-of-a-pull-request#marking-a-pull-request-as-ready-for-review) when you're ready for a Cypress team member to review the PR.
- Prefix the title of the Pull Request using [semantic-release](https://github.com/semantic-release/semantic-release)'s format as defined [here](https://github.com/angular/angular.js/blob/master/DEVELOPERS.md#type). For example, if your PR is fixing a bug, you should prefix the PR title with `fix:`.
- Fill out the [Pull Request Template](./.github/PULL_REQUEST_TEMPLATE.md) completely within the body of the PR. If you feel some areas are not relevant add `N/A` as opposed to deleting those sections. PR's will not be reviewed if this template is not filled in.
- If the PR is a user facing change and you're a Cypress team member that has logged into [ZenHub](https://www.zenhub.com/) and downloaded the [ZenHub for GitHub extension](https://www.zenhub.com/extension), set the release the PR is intended to ship in from the sidebar of the PR. Follow semantic versioning to select the intended release. This is used to generate the changelog for the release. If you don't tag a PR for release, it won't be mentioned in the changelog.
  ![Select release for PR](https://user-images.githubusercontent.com/1271364/135139641-657015d6-2dca-42d4-a4fb-16478f61d63f.png)
- Please check the "Allow edits from maintainers" checkbox when submitting your PR. This will make it easier for the maintainers to make minor adjustments, to help with tests or any other changes we may need.
![Allow edits from maintainers checkbox](https://user-images.githubusercontent.com/1271181/31393427-b3105d44-ada9-11e7-80f2-0dac51e3919e.png)
- All Pull Requests require a minimum of **two** approvals.
- After the PR is approved, the original contributor can merge the PR (if the original contributor has access).
- When you merge a PR into `develop`, select [**Squash and merge**](https://docs.github.com/en/github/collaborating-with-pull-requests/incorporating-changes-from-a-pull-request/about-pull-request-merges#squash-and-merge-your-pull-request-commits). This will squash all commits into a single commit. *The only exception to squashing is when converting files to another language and there is a clear commit history needed to maintain from the file conversion.*

### Write Some Tests

If you are adding a new feature or fixing a regression, ensure you add tests for it. Broadly speaking, there are three categories of tests you might consider:

1. Unit test. Those are inside of `test/unit`, if the package has them. These are the fastest and cheapest to execute.
2. E2E/Integration tests. Those are inside `cypress/e2e`, if the package has them. These are between Unit Tests and System Tests when it comes to speed of execution.
3. System Tests. Those go in the [`system-tests`](https://github.com/cypress-io/cypress/tree/develop/system-tests) directory. The README explains how they work. These are the slowest to run, so you generally only want to add a system-test if it's absolutely required (but don't let that discourage you; they are also the most realistic way to test Cypress).

When choosing what's most appropriate, consider:

- ease of understanding
- ease of debugging
- resilience to refactoring

### Dependencies

We use [RenovateBot](https://renovatebot.com/) to automatically upgrade our dependencies. The bot uses the settings in [renovate.json](renovate.json) to maintain our [Update Dependencies](https://github.com/cypress-io/cypress/issues/3777) issue and open PRs. You can manually select a package to open a PR from our [Update Dependencies](https://github.com/cypress-io/cypress/issues/3777) issue.

After a PR has been opened for a dependency update, our `cypress-bot` will comment on the PR detailing the guidelines to be used to review the dependency update. Please read these guidelines carefully and make any updates where you see the PR may not be meeting the quality of these guidelines.

## Reviewing Code

### Some rules about Code Review

1. The contributor opening the pull request may not approve their own PR.
2. The PR will not be merged if some reviewers have requested changes.

If any of the Pull Request Review guidelines can't be met, a comment should be left by the reviewer with 'Request changes'. The original contributor is responsible for making any updates and request re-review once those changes are addressed.

### Steps to take during Code Review

- Run the code and use it as the end user would.
- Double check the issue and PR description to ensure it is meeting the original requirements.
- Read through every line of changed code (Yes, we know this could be a LOT).
- If you don't understand why some piece of code is required, ask for clarification! Likely the contributor had a reason and can provide the answer quicker than investigating yourself.

### Code Review Checklist

Below are guidelines to help during code review. If any of the following requirements can't be met, leave a comment in the review selecting 'Request changes', otherwise 'Approve'.

#### User Experience

- [ ] The feature/bugfix is self-documenting from within the product.
- [ ] The change provides the end user with a way to fix their problem (no dead ends).
- [ ] If a breaking change or a change to a commonly used API, the proposed changes have been discussed and agreed upon in the weekly team meeting (or a separate meeting if a larger change).

#### Functionality

- [ ] The code works and performs its intended function with the correct logic.
- [ ] Performance has been factored in (for example, the code cleans up after itself to not cause memory leaks).
- [ ] The code guards against edge cases and invalid input and has tests to cover it.

#### Maintainability

- [ ] The code is readable (too many nested 'if's are a bad sign).
- [ ] Names used for variables, methods, etc, clearly describe their function.
- [ ] The code is easy to understand and there are relevant comments explaining.
- [ ] New algorithms are documented in the code with link(s) to external docs (flowcharts, w3c, chrome, firefox).
- [ ] There are comments containing link(s) to the addressed issue (in tests and code).

#### Quality

- [ ] The change does not reimplement code.
- [ ] There's not a module from the ecosystem that should be used instead.
- [ ] There is no redundant or duplicate code.
- [ ] There are no irrelevant comments left in the code.
- [ ] There is no irrelevant code to the issue being addressed. If there is, ask the contributor to break the work out into a separate PR.
- [ ] Tests are testing the code's intended functionality in the best way possible.

#### Internal

- [ ] The original issue has been tagged with a release in ZenHub.

### Code Review of Dependency Updates

Below are some guidelines Cypress uses when reviewing dependency updates.

#### Dependency Update Instructions

- Read through the entire changelog of the dependency's changes. If a changelog is not available, check every commit made to the dependency. **NOTE** - do not rely on semver to indicate breaking changes - every product does not follow this standard.
- Add a PR review comment noting any relevant changes in the dependency.
- If any of the following requirements cannot be met, leave a comment in the review selecting 'Request changes', otherwise 'Approve'.

#### Dependency Updates Checklist

- [ ] Code using the dependency has been updated to accommodate any breaking changes
- [ ] The dependency still supports the version of Node that the package requires.
- [ ] The PR been tagged with a release in ZenHub.
- [ ] Appropriate labels have been added to the PR (for example: label `type: breaking change` if it is a breaking change)

## Releases

[Standalone npm packages](./npm) are deployed immediately when a PR is merged into `develop` and the entire build passes.

The Cypress app is typically released every two weeks. All PRs merged to `develop` will build a "pre-released" Cypress app which can be installed to verify or leverage your changes before the scheduled release. Read these instructions for [installing pre-release versions](https://docs.cypress.io/guides/references/advanced-installation#Install-pre-release-version).

If you want to know our build process or build your own Cypress binary, read [the "Release Process" guide](./guides/release-process.md).

## Known problems

### ENFILE or EMFILE

If you get `ENFILE: file table overflow`, `ENFILE: too many open files` or any other `ENFILE` or `EMFILE` errors on Mac, that means you are doing synchronous file system operations. Cypress should **NEVER** do them. Instead we should use async file system operations and let `graceful-fs` retry them. Find the place where the synchronous `fs` operation is done from the stacktrace and make it async.

### lock file

You can rebuild the lock file using the latest `develop` version in a clean isolated environment using Docker. From the current branch:

```shell
git checkout develop
git pull
git checkout -
git checkout origin/develop -- yarn.lock
# remove all unknown files
git clean -xfd
yarn
```<|MERGE_RESOLUTION|>--- conflicted
+++ resolved
@@ -135,11 +135,7 @@
  | Folder Name                           | Package Name            | Purpose                                                                      |
  | :------------------------------------ | :---------------------- | :--------------------------------------------------------------------------- |
  | [cli](./cli)                          | `cypress`               | The command-line tool that is packaged as an `npm` module.                   |
-<<<<<<< HEAD
  | [app](./packages/app)           | `@packages/app`      | The front-end for the Cypress App that renders in the launched browser instance.             |
-=======
- | [app](./packages/app)           | `@packages/app`      | The the front-end for the Cypress App that renders in the launched browser instance.             |
->>>>>>> origin/issue-23843_electron_21_upgrade
  | [config](./packages/config)           | `@packages/config`      | The Cypress configuration types and validation used in the server, data-context and driver.             |
  | [data-context](./packages/data-context)           | `@packages/data-context`      | Centralized data access for the Cypress application.             |
  | [driver](./packages/driver)           | `@packages/driver`      | The code that is used to drive the behavior of the API commands.             |
@@ -155,26 +151,17 @@
  | [launchpad](./packages/launchpad)       | `@packages/launcher`    | The portal to running Cypress that displays in `open` mode.                        |
  | [net-stubbing](./packages/net-stubbing) | `@packages/net-stubbing` | Contains server side code for Cypress' network stubbing features.         |
  | [network](./packages/network)         | `@packages/network`     | Various utilities related to networking.                                     |
-<<<<<<< HEAD
+ | [packherd-require](./packages/packherd-require) | `@packages/packherd-require` | Loads modules that have been bundled by `@tooling/packherd`.  |
  | [proxy](./packages/proxy)             | `@packages/proxy`       | Code for Cypress' network proxy layer.                                       |
-<<<<<<< HEAD
- | [packherd-require](./packages/packherd-require) | `@packages/packherd-require` | Loads modules that have been bundled by `@tooling/packherd`.  |
-=======
->>>>>>> origin/issue-23843_electron_21_upgrade
  | [reporter](./packages/reporter)       | `@packages/reporter`    | The reporter shows the running results of the tests (The Command Log UI).    |
  | [resolve-dist](./packages/resolve-dist)       | `@packages/resolve-dist`    | Centralizes the resolution of paths to compiled/static assets from server-side code..    |
  | [rewriter](./packages/rewriter)       | `@packages/rewriter`    | The logic to rewrite JS and HTML that flows through the Cypress proxy.    
  | [root](./packages/root)               | `@packages/root`        | Dummy package pointing at the root of the repository.                        |
-=======
- | [packherd-require](./packages/packherd-require) | `@packages/packherd-require` | Loads modules that have been bundled by `@tooling/packherd`.  |
- | [proxy](./packages/proxy)             | `@packages/proxy`       | Code for Cypress' network proxy layer.                                       |
->>>>>>> c5db4d30
  | [runner](./packages/runner)           | `@packages/runner`      | (deprecated) The runner is the minimal "chrome" around the user's application under test. |
  | [socket](./packages/socket)           | `@packages/socket`      | A wrapper around socket.io to provide common libraries.                      |
  | [ts](./packages/ts)                   | `@packages/ts`          | A centralized version of typescript.                                         |
  | [types](./packages/types)             | `@packages/types`          | The shared internal Cypress types.                                         |
  | [web-config](./packages/web-config)             | `@packages/ui-components`          | The web-related configuration.                                         |
-<<<<<<< HEAD
 
 Private packages involved in development of the app live within the [`tooling`](./tooling) directory and are in the `@tooling/` namespace. They are discrete modules with different responsibilities, but each is necessary for development of the Cypress app and is not necessarily useful outside of the Cypress app.
 
@@ -185,12 +172,7 @@
  | [electron-mksnapshot](./electron-mksnapshot) | `electron-mksnapshot` | A rewrite of [electron/mksnapshot](https://github.com/electron/mksnapshot) to support multiple
 versions. |
  | [packherd](./tooling/packherd)        | `packherd`              | Herds all dependencies reachable from an entry and packs them.               |
-<<<<<<< HEAD
-=======
->>>>>>> origin/issue-23843_electron_21_upgrade
-=======
  | [v8-snapshot](./tooling/v8-snapshot)  | `v8-snapshot`           | Tool to create a snapshot for Electron applications.                         |
->>>>>>> c5db4d30
 
 Public packages live within the [`npm`](./npm) folder and are standalone modules that get independently published to npm under the `@cypress/` namespace. These packages generally contain extensions, plugins, or other packages that are complementary to, yet independent of, the main Cypress app.
 
