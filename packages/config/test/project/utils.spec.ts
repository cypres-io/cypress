--- conflicted
+++ resolved
@@ -1054,11 +1054,7 @@
             experimentalModifyObstructiveThirdPartyCode: { value: false, from: 'default' },
             experimentalFetchPolyfill: { value: false, from: 'default' },
             experimentalInteractiveRunEvents: { value: false, from: 'default' },
-<<<<<<< HEAD
-=======
             experimentalRunAllSpecs: { value: false, from: 'default' },
-            experimentalSessionAndOrigin: { value: false, from: 'default' },
->>>>>>> 4bbd78e2
             experimentalSingleTabRunMode: { value: false, from: 'default' },
             experimentalStudio: { value: false, from: 'default' },
             experimentalSourceRewriting: { value: false, from: 'default' },
@@ -1152,11 +1148,7 @@
             experimentalModifyObstructiveThirdPartyCode: { value: false, from: 'default' },
             experimentalFetchPolyfill: { value: false, from: 'default' },
             experimentalInteractiveRunEvents: { value: false, from: 'default' },
-<<<<<<< HEAD
-=======
             experimentalRunAllSpecs: { value: false, from: 'default' },
-            experimentalSessionAndOrigin: { value: false, from: 'default' },
->>>>>>> 4bbd78e2
             experimentalSingleTabRunMode: { value: false, from: 'default' },
             experimentalStudio: { value: false, from: 'default' },
             experimentalSourceRewriting: { value: false, from: 'default' },
