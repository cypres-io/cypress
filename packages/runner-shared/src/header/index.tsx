import cs from 'classnames'

import { action, computed, observable } from 'mobx'
import { observer } from 'mobx-react'
import React, { Component, createRef } from 'react'
import Tooltip from '@cypress/react-tooltip'
import $ from 'jquery'
import { ViewportInfo } from '../viewport-info'
import { SelectorPlayground } from '../selector-playground/SelectorPlayground'
import { selectorPlaygroundModel } from '../selector-playground'
import { Studio } from '../studio'
import type { EventManager } from '../event-manager'

interface BaseState {
  isLoading: boolean
  isRunning: boolean
  width: number
  height: number
  displayScale: number | undefined
  defaults: {
    width: number
    height: number
  }
  updateWindowDimensions: (payload: { headerHeight: number }) => void
}

interface StateCT {
  runner: 'component'
  state: {
    screenshotting: boolean
  } & BaseState
}

interface StateE2E {
  runner: 'e2e'
  state: {
    url: string
    isLoadingUrl: boolean
    highlightUrl: boolean
  } & BaseState
}

interface HeaderBaseProps {
  config: {
    configFile: string
    [k: string]: unknown
  }
  eventManager: EventManager
}

type CtHeaderProps = StateCT & HeaderBaseProps;

type E2EHeaderProps = StateE2E & HeaderBaseProps;

type HeaderProps = CtHeaderProps | E2EHeaderProps;

@observer
export class Header extends Component<HeaderProps> {
  @observable showingViewportMenu = false;
  @observable urlInput = '';
  @observable previousSelectorPlaygroundOpen: boolean = false;
  @observable previousRecorderIsOpen: boolean = false;

  urlInputRef = createRef<HTMLInputElement>();
  headerRef = createRef<HTMLHeadElement>();

  get studioForm () {
    if (this.props.runner !== 'e2e') {
      return
    }

    return (
      <form
        className={cs('url-container', {
          loading: this.props.runner === 'e2e' && this.props.state.isLoadingUrl,
          highlighted:
            this.props.runner === 'e2e' && this.props.state.highlightUrl,
          'menu-open': this._studioNeedsUrl,
        })}
        onSubmit={this._visitUrlInput}
      >
        <input
          ref={this.urlInputRef}
          type="text"
          className={cs('url', { 'input-active': this._studioNeedsUrl })}
          value={this._studioNeedsUrl ? this.urlInput : this.props.state.url}
          readOnly={!this._studioNeedsUrl}
          onChange={this._onUrlInput}
          onClick={this._openUrl}
        />
        <div className="popup-menu url-menu">
          <p>
            <strong>Please enter a valid URL to visit.</strong>
          </p>
          <div className="menu-buttons">
            <button
              type="button"
              className="btn-cancel"
              onClick={this._cancelStudio}
            >
              Cancel
            </button>
            <button
              type="submit"
              className="btn-submit"
              disabled={!this.urlInput}
            >
              {`Go `}
              <i className="fas fa-arrow-right" />
            </button>
          </div>
        </div>
        <span className="loading-container">
          ...loading
          {' '}
          <i className="fas fa-spinner fa-pulse" />
        </span>
      </form>
    )
  }

  render () {
    const { config, state } = this.props

    return (
      <header
        ref={this.headerRef}
        className={cs({
          'showing-selector-playground': selectorPlaygroundModel.isOpen,
          'showing-studio': this.props.eventManager.studioRecorder.isOpen,
          'display-none':
            this.props.runner === 'component' && this.props.state.screenshotting,
        })}
      >
        <div className="sel-url-wrap">
          <Tooltip
            title="Open Selector Playground"
            visible={
              selectorPlaygroundModel.isOpen || this.props.eventManager.studioRecorder.isOpen
                ? false
                : null
            }
            wrapperClassName="selector-playground-toggle-tooltip-wrapper"
            className="cy-tooltip"
          >
            <button
              aria-label="Open Selector Playground"
              className="header-button selector-playground-toggle"
              disabled={
                this.props.state.isLoading ||
                state.isRunning ||
                this.props.eventManager.studioRecorder.isOpen
              }
              onClick={this._togglePlaygroundOpen}
            >
              <i aria-hidden="true" className="fas fa-crosshairs" />
            </button>
          </Tooltip>
          <div
            className={cs('menu-cover', {
              'menu-cover-display': this._studioNeedsUrl,
            })}
          />
          {this.studioForm}
        </div>

        <ViewportInfo
          showingViewportMenu={this.showingViewportMenu}
          width={state.width}
          height={state.height}
          config={config}
          displayScale={
            this.props.runner === 'e2e' ? state.displayScale : undefined
          }
          defaults={{
            width: state.defaults.width,
            height: state.defaults.height,
          }}
          toggleViewportMenu={this._toggleViewportMenu}
        />

        <SelectorPlayground
          model={selectorPlaygroundModel}
          eventManager={this.props.eventManager}
        />
        {this.props.runner === 'e2e' && (
          <Studio model={this.props.eventManager.studioRecorder} hasUrl={!!this.props.state.url} />
        )}
      </header>
    )
  }

  @action componentDidMount () {
    this.previousSelectorPlaygroundOpen = selectorPlaygroundModel.isOpen
    this.previousRecorderIsOpen = this.props.eventManager.studioRecorder.isOpen

    this.urlInput = this.props.config.baseUrl
      ? `${this.props.config.baseUrl}/`
      : ''
  }

  @action componentDidUpdate () {
    if (
      selectorPlaygroundModel.isOpen !== this.previousSelectorPlaygroundOpen
    ) {
      this._updateWindowDimensions()
      this.previousSelectorPlaygroundOpen = selectorPlaygroundModel.isOpen
    }

    if (this.props.eventManager.studioRecorder.isOpen !== this.previousRecorderIsOpen) {
      this._updateWindowDimensions()
      this.previousRecorderIsOpen = this.props.eventManager.studioRecorder.isOpen
    }

    if (this._studioNeedsUrl && this.urlInputRef.current) {
      this.urlInputRef.current.focus()
    }
  }

  _togglePlaygroundOpen = () => {
    selectorPlaygroundModel.toggleOpen()
  };

  @action _toggleViewportMenu = () => {
    this.showingViewportMenu = !this.showingViewportMenu
  };

  _updateWindowDimensions = () => {
    if (!this.headerRef.current) {
      return
    }

    this.props.state.updateWindowDimensions({
      headerHeight: $(this.headerRef.current).outerHeight() as number,
    })
  };

  _openUrl = () => {
    if (this._studioNeedsUrl || this.props.runner !== 'e2e') {
      return
    }

    window.open(this.props.state.url)
  };

  @computed get _studioNeedsUrl () {
    if (this.props.runner !== 'e2e') {
      return
    }

    return this.props.eventManager.studioRecorder.needsUrl && !this.props.state.url
  }

  @action _onUrlInput = (e) => {
    // : React.FormEvent<HTMLInputElement>) => {
    if (!this._studioNeedsUrl) return

    this.urlInput = e.target.value
  };

  @action _visitUrlInput = (e: React.FormEvent<HTMLFormElement>) => {
    e.preventDefault()

    if (!this._studioNeedsUrl) return

<<<<<<< HEAD
    this.props.eventManager.studioRecorder.visitUrl(this.urlInput)
=======
    // Note: changes in TypeScript 4.4.4 made the code below fail the type check.
    // ts interprets visitUrl below as (url: null | undefined) => never
    // TODO: studio/studio-recorder.js should be converted to ts. And add proper type.
    // @ts-ignore
    studioRecorder.visitUrl(this.urlInput)
>>>>>>> e4f5b106

    this.urlInput = ''
  };

  _cancelStudio = () => {
    this.props.eventManager.emit('studio:cancel')
  };
}<|MERGE_RESOLUTION|>--- conflicted
+++ resolved
@@ -263,15 +263,11 @@
 
     if (!this._studioNeedsUrl) return
 
-<<<<<<< HEAD
-    this.props.eventManager.studioRecorder.visitUrl(this.urlInput)
-=======
     // Note: changes in TypeScript 4.4.4 made the code below fail the type check.
     // ts interprets visitUrl below as (url: null | undefined) => never
     // TODO: studio/studio-recorder.js should be converted to ts. And add proper type.
     // @ts-ignore
-    studioRecorder.visitUrl(this.urlInput)
->>>>>>> e4f5b106
+    this.props.eventManager.studioRecorder.visitUrl(this.urlInput)
 
     this.urlInput = ''
   };
