import { action, computed, observable } from 'mobx'
import _ from 'lodash'
import automation from './automation'
import { UIPlugin } from '../plugins/UIPlugin'
import { nanoid } from 'nanoid'
import {
  DEFAULT_REPORTER_WIDTH,
  LEFT_NAV_WIDTH,
  DEFAULT_LIST_WIDTH,
  AUT_IFRAME_MARGIN,
  PLUGIN_BAR_HEIGHT,
  HEADER_HEIGHT,
  DEFAULT_PLUGINS_HEIGHT,
} from '../app/RunnerCt'

export type RunMode = 'single' | 'multi'

interface Defaults {
  messageTitle: string | null
  messageDescription: string | null
  messageType: string
  messageControls: unknown

  width: number
  height: number

  reporterWidth: number | null
  pluginsHeight: number | null
  specListWidth: number | null
  isSpecsListOpen: boolean

  viewportHeight: number
  viewportWidth: number

  url: string
  highlightUrl: boolean
  isLoadingUrl: boolean

  spec: Cypress.Cypress['spec'] | null
  specs: Cypress.Cypress['spec'][]

  callbackAfterUpdate: ((...args: unknown[]) => void) | null
}

const _defaults: Defaults = {
  messageTitle: null,
  messageDescription: null,
  messageType: '',
  messageControls: null,

  width: 500,
  height: 500,

  viewportHeight: 500,
  viewportWidth: 500,

  pluginsHeight: PLUGIN_BAR_HEIGHT,

  reporterWidth: null,
  specListWidth: DEFAULT_LIST_WIDTH,
  isSpecsListOpen: true,

  url: '',
  highlightUrl: false,
  isLoadingUrl: false,

  spec: null,
  specs: [],

  callbackAfterUpdate: null,
}

export default class State {
  defaults = _defaults

  @observable isLoading = true
  @observable isRunning = false
  @observable waitingForInitialBuild = false

  @observable messageTitle = _defaults.messageTitle
  @observable messageDescription = _defaults.messageDescription
  @observable messageType = _defaults.messageType
  @observable callbackAfterUpdate = _defaults.callbackAfterUpdate
  @observable.ref messageControls = _defaults.messageControls

  @observable snapshot = {
    showingHighlights: true,
    stateIndex: 0,
  }

  @observable url = _defaults.url
  @observable highlightUrl = _defaults.highlightUrl
  @observable isLoadingUrl = _defaults.isLoadingUrl

  @observable width = _defaults.width
  @observable height = _defaults.height

  @observable screenshotting = false

  // if null, the default CSS handles it
  // if non-null, the user has set it by resizing
  @observable reporterWidth = _defaults.reporterWidth
  @observable pluginsHeight = _defaults.pluginsHeight
  @observable specListWidth = _defaults.specListWidth
  @observable isSpecsListOpen = _defaults.isSpecsListOpen

  // what the dom reports, always in pixels
  @observable absoluteReporterWidth = 0
  @observable headerHeight = 0

  @observable windowWidth = 0
  @observable windowHeight = 0

  @observable viewportWidth = _defaults.viewportWidth
  @observable viewportHeight = _defaults.viewportHeight

  @observable automation = automation.CONNECTING

  @observable.ref scriptError = null

  @observable spec = _defaults.spec
  @observable specs = _defaults.specs
  @observable specRunId: string | null = null
  /** @type {"single" | "multi"} */
  @observable runMode: RunMode = 'single'
  @observable multiSpecs: Cypress.Cypress['spec'][] = []

  @observable readyToRunTests = false
  @observable activePlugin: string | null = null
  @observable plugins: UIPlugin[] = []

  constructor(
    {
      spec = _defaults.spec,
      specs = _defaults.specs,
      runMode = 'single' as RunMode,
      multiSpecs = [],
      reporterWidth = DEFAULT_REPORTER_WIDTH,
      specListWidth = DEFAULT_LIST_WIDTH,
      isSpecsListOpen = true,
    },
    config: Cypress.RuntimeConfigOptions
  ) {
    this.reporterWidth = reporterWidth
    this.isSpecsListOpen = isSpecsListOpen
    this.spec = spec
    this.specs = specs
    this.specListWidth = specListWidth
    this.runMode = runMode
    this.multiSpecs = multiSpecs

    // TODO: Refactor so `config` is only needed in MobX, not passed separately to arbitrary components
    if (config.isTextTerminal) {
      this.isSpecsListOpen = false
    }

    // TODO: receive chosen spec from state and set it here
  }

  @computed get scale() {
    // the width of the AUT area can be determined by subtracting the
    // width of the other parts of the UI from the window.innerWidth
    // we also need to consider the margin around the aut iframe
    // window.innerWidth - leftNav - specList - reporter - aut-iframe-margin
    const autAreaWidth =
      this.windowWidth -
      LEFT_NAV_WIDTH -
      (this.isSpecsListOpen ? this.specListWidth : 0) - // if spec list is closed, don't need to consider it.
      this.reporterWidth -
      AUT_IFRAME_MARGIN.X * 2

    // same for the height.
    // height - pluginsHeight (0 if no plugins are open) - plugin-bar-height - header-height - margin
    const autAreaHeight =
      this.windowHeight - this.pluginsHeight - PLUGIN_BAR_HEIGHT - HEADER_HEIGHT - AUT_IFRAME_MARGIN.Y * 2

    // defensively return scale 1 if either height is negative.
    // this should not happen in general.
    if (autAreaWidth < 0 || autAreaHeight < 0) {
      return 1
    }

    if (autAreaWidth < this.viewportWidth || autAreaHeight < this.viewportHeight) {
      return Math.min(autAreaWidth / this.viewportWidth, autAreaHeight / this.viewportHeight)
    }

    return 1
  }

  @computed get _containerWidth() {
    return this.windowWidth - this.absoluteReporterWidth
  }

  @computed get _containerHeight() {
    return this.windowHeight - this.headerHeight
  }

  @computed get displayScale() {
    return Math.floor(this.scale * 100)
  }

  @computed.struct get messageStyles() {
    const actualHeight = this.height * this.scale
    const messageHeight = 33
    const nudge = 10

    if (actualHeight + messageHeight + nudge * 2 >= this._containerHeight) {
      return { state: 'stationary' }
    }

    return {
      state: 'attached',
      styles: {
        top: actualHeight + this.headerHeight + nudge,
      },
    }
  }

  @action setScreenshotting(screenshotting: boolean) {
    this.screenshotting = screenshotting
  }

  @action updateAutViewportDimensions(dimensions: { viewportWidth: number; viewportHeight: number }) {
    this.viewportHeight = dimensions.viewportHeight
    this.viewportWidth = dimensions.viewportWidth
  }

  @action toggleIsSpecsListOpen() {
    this.isSpecsListOpen = !this.isSpecsListOpen

    return this.isSpecsListOpen
  }

  @action setIsSpecsListOpen(open: boolean) {
    this.isSpecsListOpen = open
  }

  @action setIsLoading(isLoading) {
    this.isLoading = isLoading
  }

  @action updateReporterWidth(width: number) {
    this.reporterWidth = width
  }

  @action updatePluginsHeight(height: number) {
    this.pluginsHeight = height
  }

  @action updateSpecListWidth(width: number) {
    this.specListWidth = width
  }

  @action updateWindowDimensions({ windowWidth, windowHeight }: { windowWidth?: number; windowHeight?: number }) {
    if (windowWidth) {
      this.windowWidth = windowWidth
    }

    if (windowHeight) {
      this.windowHeight = windowHeight
    }
  }

  @action clearMessage() {
    this.messageTitle = _defaults.messageTitle
    this.messageDescription = _defaults.messageDescription
    this.messageType = _defaults.messageType
  }

  setCallbackAfterUpdate(cb) {
    this.callbackAfterUpdate = () => {
      this.setCallbackAfterUpdateToNull()

      cb()
    }
  }

  @action setCallbackAfterUpdateToNull() {
    this.callbackAfterUpdate = null
  }

  @action resetUrl() {
    this.url = _defaults.url
    this.highlightUrl = _defaults.highlightUrl
    this.isLoadingUrl = _defaults.isLoadingUrl
  }

  @action setSpec(spec: Cypress.Cypress['spec'] | null) {
    this.spec = spec
    this.specRunId = nanoid()
  }

  @action setSpecs(specs) {
    this.specs = specs
  }

<<<<<<< HEAD
  @action updateSpecByUrl(specUrl) {
    const foundSpec = _.find(this.specs, { name: specUrl })
=======
  @action updateSpecByUrl (specUrl) {
    const foundSpec = _.find(this.specs, { name: decodeURI(specUrl) })
>>>>>>> 25f59d13

    if (foundSpec) {
      this.spec = foundSpec
    }
  }

  @action setSingleSpec(spec: Cypress.Cypress['spec'] | undefined) {
    if (this.runMode === 'multi') {
      this.runMode = 'single'
      this.multiSpecs = []
    }

    this.setSpec(spec)
  }

  @action addSpecToMultiMode(newSpec: Cypress.Cypress['spec']) {
    const isAlreadyRunningNewSpec = this.multiSpecs.some((existingSpec) => existingSpec.relative === newSpec.relative)

    if (isAlreadyRunningNewSpec) {
      this.multiSpecs = this.multiSpecs.filter((existingSpec) => existingSpec.relative !== newSpec.relative)
    } else if (this.runMode === 'single' && this.spec) {
      // when the new
      this.multiSpecs = [this.spec, newSpec]
    } else {
      this.multiSpecs = [...this.multiSpecs, newSpec]
    }

    this.runMode = 'multi'
    this.runMultiMode().catch((e) => {
      throw e
    })
  }

  runMultiMode = async () => {
    const eventManager = require('./event-manager').default
    const waitForRunEnd = () => new Promise((res) => eventManager.on('run:end', res))

    this.setSpec(null)
    for (const spec of this.multiSpecs) {
      this.setSpec(spec)
      await waitForRunEnd()
    }
  }

  loadReactDevTools = () => {
    return import(/* webpackChunkName: "ctChunk-reactdevtools" */ '../plugins/ReactDevtools').then(
      action((ReactDevTools) => {
        this.plugins = [ReactDevTools.create()]
      })
    )
  }

  @action
  initializePlugins = (config: Cypress.RuntimeConfigOptions & Cypress.ResolvedConfigOptions) => {
    if (config.env.reactDevtools && !config.isTextTerminal) {
      this.loadReactDevTools()
      .then(
        action(() => {
          this.readyToRunTests = true
        })
      )
      .catch((e) => {
        this.readyToRunTests = true
        // eslint-disable-next-line
        console.error('Can not load react-devtools.', e)
      })
    } else {
      this.readyToRunTests = true
    }
  }

  @action
  registerDevtools = (contentWindow: Window) => {
    this.plugins.forEach((plugin) => {
      if (plugin.type === 'devtools') {
        plugin.initialize(contentWindow)
      }
    })
  }

  @action
  setActivePlugin = (newPlugin: string) => {
    this.activePlugin = newPlugin
  }

  @action
  toggleDevtoolsPlugin = (plugin: UIPlugin, domElement: HTMLElement) => {
    if (this.activePlugin === plugin.name) {
      plugin.unmount()
      this.setActivePlugin(null)
      // set this back to default to force the AUT to resize vertically
      // if the aspect ratio is very long on the Y axis.
      this.pluginsHeight = PLUGIN_BAR_HEIGHT
    } else {
      this.setActivePlugin(plugin.name)
      // set this to force the AUT to resize vertically if the aspect ratio is very long
      // on the Y axis.
      this.pluginsHeight = DEFAULT_PLUGINS_HEIGHT
      plugin.mount(domElement)
    }
  }

  @computed
  get isAnyDevtoolsPluginOpen() {
    return this.activePlugin !== null
  }

  @computed
  get isAnyPluginToShow() {
    return Boolean(this.plugins.length > 0 && this.spec)
  }
}<|MERGE_RESOLUTION|>--- conflicted
+++ resolved
@@ -294,13 +294,8 @@
     this.specs = specs
   }
 
-<<<<<<< HEAD
   @action updateSpecByUrl(specUrl) {
-    const foundSpec = _.find(this.specs, { name: specUrl })
-=======
-  @action updateSpecByUrl (specUrl) {
     const foundSpec = _.find(this.specs, { name: decodeURI(specUrl) })
->>>>>>> 25f59d13
 
     if (foundSpec) {
       this.spec = foundSpec
