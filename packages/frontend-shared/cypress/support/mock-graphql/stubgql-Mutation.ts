import type { Mutation, Project } from '../generated/test-graphql-types.gen'
import config from '../../fixtures/config.json'
import path from 'path'

import type { MaybeResolver } from './clientTestUtils'

export const stubMutation: MaybeResolver<Mutation> = {
  __typename: 'Mutation',
  addProject (source, args, ctx) {
    const project: Project = {
      id: `project:${args.path}`,
      title: path.basename(args.path),
      projectRoot: args.path,
      isFirstTimeCT: true,
      isFirstTimeE2E: true,
      __typename: 'Project',
      config,
    }

    ctx.app.projects.push(project)

    return ctx.app
  },
  setActiveProject (source, args, ctx) {
    ctx.app.activeProject = ctx.app.projects.find((p) => p.projectRoot === args.path) ?? null

    return {}
  },
  appCreateConfigFile: (source, args, ctx) => {
    ctx.wizard.chosenManualInstall = true
    ctx.wizard.canNavigateForward = true

    return ctx.app
  },
  clearActiveProject (source, args, ctx) {
    ctx.app.activeProject = null

    return {}
  },
  removeProject (source, args, ctx) {
    ctx.app.projects = ctx.app.projects.filter((p) => p.projectRoot !== args.path)

    return ctx.app
  },
<<<<<<< HEAD
  setCurrentSpec (source, args, ctx) {
    if (!ctx.app.activeProject) {
      throw Error('Cannot set currentSpec without active project')
    }

    ctx.app.activeProject.currentSpec = {
      id: args.spec.absolute,
      __typename: 'BaseSpec',
      ...args.spec,
    }

    return ctx.app.activeProject
=======
  generateSpecFromStory (source, args, ctx) {
    return ctx.wizard
>>>>>>> f7a7683a
  },
}<|MERGE_RESOLUTION|>--- conflicted
+++ resolved
@@ -42,22 +42,27 @@
 
     return ctx.app
   },
-<<<<<<< HEAD
   setCurrentSpec (source, args, ctx) {
     if (!ctx.app.activeProject) {
       throw Error('Cannot set currentSpec without active project')
     }
 
     ctx.app.activeProject.currentSpec = {
-      id: args.spec.absolute,
-      __typename: 'BaseSpec',
-      ...args.spec,
+      id: 'U3BlYzovVXNlcnMvbGFjaGxhbi9jb2RlL3dvcmsvY3lwcmVzczUvcGFja2FnZXMvYXBwL3NyYy9CYXNpYy5zcGVjLnRzeA==',
+      __typename: 'Spec',
+      absolute: '/Users/lachlan/code/work/cypress5/packages/app/src/Basic.spec.tsx',
+      relative: 'app/src/Basic.spec.tsx',
+      specFileExtension: '.spec.tsx',
+      specType: 'component',
+      name: 'Basic',
+      fileExtension: 'spec.tsx',
+      fileName: 'Basic.spec.tsx',
+      baseName: 'Basic',
     }
 
     return ctx.app.activeProject
-=======
+  },
   generateSpecFromStory (source, args, ctx) {
     return ctx.wizard
->>>>>>> f7a7683a
   },
 }