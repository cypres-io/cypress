import '@testing-library/cypress/add-commands'
import i18n from '../../../src/locales/en-US.json'
import type { DataContext } from '@packages/data-context'
import { e2eProjectDirs } from './e2eProjectDirs'
import type { AuthenticatedUserShape } from '@packages/data-context/src/data'
import type { DocumentNode, ExecutionResult } from 'graphql'
import type { OpenModeOptions } from '@packages/types'

const NO_TIMEOUT = 1000 * 1000
const FOUR_SECONDS = 4 * 1000

export type ProjectFixture = typeof e2eProjectDirs[number]

export interface WithCtxOptions extends Cypress.Loggable, Cypress.Timeoutable {
  projectName?: ProjectFixture
  [key: string]: any
}

export interface WithCtxInjected extends WithCtxOptions {
  require: typeof require
  process: typeof process
  testState: Record<string, any>
  projectDir(projectName: ProjectFixture): string
}

export interface RemoteGraphQLInterceptPayload {
  operationName?: string
  query: string
  variables: Record<string, any>
  document: DocumentNode
  result: ExecutionResult
}

export type RemoteGraphQLInterceptor = (obj: RemoteGraphQLInterceptPayload) => ExecutionResult | Promise<ExecutionResult>

declare global {
  namespace Cypress {
    interface Chainable {
      i18n: typeof i18n
      /**
       * Calls a function block with the "ctx" object from the server,
       * and an object containing any options passed into the server context
       * and some helper properties:
       *
       *
       * You cannot access any variables outside of the function scope,
       * however we do provide expect, chai, sinon
       */
      withCtx: typeof withCtx
      /**
       * Takes the name of a "system" test directory, and mounts the project within open mode
       */
      setupE2E: typeof setupE2E
      /**
       * Adds a project
       */
      addProject: typeof addProject
      /**
       * //
       */
      setupGlobalMode: typeof setupGlobalMode
      /**
       * //
       */
      initializeApp: typeof initializeApp
      /**
       * Simulates a user logged-in to the cypress app
       */
      loginUser: typeof loginUser
      /**
       * Gives the ability to intercept the remote GraphQL request & respond accordingly
       */
      remoteGraphQLIntercept: typeof remoteGraphQLIntercept
      /**
       * Removes the sinon spy'ing on the remote GraphQL fake requests
       */
      disableRemoteGraphQLFakes(): void
      visitApp(href?: string): Chainable<AUTWindow>
      visitLaunchpad(href?: string): Chainable<AUTWindow>
    }
  }
}

cy.i18n = i18n

before(() => {
  Cypress.env('e2e_gqlPort', undefined)
  cy.task<{ gqlPort: number }>('__internal__before', {}, { log: false }).then(({ gqlPort }) => {
    Cypress.env('e2e_gqlPort', gqlPort)
  })
})

beforeEach(() => {
  // Reset the ports so we know we need to call "setupE2E" before each test
  Cypress.env('e2e_serverPort', undefined)
<<<<<<< HEAD
  cy.task('__internal__beforeEach', {}, { log: false })
=======
  Cypress.env('e2e_gqlPort', undefined)
  cy.task('beforeEach', { log: false })
>>>>>>> 9d975ec8
})

function addProject (projectName: ProjectFixture, open = false) {
  return logInternal({ name: 'addProject', message: projectName }, () => {
    return cy.task('__internal_addProject', { projectName, open }, { log: false })
  })
}

// function openMode (argv: string[] = []) {
//   return logInternal({ name: 'openMode', message: argv?.join(' ') }, () => {
//     return cy.task<ResetLaunchArgsResult>('__internal_resetLaunchArgs', { argv }, { log: false })
//     .then(({ launchArgs }) => launchArgs)
//   })
// }

// function setupGlobalMode (argv: string[]) {
// }

export interface ResetLaunchArgsResult {
  modeOptions: OpenModeOptions
  e2eServerPort?: number | null
}

function setupGlobalMode () {
  return logInternal({ name: 'setupGlobalMode', message: '' }, () => {
    return cy.task<ResetLaunchArgsResult>('__internal_resetLaunchArgs', { argv: ['--global'] }, { log: false }).then((obj) => {
      Cypress.env('e2e_serverPort', obj.e2eServerPort)

      return obj.modeOptions
    })
  })
}

function setupE2E (projectName: ProjectFixture, argv: string[] = []) {
  if (!e2eProjectDirs.includes(projectName)) {
    throw new Error(`Unknown project ${projectName}`)
  }

  return logInternal({ name: 'setupE2E', message: argv.join(' ') }, () => {
    cy.task('__internal_addProject', { projectName }, { log: false })

    return cy.task<ResetLaunchArgsResult>('__internal_resetLaunchArgs', { projectName, argv }, { log: false }).then((obj) => {
      Cypress.env('e2e_serverPort', obj.e2eServerPort)

      return obj.modeOptions
    })
  })
}

function initializeApp (mode: 'component' | 'e2e' = 'e2e') {
  return cy.withCtx(async (ctx, o) => {
    ctx.actions.wizard.setTestingType(o.mode)
    await ctx.actions.project.initializeActiveProject({
      skipPluginInitializeForTesting: true,
    })

    await ctx.actions.project.launchProject(o.mode, {
      skipBrowserOpenForTest: true,
    })

    return ctx.appServerPort
  }, { log: false, mode }).then((serverPort) => {
    Cypress.env('e2e_serverPort', serverPort)
  })
}

function visitApp (href?: string) {
  const { e2e_serverPort, e2e_gqlPort } = Cypress.env()

  if (!e2e_serverPort) {
    throw new Error(`
      Missing serverPort, app was not initialized.
      Make sure you're adding args to openModeSystemTest which will launch the browser, such as:
      ['--e2e', '--browser', 'electron']
    `)
  }

  return cy.withCtx(async (ctx) => {
    return JSON.stringify(await ctx.html.fetchAppInitialData())
  }, { log: false }).then((ssrData) => {
    return cy.visit(`dist-app/index.html?serverPort=${e2e_serverPort}${href || ''}`, {
      onBeforeLoad (win) {
        // Simulates the inject SSR data when we're loading the page normally in the app
        win.__CYPRESS_INITIAL_DATA__ = JSON.parse(ssrData)
        win.__CYPRESS_GRAPHQL_PORT__ = e2e_gqlPort
      },
    })
  })
}

function visitLaunchpad () {
  return logInternal(`visitLaunchpad ${Cypress.env('e2e_gqlPort')}`, () => {
    return cy.visit(`dist-launchpad/index.html?gqlPort=${Cypress.env('e2e_gqlPort')}`, { log: false })
  })
}

type UnwrapPromise<R> = R extends PromiseLike<infer U> ? U : R

function withCtx<T extends Partial<WithCtxOptions>, R> (fn: (ctx: DataContext, o: T & WithCtxInjected) => R, opts: T = {} as T): Cypress.Chainable<UnwrapPromise<R>> {
  const { log, timeout, ...rest } = opts

  const _log = log === false ? { end () {} } : Cypress.log({
    name: 'withCtx',
    message: '(view in console)',
    consoleProps () {
      return {
        'Executed': fn.toString(),
        timeout,
        options: rest,
      }
    },
  })

  return cy.task<UnwrapPromise<R>>('__internal_withCtx', {
    fn: fn.toString(),
    options: rest,
  }, { timeout: timeout ?? Cypress.env('e2e_isDebugging') ? NO_TIMEOUT : FOUR_SECONDS, log: false }).then((result) => {
    _log.end()

    return result
  })
}

function loginUser (userShape: Partial<AuthenticatedUserShape> = {}) {
  return logInternal({ name: 'loginUser', message: JSON.stringify(userShape) }, () => {
    return cy.withCtx((ctx, o) => {
      ctx.update((d) => {
        d.user = {
          authToken: '1234',
          email: 'test@example.com',
          name: 'Test User',
          ...o.userShape,
        }
      })
    }, { log: false, userShape })
  })
}

function remoteGraphQLIntercept (fn: RemoteGraphQLInterceptor) {
  return logInternal('remoteGraphQLIntercept', () => {
    return cy.task<null>('__internal_remoteGraphQLIntercept', fn.toString(), { log: false })
  })
}

function logInternal<T> (name: string | Partial<Cypress.LogConfig>, cb: (log: Cypress.Log) => Cypress.Chainable<T>, opts: Partial<Cypress.Loggable> = {}): Cypress.Chainable<T> {
  const _log = typeof name === 'string'
    ? Cypress.log({ name, message: '' })
    : Cypress.log(name)

  return cb(_log).then<T>((val) => {
    _log.end()

    return val
  })
}

Cypress.Commands.add('addProject', addProject)
Cypress.Commands.add('setupGlobalMode', setupGlobalMode)
Cypress.Commands.add('visitApp', visitApp)
Cypress.Commands.add('loginUser', loginUser)
Cypress.Commands.add('visitLaunchpad', visitLaunchpad)
Cypress.Commands.add('initializeApp', initializeApp)
Cypress.Commands.add('setupE2E', setupE2E)
Cypress.Commands.add('withCtx', withCtx)
Cypress.Commands.add('remoteGraphQLIntercept', remoteGraphQLIntercept)<|MERGE_RESOLUTION|>--- conflicted
+++ resolved
@@ -93,12 +93,7 @@
 beforeEach(() => {
   // Reset the ports so we know we need to call "setupE2E" before each test
   Cypress.env('e2e_serverPort', undefined)
-<<<<<<< HEAD
   cy.task('__internal__beforeEach', {}, { log: false })
-=======
-  Cypress.env('e2e_gqlPort', undefined)
-  cy.task('beforeEach', { log: false })
->>>>>>> 9d975ec8
 })
 
 function addProject (projectName: ProjectFixture, open = false) {
