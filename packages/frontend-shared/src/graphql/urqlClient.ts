--- conflicted
+++ resolved
@@ -37,7 +37,6 @@
 function gqlPort () {
   if (GQL_PORT_MATCH) {
     return GQL_PORT_MATCH[1]
-<<<<<<< HEAD
   }
 
   if (window.__CYPRESS_GRAPHQL_PORT__) {
@@ -47,20 +46,6 @@
   throw new Error(`${window.location.href} cannot be visited without a gqlPort`)
 }
 
-/**
- * Fetch the initial launchpad data
- */
-=======
-  }
-
-  if (window.__CYPRESS_GRAPHQL_PORT__) {
-    return window.__CYPRESS_GRAPHQL_PORT__
-  }
-
-  throw new Error(`${window.location.href} cannot be visited without a gqlPort`)
-}
-
->>>>>>> e83512f8
 export async function preloadLaunchpadData () {
   try {
     const resp = await fetch(`http://localhost:${gqlPort()}/__cypress/launchpad-preload`)
@@ -114,21 +99,9 @@
     // TODO(tim): add this when we want to use the socket as the GraphQL
     // transport layer for all operations
     // target === 'launchpad' ? fetchExchange : socketExchange(io),
-<<<<<<< HEAD
-    ssrExchange({
-      isClient: true,
-      initialState: window.__CYPRESS_INITIAL_DATA__ ?? {},
-    }),
     fetchExchange,
   ]
 
-  exchanges.push(fetchExchange)
-
-=======
-    fetchExchange,
-  ]
-
->>>>>>> e83512f8
   if (import.meta.env.DEV) {
     exchanges.unshift(devtoolsExchange)
   }
