--- conflicted
+++ resolved
@@ -157,13 +157,8 @@
       #heading="{ open }"
     >
       <i-cy-life-ring_x16
-<<<<<<< HEAD
-        class=" group-hocus:icon-dark-indigo-500 group-hocus:icon-light-indigo-50 h-16px w-16px"
+        class=" h-16px w-16px group-hocus:icon-dark-indigo-500 group-hocus:icon-light-indigo-50"
         :class="(open || forceOpenDocs) ? 'icon-dark-indigo-500 icon-light-indigo-50' : 'icon-dark-gray-500 icon-light-gray-100'"
-=======
-        class=" h-16px w-16px group-hocus:icon-dark-indigo-500 group-hocus:icon-light-indigo-50"
-        :class="open ? 'icon-dark-indigo-500 icon-light-indigo-50' : 'icon-dark-gray-500 icon-light-gray-100'"
->>>>>>> b302739d
       />
       <span :class="{'text-indigo-600': open || forceOpenDocs}">{{ t('topNav.docsMenu.docsHeading') }}</span>
     </template>
@@ -224,21 +219,13 @@
 import { gql, useMutation } from '@urql/vue'
 import { TopNavFragment, TopNav_LaunchOpenProjectDocument, TopNav_SetBrowserDocument, TopNav_SetPromptShownDocument } from '../../generated/graphql'
 import { useI18n } from '@cy/i18n'
-<<<<<<< HEAD
-import { ref, watch, watchEffect, ComponentPublicInstance } from 'vue'
-// eslint-disable-next-line no-duplicate-imports
-const { t } = useI18n()
-import { onClickOutside, onKeyStroke } from '@vueuse/core'
-import DocsMenuContent, { DocsMenuVariant } from './DocsMenuContent.vue'
-=======
-import { computed, ref, Ref } from 'vue'
+import { computed, ref, Ref, ComponentPublicInstance, watch, watchEffect } from 'vue'
 const { t } = useI18n()
 import { onClickOutside, onKeyStroke, useTimeAgo } from '@vueuse/core'
-import DocsMenuContent from './DocsMenuContent.vue'
+import DocsMenuContent, { DocsMenuVariant } from './DocsMenuContent.vue'
 import ExternalLink from '../ExternalLink.vue'
 import Button from '../../components/Button.vue'
 import UpdateCypressModal from './UpdateCypressModal.vue'
->>>>>>> b302739d
 
 const releasesUrl = 'https://github.com/cypress-io/cypress/releases'
 
@@ -317,11 +304,7 @@
   (e: 'clearForceOpen'): void,
 }>()
 
-<<<<<<< HEAD
-const docsMenuVariant = ref<DocsMenuVariant>('main')
-
 const promptsEl = ref<ComponentPublicInstance | null>(null)
-=======
 const currentReleased = useTimeAgo(
   props.gql.versions?.current?.released
     ? new Date(props.gql.versions.current.released)
@@ -361,8 +344,7 @@
 
 const showUpdateModal = ref(false)
 
-const docsMenuVariant: Ref<'main' | 'orchestration' | 'ci'> = ref('main')
->>>>>>> b302739d
+const docsMenuVariant = ref<DocsMenuVariant>('main')
 
 watchEffect(() => {
   docsMenuVariant.value = props.forceOpenDocs ? 'ci1' : 'main'
