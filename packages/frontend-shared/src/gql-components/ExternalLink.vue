<template>
  <!-- eslint-disable vue/multiline-html-element-content-newline  -->
  <BaseLink
    data-cy="external"
    :href="props.href"
    :use-default-hocus="props.useDefaultHocus"
    role="link"
    @click.prevent="open"
    @keypress.space.enter.prevent="open"
  ><slot /></BaseLink>
</template>

<script lang="ts">
import { defineComponent } from 'vue'

export default defineComponent({
  inheritAttrs: true,
})
</script>

<script setup lang="ts">
import BaseLink from '../components/BaseLink.vue'
import { useExternalLink } from '../gql-components/useExternalLink'

const props = withDefaults(defineProps<{
<<<<<<< HEAD
  href?: string,
=======
  href: string
>>>>>>> 6cc047e2
  useDefaultHocus?: boolean
}>(), {
  useDefaultHocus: true,
  href: '',
})

const open = useExternalLink(props.href)
</script><|MERGE_RESOLUTION|>--- conflicted
+++ resolved
@@ -23,11 +23,7 @@
 import { useExternalLink } from '../gql-components/useExternalLink'
 
 const props = withDefaults(defineProps<{
-<<<<<<< HEAD
-  href?: string,
-=======
-  href: string
->>>>>>> 6cc047e2
+  href?: string
   useDefaultHocus?: boolean
 }>(), {
   useDefaultHocus: true,
