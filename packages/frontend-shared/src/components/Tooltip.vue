<template>
  <Tooltip
    v-if="!disabled"
    :popper-class="{'no-arrow': hideArrow}"
    :popper-triggers="['hover']"
    :hide-triggers="['hover']"
    :auto-hide="!isInteractive"
    :theme="theme"
  >
    <slot />
    <template
      #popper
    >
      <slot
        name="popper"
      />
    </template>
  </Tooltip>
  <slot v-else />
</template>

<script setup lang="ts">
import { computed } from 'vue'
import FloatingVue, { Tooltip } from 'floating-vue'

export type InteractiveHighlightColor = 'INDIGO'|'ORANGE'|'RED'|'GRAY'|'JADE'

const props = withDefaults(defineProps<{
  color?: string
  hideArrow?: boolean
<<<<<<< HEAD
  skipTooltip?: boolean
  isInteractive?: boolean
  interactiveHighlightColor?: InteractiveHighlightColor
}>(), {
  color: 'dark',
  hideArrow: false,
  skipTooltip: false,
  isInteractive: false,
  interactiveHighlightColor: undefined,
})

FloatingVue.options.themes['interactive'] = {
  $extend: 'tooltip',
}

FloatingVue.options.themes['interactive-indigo'] = {
  $extend: 'interactive',
}

FloatingVue.options.themes['interactive-orange'] = {
  $extend: 'interactive',
}

FloatingVue.options.themes['interactive-red'] = {
  $extend: 'interactive',
}

FloatingVue.options.themes['interactive-gray'] = {
  $extend: 'interactive',
}

FloatingVue.options.themes['interactive-jade'] = {
  $extend: 'interactive',
}

const theme = computed(() => {
  if (!props.isInteractive) return 'tooltip'

  switch (props.interactiveHighlightColor) {
    case 'INDIGO':
      return 'interactive-indigo'
    case 'RED':
      return 'interactive-red'
    case 'ORANGE':
      return 'interactive-orange'
    case 'GRAY':
      return 'interactive-gray'
    case 'JADE':
      return 'interactive-jade'
    default:
      return 'interactive'
  }
=======
  disabled?: boolean
}>(), {
  color: 'dark',
  hideArrow: false,
  disabled: false,
>>>>>>> 3aad7c8b
})

</script>

<style lang="scss">
@import "floating-vue/dist/style.css";
.no-arrow {
  .v-popper__arrow-container {
    @apply hidden;
  }
}

.v-popper__popper.v-popper--theme-tooltip {
  .v-popper__inner {
    @apply bg-gray-900 py-2 px-4;
  }
  .v-popper__arrow-inner,
  .v-popper__arrow-outer {
    // NOTE: we can't use @apply to here because having !important breaks things
    border-color: #2e3247;
  }

  &[data-popper-placement="top"] {
    .v-popper__wrapper {
      transform: scaleY(0);
      @apply origin-bottom transition-transform;
    }

    &.v-popper__popper.v-popper__popper--show-to .v-popper__wrapper {
      transform: scaleY(1);
    }
  }

  &[data-popper-placement="right"] {
    .v-popper__wrapper {
      transform: scaleX(0);
      @apply origin-left transition-transform;
    }

    &.v-popper__popper.v-popper__popper--show-to .v-popper__wrapper {
      transform: scaleX(1);
    }
  }

  &[data-popper-placement="bottom"] {
    .v-popper__wrapper {
      transform: scaleY(0);
      @apply origin-top transition-transform;
    }

    &.v-popper__popper.v-popper__popper--show-to .v-popper__wrapper {
      transform: scaleY(1);
    }
  }

  &[data-popper-placement="left"] {
    .v-popper__wrapper {
      transform: scaleX(0);
      @apply origin-right transition-transform;
    }

    &.v-popper__popper.v-popper__popper--show-to .v-popper__wrapper {
      transform: scaleX(1);
    }
  }
}

.v-popper__popper.v-popper--theme-interactive {
  .v-popper__wrapper {
    }
  .v-popper__inner {
    @apply bg-white border-dark-900 text-black py-2 px-4;
    border-radius: 4px !important;
    // border-color: black;
    // border-width: 1px;
    box-shadow: 0px 1px 3px rgba(0, 0, 0, 0.15);
    padding: 16px;
    max-width: 250px;
  }
  .v-popper__arrow-inner,
  .v-popper__arrow-outer {
    // NOTE: we can't use @apply to here because having !important breaks things
    text-shadow: 0px 1px 3px rgba(0, 0, 0, 0.15);
    // border-radius: 4px;
    border-color: white;
  }
}

.v-popper__popper.v-popper--theme-interactive-indigo {
  .v-popper__inner {
    border-top: 4px solid $indigo-400 !important;
  }
}

.v-popper__popper.v-popper--theme-interactive-orange {
  .v-popper__inner {
    border-top: 4px solid $orange-400 !important;
  }
}

.v-popper__popper.v-popper--theme-interactive-red {
  .v-popper__inner {
    border-top: 4px solid $red-400 !important;
  }
}

.v-popper__popper.v-popper--theme-interactive-gray {
  .v-popper__inner {
    border-top: 4px solid $gray-300 !important;
  }
}

.v-popper__popper.v-popper--theme-interactive-jade {
  .v-popper__inner {
    border-top: 4px solid $jade-400 !important;
  }
}

</style><|MERGE_RESOLUTION|>--- conflicted
+++ resolved
@@ -28,14 +28,13 @@
 const props = withDefaults(defineProps<{
   color?: string
   hideArrow?: boolean
-<<<<<<< HEAD
-  skipTooltip?: boolean
+  disabled?: boolean
   isInteractive?: boolean
   interactiveHighlightColor?: InteractiveHighlightColor
 }>(), {
   color: 'dark',
   hideArrow: false,
-  skipTooltip: false,
+  disabled: false,
   isInteractive: false,
   interactiveHighlightColor: undefined,
 })
@@ -81,13 +80,6 @@
     default:
       return 'interactive'
   }
-=======
-  disabled?: boolean
-}>(), {
-  color: 'dark',
-  hideArrow: false,
-  disabled: false,
->>>>>>> 3aad7c8b
 })
 
 </script>
