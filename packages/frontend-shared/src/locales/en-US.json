{
  "links": {
    "learnMore": "Learn more.",
    "learnMoreButton": "Learn more",
    "needHelp": "Need help"
  },
  "components": {
    "modal": {
      "dismiss": "Dismiss"
    },
    "fileSearch": {
      "noMatchesForExtension": "No files found when searching for the file extension",
      "noMatchesForFileName": "",
      "byFilenameInput": "Search by filename...",
      "byExtensionInput": "Extensions to include e.g. *.tsx, *.vue",
      "matchesIndicatorEmptyFileSearch": "No matches | 1 match | { denominator } matches",
      "matchesIndicator": "No matches | {numerator} of {denominator} matches | {numerator} of {denominator} matches"
    },
    "button": {
      "cancel": "Cancel",
      "back": "Back"
    },
    "loading": {
      "config": {
        "title": "Initializing config...",
        "description": "Please wait while we load your project and find browsers installed on your system"
      }
    },
    "select": {
      "placeholder": "Choose an option..."
    },
    "alert": {
      "dismissAriaLabel": "Dismiss"
    },
    "specPattern": {
      "matches": "No matches | {n} match | {n} matches"
    },
    "specPatternModal": {
      "title": "Spec pattern settings"
    }
  },
  "clipboard": {
    "copy": "Copy",
    "copied": "Copied!"
  },
  "actions": {
    "close": "Close"
  },
  "file": {
    "edit": "Edit",
    "git": {
      "modified": "Modified",
      "created": "Created"
    }
  },
  "status": {
    "enabled": "Enabled",
    "disabled": "Disabled"
  },
  "createSpec": {
    "newSpec": "New spec",
    "createSpec": "Create spec",
    "done": "Done!",
    "noComponentsFound": "No components found",
    "unableToParseFile": "Unable to parse file",
    "updateSpecPattern": "Update spec pattern",
    "newSpecModalTitle": "Create new spec",
    "successPage": {
      "header": "Great! The spec was successfully added",
      "runSpecButton": "Okay, run the spec",
      "createAnotherSpecButton": "Create another spec"
    },
    "page": {
      "defaultPatternNoSpecs": {
        "title": "Create your first spec",
        "component": {
          "description": "Since this project looks new, we recommend that you get started by creating a spec for one of your components."
        },
        "e2e": {
          "description": "Since this project looks new, we recommend that you use the specs and tests that we've written for you to get started."
        }
      },
      "customPatternNoSpecs": {
        "title": "No specs found",
        "description": "We couldn't find any files matching the following spec patterns. You may need to move your specs or update your {0} to find them."
      }
    },
    "noSpecsMessage": "If you feel that you're seeing this screen in error, and there should be specs listed here, you likely need to update the spec pattern.",
    "viewSpecPatternButton": "View spec pattern",
    "e2e": {
      "importFromScaffold": {
        "header": "Scaffold example specs",
        "description": "We'll generate several example specs to help guide you on how to write tests in Cypress.",
        "specsAddedHeader": "Great! We added the following files to your project:",
        "specsAddedButton": "Okay, I got it!",
        "specsAddingHeader": "Adding specs..."
      },
      "importTemplateSpec": {
        "header": "Create new spec",
        "description": "We'll generate a template spec file which can be used to start testing your application.",
        "chooseFilenameHeader": "Enter the path for your new spec",
        "inputPlaceholder": "Enter a relative path...",
        "invalidSpecWarning": "This path is invalid because it doesn't match the following ",
        "specExtensionWarning": "We recommend naming your spec to match the following pattern: "
      }
    },
    "component": {
      "importFromComponent": {
        "header": "Create from component",
        "description": "Generate a basic component test for any of the components in this project.",
        "chooseAComponentHeader": "Choose a component"
      },
      "importTemplateSpec": {
        "header": "Create new spec",
        "description": "We'll generate a template spec file which can be used to start testing your components.",
        "invalidComponentWarning": "We couldn't generate a valid path matching your custom "
      }
    }
  },
  "specPage": {
    "pageTitle": "Specs",
    "newSpecButton": "New spec",
    "searchPlaceholder": "Search specs",
    "clearSearch": "Clear search field",
    "componentSpecsHeader": "Component specs",
    "e2eSpecsHeader": "E2E specs",
    "lastUpdated": {
      "header": "Last updated",
      "tooltip": {
        "gitStatus": "Git status",
        "gitInfo": "git info",
        "gitInfoAvailable": "{0} of the spec files within this project",
        "gitInfoUnavailable": "Cypress is unable to detect {0} for this project and has defaulted to showing file system data instead"
      }
    },
    "latestRuns": {
      "header": "Latest runs",
      "headerShort": "Runs",
      "tooltip": {
        "connected": "The {0} in Cypress Cloud",
        "notConnected": "Connect to Cypress Cloud to see the {0}",
        "noAccess": "Request access to this project in Cypress Cloud to view the {0}",
        "linkText": "status of your latest runs"
      }
    },
    "averageDuration": {
      "header": "Average duration",
      "headerShort": "Duration",
      "tooltip": {
        "connected": "The {0} of your latest runs in Cypress Cloud",
        "notConnected": "Connect to Cypress Cloud to see the {0} of your latest runs",
        "noAccess": "Request access to this project in Cypress Cloud to view the {0} of your latest runs",
        "linkText": "average spec durations"
      }
    },
    "flaky": {
      "badgeLabel": "Flaky",
      "severityLow": "Low",
      "severityMedium": "Medium",
      "severityHigh": "High",
      "flakyRate": "{0}% flaky rate",
      "flakyRuns": "{flakyRuns} flaky runs / {totalRuns} total | {flakyRuns} flaky run / {totalRuns} total | {flakyRuns} flaky runs / {totalRuns} total",
      "lastFlaky": "Last run flaky | Last flaky {runsSinceLastFlake} run ago | Last flaky {runsSinceLastFlake} runs ago"
    },
    "hoverButton": {
      "connect": "Connect",
      "connectProject": "Connect project",
      "connectProjectShort": "Connect",
      "requestAccess": "Request access",
      "requestAccessShort": "Request",
      "requestSent": "Request sent",
      "requestSentShort": "Sent"
    },
    "connectProjectButton": "Connect your project",
    "cloudLoginButton": "Log in to Cypress Cloud",
    "reconnectProjectButton": "Reconnect your project",
    "unauthorizedBannerTitle": "Request access to project",
    "requestAccessButton": "Request access",
    "requestSentButton": "Request sent",
    "rows": {
      "gitTooltipSubtext": "{shortHash} by {author}"
    },
    "noResultsMessage": "No specs matched your search:",
    "noSpecError": {
      "title": "Spec not found",
      "intro": "There is no spec matching the following location:",
      "explainer": "It is possible that the file has been moved or deleted. Please choose from the list of specs below."
    },
    "offlineWarning": {
      "title": "No internet connection",
      "explainer": "Please check your internet connection to resolve this issue. When your internet connection is fixed, we will automatically attempt to fetch the run metrics from Cypress Cloud."
    },
    "fetchFailedWarning": {
      "title": "Lost connection",
      "explainer1": "The request timed out or failed when trying to retrieve the recorded run metrics from Cypress Cloud. The information that you're seeing in the table below may be incomplete as a result.",
      "explainer2": "Please refresh the page to try again and visit our {0} if this behavior continues.",
      "refreshButton": "Try again"
    },
    "banners": {
      "login": {
        "title": "Optimize and record your CI test runs with Cypress Cloud",
        "content": "When you configure Cypress to record tests to Cypress Cloud, you'll see data from your latest recorded runs in the Cypress app. This increased visibility into your test history allows you to debug your tests faster and more effectively, all within your local workflow.",
        "buttonLabel": "Get started with Cypress Cloud"
      },
      "createOrganization": {
        "title": "Finish setting up Cypress Cloud",
        "content": "Join or create an organization in Cypress Cloud to access your projects and recorded test runs.",
        "buttonLabel": "Set up your organization"
      },
      "connectProject": {
        "title": "Connect your project to Cypress Cloud",
        "content": "Bring your recorded test results into your local development workflow to monitor, run, and fix tests all in the Cypress app.",
        "buttonLabel": "Connect your project"
      },
      "record": {
        "title": "Record your first run",
        "content": "Record a run to see your test results in Cypress Cloud. You can then optimize your test suite, debug failing and flaky tests, and integrate with your favorite tools."
      }
    },
    "runSelectedSpecs": "Run {n} spec | Run {n} specs"
  },
  "noResults": {
    "defaultMessage": "No results matched your search:",
    "clearSearch": "Clear search"
  },
  "sidebar": {
    "keyboardShortcuts": {
      "title": "Keyboard shortcuts",
      "rerun": "Re-run tests",
      "stop": "Stop tests",
      "toggle": "Toggle specs list"
    },
    "toggleLabel": {
      "expanded": "Collapse sidebar",
      "collapsed": "Expand sidebar"
    },
    "nav": {
      "ariaLabel": "Pages"
    },
    "debug": {
      "new": "New",
      "debugFeature": "New Debug feature",
      "passed": "Relevant run passed",
      "failed": "Relevant run had {n} test failure | Relevant run had {n} test failures",
      "errored": "Relevant run had an error",
      "erroredWithFailures": "Relevant run had an error with {n} test failure | Relevant run had an error with {n} test failures"
    }
  },
  "topNav": {
    "released": "Released",
    "version": "Version",
    "versionUnsupported": "Unsupported",
    "installed": "Installed",
    "latest": "Latest",
    "seeAllReleases": "See all releases",
    "runningOldVersion": "You're currently running an old version of Cypress. Update to the latest version for the best experience.",
    "docsMenu": {
      "docsHeading": "Docs",
      "gettingStartedTitle": "Getting started",
      "firstTest": "Write your first test",
      "testingApp": "Testing your app",
      "organizingTests": "Organizing tests",
      "referencesTitle": "References",
      "bestPractices": "Best practices",
      "configuration": "Configuration",
      "api": "API",
      "ciTitle": "Run in CI/CD",
      "ciSetup": "Set up CI",
      "fasterTests": "Run tests faster",
      "prompts": {
        "ci1": {
          "title": "Configure CI",
          "description": "Optimize your tests in CI by following these guides.",
          "seeOtherGuides": "See other guides",
          "intro": "Introduction to CI",
          "learnTheBasics": "Learn the basics of running Cypress in CI."
        },
        "orchestration1": {
          "title": "Run tests faster in CI",
          "parallelTime": "5 mins",
          "noParallelTime": "12 mins",
          "withParallelization": "with Parallelization",
          "withoutParallelization": "without Parallelization",
          "intro": "With Smart Orchestration, you'll be able to:",
          "bullet1": "Run spec files in parallel",
          "bullet2": "Prioritize failed specs to run first",
          "bullet3": "Cancel CI runs on test failure",
          "learnMore": "Learn more"
        }
      }
    },
    "login": {
      "bodyInitial": "Logging in gives you access to {0}. You can set up projects to be recorded and see test data from your project.",
      "bodySuccess": "You are now logged in as {0}.",
      "bodyError": "An error occurred while attempting to log in:",
      "bodyBrowserError": "The browser could not be opened.",
      "bodyBrowserErrorDetails": "Cypress was unable to open your installed browser. To continue logging in, please paste this URL into your web browser:",
      "cloud": "Cypress Cloud",
      "titleInitial": "Log in to Cypress",
      "titleSuccess": "Login successful",
      "titleFailed": "Login failed",
      "titleBrowserError": "Browser error",
      "actionLogin": "Log in",
      "profileMenuLabel": "Profile and logout",
      "actionLogout": "Log out",
      "actionContinue": "Continue",
      "actionOpening": "Opening browser",
      "actionWaiting": "Waiting for you to log in",
      "actionTryAgain": "Try again",
      "actionCancel": "Cancel"
    },
    "updateCypress": {
      "title": "Upgrade to Cypress",
      "currentlyRunning": "You are currently running Version {0} of Cypress. ",
      "pasteToUpgradeProject": "To upgrade to the latest version for your project, first {0}, then paste the command below into your terminal:",
      "pasteToUpgradeGlobal": "To upgrade to the latest version, first {0}, then paste the command below into your terminal:",
      "rememberToCloseInsert": "close this app"
    },
    "upgradeText": "Upgrade",
    "global": {
      "projects": "Projects"
    }
  },
  "launchpadErrors": {
    "generic": {
      "configErrorTitle": "Cypress configuration error",
      "retryButton": "Try again",
      "stackTraceLabel": "Stack trace",
      "docsButton": {
        "configGuide": {
          "text": "Configuration guide",
          "link": "https://docs.cypress.io/guides/references/configuration"
        },
        "cloudGuide": {
          "text": "Cypress Cloud guide",
          "link": "https://on.cypress.io/features-dashboard"
        },
        "docsHomepage": {
          "text": "Cypress docs",
          "link": "https://docs.cypress.io"
        }
      }
    },
    "noInternet": {
      "header": "You have no internet connection",
      "message": "Check your internet connection to pull the latest data from Cypress Cloud.",
      "connectProject": "Please check your internet connection to resolve this issue. When your internet connection is fixed, we will automatically attempt to fetch your latest runs for this project."
    }
  },
  "setupPage": {
    "projectSetup": {
      "frameworkLabel": "Front-end framework",
      "frameworkPlaceholder": "Pick a framework",
      "bundlerLabel": "Bundler",
      "bundlerLabelDescription": "(dev server)",
      "bundlerPlaceholder": "Pick a bundler",
      "languageLabel": "Language",
      "configFileLanguageLabel": "Cypress config file",
      "detected": "(detected)"
    },
    "step": {
      "continue": "Continue",
      "next": "Next step",
      "back": "Back",
      "skip": "Skip"
    },
    "configFile": {
      "createManually": "Create file manually",
      "skippedLabel": "Skipped",
      "changesRequiredLabel": "Changes required",
      "changesRequiredBadge": "Changes required",
      "changesRequiredDescription": "Please merge the code below with your existing {0}"
    },
    "testingCard": {
      "configured": "Configured",
      "notConfigured": "Not Configured",
      "running": "Running",
      "chooseABrowser": "Choose a browser",
      "reconfigure": "Reconfigure",
      "disabled": "Disabled"
    }
  },
  "globalPage": {
    "empty": {
      "title": "Add project",
      "helper": "Get started by adding your first project below.",
      "dropText": "Drag your project directory here or {0}",
      "browseManually": "browse manually."
    },
    "settings": "Settings",
    "saveChanges": "Save changes",
    "cancel": "Cancel",
    "externalEditorPreferences": "External editor preferences",
    "externalEditorPreferencesDescription1": "Select your preference for opening files on your system.",
    "externalEditorPreferencesDescription2": "You can change this later in the {0} page.",
    "recentProjectsHeader": "Recent projects",
    "searchPlaceholder": "Search projects",
    "addProjectButton": "Add project",
    "projectActions": "Project actions",
    "removeProject": "Remove project",
    "openInIDE": "Open in IDE",
    "openInFinder": "Open in Finder",
    "noResultsMessage": "No projects matched your search:"
  },
  "welcomePage": {
    "review": "Review the differences between each testing type",
    "codeExample": "Code example",
    "compareTypes": {
      "content": {
        "e2eTitle": "End-to-end tests",
        "e2eBullet1": "Visit URLs via",
        "e2eBullet2": "Test flows and functionality across multiple pages",
        "e2eBullet3": "Ideal for testing integrated flows in CD workflows",
        "componentTitle": "Component tests",
        "ctBullet1": "Import components via",
        "ctBullet2": "Test individual components of a design system in isolation",
        "ctBullet3": "Ideal for testing isolated flows and components in CI"
      },
      "modalTitle": "Key differences"
    },
    "title": "Welcome to Cypress!"
  },
  "settingsPage": {
    "config": {
      "title": "Resolved configuration",
      "description": "Since the options in the {0} can be set dynamically by your development environment, please refer to the legend below to understand how the configuration options are resolved.",
      "legend": {
        "env": {
          "label": "env",
          "description": "Set from environment variables"
        },
        "default": {
          "label": "default",
          "description": "Default values"
        },
        "dynamic": {
          "label": "dynamic",
          "description": "Set by the {0} function"
        },
        "cli": {
          "label": "cli",
          "description": "Set from CLI arguments"
        },
        "config": {
          "label": "config",
          "description": "Set from {0}"
        }
      }
    },
    "proxy": {
      "title": "Proxy settings",
      "description": "Cypress auto-detected the following proxy settings from your operating system.",
      "bypassList": "Proxy bypass list",
      "proxyServer": "Proxy server"
    },
    "editor": {
      "title": "External editor",
      "description": "External editor to use for editing code opened when using Cypress.",
      "noEditorSelectedPlaceholder": "Choose your editor...",
      "customPathPlaceholder": "/path/to/editor"
    },
    "projectId": {
      "title": "Project ID",
      "description": "The Project ID configured for this project inside of Cypress Cloud. {0}"
    },
    "specPattern": {
      "title": "Spec patterns",
      "description": "The globs pointing Cypress to your spec files configured for this project. {0}"
    },
    "recordKey": {
      "title": "Record key",
      "description": "The Record Key configured for this project inside of Cypress Cloud. {0}",
      "manageKeys": "Manage keys",
      "errorEmpty": "You do not have permission to record on this project",
      "errorEmptyButton": "Request record rights",
      "errorAccess": "You do not have permission to view this project",
      "errorAccessPending": "Your request for access to this project is pending approval",
      "errorAccessButton": "Request access",
      "errorNotFound": "Project not found",
      "errorNotFoundButton": "Connect it again",
      "errorNotLoggedIn": "You are not connected to Cypress Cloud",
      "errorNotLoggedInButton": "Log in to Cypress Cloud"
    },
    "project": {
      "title": "Project settings",
      "description": "Review the configuration settings currently in use for this project."
    },
    "cloud": {
      "title": "Cypress Cloud settings",
      "description": "Review the configuration settings for recording to Cypress Cloud."
    },
    "experiments": {
      "title": "Experiments",
      "description": "If you'd like to try out new features that we're working on, you can enable beta features for your project by turning on the experimental features you'd like to try. {0}",
      "experimentalFetchPolyfill": {
        "name": "Fetch polyfill",
        "description": "Automatically replaces `window.fetch` with a polyfill that Cypress can spy on and stub. Note: `experimentalFetchPolyfill` has been deprecated in Cypress 6.0.0 and will be removed in a future release. Consider using [`cy.intercept()`](https://on.cypress.io/intercept) to intercept `fetch` requests instead."
      },
      "experimentalInteractiveRunEvents": {
        "name": "Interactive run events",
        "description": "Allows listening to the [`before:run`](https://on.cypress.io/before-run), [`after:run`](https://on.cypress.io/after-run), [`before:spec`](https://on.cypress.io/before-spec), and [`after:spec`](https://on.cypress.io/after-spec) events in plugins during interactive mode."
      },
      "experimentalModifyObstructiveThirdPartyCode": {
        "name": "Modify obstructive third party code",
        "description": "Applies `modifyObstructiveCode` to third party `.html` and `.js`, removes subresource integrity, and modifies the user agent in Electron."
      },
      "experimentalSingleTabRunMode": {
        "name": "Single tab run mode",
        "description": "Runs all component specs in a single tab, trading spec isolation for faster run mode execution."
      },
      "experimentalSourceRewriting": {
        "name": "Source rewriting",
        "description": "Enables AST-based JS/HTML rewriting. This may fix issues caused by the existing regex-based JS/HTML replacement algorithm. See [#5273](https://github.com/cypress-io/cypress/issues/5273) for details."
      },
      "experimentalStudio": {
        "name": "Studio",
        "description": "Generate and save commands directly to your test suite by interacting with your app as an end user would."
      },
      "experimentalWebKitSupport": {
        "name": "WebKit Support",
        "description": "Adds support for testing in the WebKit browser engine used by Safari. See https://on.cypress.io/webkit-experiment for more information."
      },
      "experimentalRunAllSpecs": {
        "name": "Run All Specs",
        "description": "Enables the \"Run All Specs\" UI feature, allowing the execution of multiple specs sequentially."
      },
      "experimentalOriginDependencies": {
        "name": "Origin Dependencies",
        "description": "Enables support for `require`/`import` within `cy.origin`."
      },
      "experimentalMemoryManagement": {
        "name": "Memory Management",
        "description": "Enables support for improved memory management within Chromium-based browsers."
      },
      "experimentalSkipDomainInjection": {
        "name": "Skip Domain Injection",
        "description": "Disables setting `document.domain` to the application's super domain on injection."
      }
    },
    "device": {
      "title": "Device settings",
      "description": "Review the configuration settings currently in use for this device."
    },
    "testingPreferences": {
      "title": "Testing preferences",
      "description": "Configure your testing environment with these flags",
      "autoScrollingEnabled": {
        "title": "Auto scrolling enabled",
        "description": "Scroll behavior when running tests."
      }
    },
    "footer": {
      "text": "You can reconfigure the {testingType} testing settings for this project if you're experiencing issues with your Cypress configuration.",
      "button": "Configuration guide",
      "buttonLink": "https://docs.cypress.io/guides/references/configuration"
    }
  },
  "runs": {
    "connect": {
      "title": "View your recorded runs from Cypress Cloud",
      "smartText": "Scale your test runs with built-in Smart Orchestration.",
      "debugText": "Debug tests that fail in CI with visual feedback.",
      "chartText": "Keep your tests in tip-top shape with powerful analytics.",
      "buttonUser": "Connect to Cypress Cloud",
      "buttonProject": "Connect a Cypress Cloud project",
      "modal": {
        "title": "Connect project",
        "cancel": "Cancel",
        "createOrg": {
          "description": "You need to create an organization in Cypress Cloud to continue.",
          "button": "Create organization",
          "waitingButton": "Waiting for you to create an organization...",
          "refreshButton": "Refresh organizations list"
        },
        "selectProject": {
          "organization": "Organization",
          "noOrganizationSelectedError": "required when creating a new project",
          "manageOrgs": "Manage organizations",
          "project": "Project",
          "projectName": "Project name",
          "projectNameDisclaimer": "(You can change this later)",
          "createNewProject": "Create new",
          "chooseExistingProject": "Choose an existing project",
          "newProjectAccess": "Project access",
          "privateLabel": "Private",
          "privateDescription": "Only invited users can view recorded test results.",
          "publicLabel": "Public",
          "publicDescription": "Anyone can view recorded test results.",
          "connectProject": "Connect project",
          "createProject": "Create project",
          "placeholderOrganizations": "Pick an organization",
          "placeholderProjects": "Pick a project",
          "placeholderProjectsPending": "Pick an organization first"
        },
        "connectManually": {
          "title": "Connect project manually",
          "warning": "We couldn't add the projectId to your cypress.config.js file automatically.",
          "mainMessage": "Manually add the {projectId} to the root of the config object in your {configFile} file.",
          "waitingButton": "Waiting for you to add the projectId..."
        }
      },
      "errors": {
        "baseError": {
          "title": "Cypress Cloud error"
        },
        "internalServerError": {
          "title": "Cannot connect to Cypress Cloud",
          "description": "The request times out when trying to retrieve the info from Cypress Cloud. Please refresh the page to try again and visit out {0} if this behavior continues.",
          "link": "Support Page"
        }
      }
    },
    "connectSuccessAlert": {
      "title": "This project is now connected to Cypress Cloud!",
      "item1": "We automatically added the {projectId} to your {configFile} file.",
      "item2": "Please ensure that your {0} file is checked into source control."
    },
    "empty": {
      "title": "Record your first run to Cypress Cloud",
      "description": "Run the command below in your local development terminal or in CI."
    },
    "results": {
      "skipped": "skipped",
      "pending": "pending",
      "passed": "passed",
      "failed": "failed"
    },
    "errors": {
      "notFound": {
        "title": "Couldn't find your project",
        "description": "We were unable to find an existing project matching the {0} set in your Cypress config file. You can reconnect with an existing project or create a new project.",
        "button": "Reconnect your project"
      },
      "unauthorized": {
        "title": "Request access to view the recorded runs",
        "description": "This is a private project that you do not currently have access to. Please request access from the project owner in order to view the list of runs.",
        "button": "Request access"
      },
      "unauthorizedRequested": {
        "title": "Your access request for this project has been sent.",
        "description": "The owner of this project has been notified of your request. We'll notify you via email when your access request has been granted.",
        "button": "Request Sent"
      },
      "connectionFailed": {
        "title": "Cannot connect to Cypress Cloud",
        "description": "The request times out when trying to retrieve the recorded runs from Cypress Cloud. Please refresh the page to try again and visit out {0} if this behavior continues.",
        "link": "Support page",
        "button": "Try again"
      }
    }
  },
  "debugPage": {
<<<<<<< HEAD
=======
    "openFile": {
      "openInIDE": "Open in IDE",
      "notFoundLocally": "Opening in IDE is disabled because the spec is not found in this project"
    },
>>>>>>> 2e3b2032
    "limit": {
      "title": "Cypress renders up to 100 failed test results",
      "message": "This run has {n} failed tests | This run has {n} failed test | This run has {n} failed tests",
      "link": "See all test results in Cypress Cloud"
    },
    "runFailures": {
      "btn": "Run Failures",
      "notFoundLocally": "Spec was not found locally",
      "switchTestingTypeInfo": "There is {n} {testingType} test failing in this spec. To run it locally switch to {testingType} testing. | There are {n} {testingType} tests failing in this spec. To run them locally switch to {testingType} testing.",
      "switchTestingTypeAction": "Switch to {testingType} testing"
    },
    "viewRun": "View run",
    "overLimit": {
      "usageExceededTitle": "You've reached your monthly test result limit",
      "usageExceededUserMessage": "Your Free Cypress Cloud plan includes {numberTests} monthly recorded test results. Contact your Cypress Cloud admin to upgrade your plan and view more test results.",
      "usageExceededAdminMessage": "Your Free Cypress Cloud plan includes {numberTests} monthly recorded test results. Upgrade your plan now to view more test results.",
      "retentionExceededTitle": "Beyond data retention",
      "retentionExceededMessage": "Your data retention limit is {limitDays} days and these tests ran {runAgeDays} days ago. Upgrade your plan to increase your data retention limit.",
      "upgradePlan": "Upgrade plan",
      "contactAdmin": "Contact admin"
    },
    "wellDone": "Well Done!",
    "allYourTestsPassed": "All your tests passed.",
    "incomplete": "Incomplete",
    "specsSkipped": "{totalSkippedSpecs} of {n} spec skipped | {totalSkippedSpecs} of {n} specs skipped",
    "runHasNoTests": "Run has no tests",
    "theRunStartedButNeverCompleted": "The run started but never completed. This can happen when the run is cancelled from CI or when Cypress crashes while running tests.",
    "checkYourCiLogs": "Check your {0} logs for more information.",
    "archiveThisRun": "Archive this run to remove it from the runs list and analytics.",
    "manuallyCancelled": "Manually cancelled",
    "emptyStates": {
      "debugDirectlyInCypress": "Debug failed CI runs directly in Cypress",
      "reviewRerunAndDebug": "Review, rerun, and debug failed CI test runs that are recorded to Cypress Cloud – all from within your local Cypress app.",
      "connectToCypressCloud": "Connect to Cypress Cloud",
      "notLoggedInTestMessage": "Connect to Cypress Cloud to locally debug failed CI test runs",
      "noProjectTestMessage": "Connect a Cypress Cloud project to locally debug failed CI test runs",
      "recordYourFirstRun": "Record your first test run to Cypress Cloud",
      "almostThere": "You're almost there! Start recording your test runs to Cypress Cloud by running the command below in your local or CI terminal.",
      "noRunsTestMessage": "Record your first test run to Cypress Cloud to locally debug failed CI test runs",
      "gitRepositoryNotDetected": "Git repository not detected",
      "ensureGitSetupCorrectly": "Cypress uses Git to associate runs with your local state. Please ensure that version control is set up correctly.",
      "learnAboutRecording": "Learn about recording a run to Cypress Cloud",
      "learnAboutDebugging": "Learn about debugging CI failures in Cypress",
      "learnAboutProjectSetup": "Learn about project setup in Cypress"
    },
    "pending": {
      "title": "Testing",
      "pendingCount": "{completed} of {total} specs completed | {completed} of {total} spec completed | {completed} of {total} specs completed"
    },
    "header": {
      "runUrl": "View in Cypress Cloud",
      "commitsAhead": "You are {n} commit ahead | You are {n} commits ahead"
    },
    "stats": {
      "groups": "{n} group | {n} groups",
      "operatingSystems": "{n} operating system | {n} operating systems",
      "browsers": "{n} browser | {n} browsers"
    },
    "artifacts": {
      "stdout": "View Log",
      "screenshots": "View Screenshots",
      "video": "View Video"
    }
  },
  "testingType": {
    "modalTitle": "Choose a testing type",
    "e2e": {
      "name": "E2E Testing",
      "description": "Build and test the entire experience of your application from end-to-end to ensure each flow matches your expectations."
    },
    "component": {
      "name": "Component Testing",
      "description": "Build and test your components from your design system in isolation in order to ensure each state matches your expectations."
    },
    "componentDisabled": {
      "description": "To test your components you must {0} as an NPM dependency for this project.",
      "link": "install Cypress"
    }
  },
  "migration": {
    "before": "Before",
    "after": "After",
    "heresWhy": "here's why:",
    "renameAuto": {
      "title": "We recommend automatically renaming your specs in this step",
      "changeButton": "change",
      "changedSpecFolder": "We've changed the default spec folder from:",
      "changedSpecExt": "We've changed the default spec file extension from:",
      "changedSpecPatternExplain": "We've changed the default spec file extension to {0} in order to avoid conflicts with any existing testing frameworks.",
      "optedOutMessage": "You've opted not to rename your spec file extension. You may need to change your specPattern later so we can still find your spec files.",
      "folderRenameMessage": "You've opted not to rename your spec file extension, we'll only rename the folder",
      "modal": {
        "title": "Change the existing spec file extension",
        "warning": "We recommend using the default extension to avoid inconsistencies, framework conflicts, and confusion with your team.",
        "line1": "Cypress now supports the ability to create new spec files from within the UI for both E2E and component specs.",
        "line2": "All new spec files created within Cypress will use the default pattern of: ",
        "line3": "We want to rename your existing specs so that they have a consistent filename pattern for both E2E and component testing.",
        "line4": "All documentation and example code will be using: ",
        "line5": "We've changed the placement of component specs to be next to their source files (e.g. src/Button.jsx and src/Button.cy.jsx)",
        "line6": "The new default pattern of {0} prevents targeting conflicts with other testing frameworks. (e.g. Jest)",
        "label": "Choose from the following filename patterns:",
        "option1": "{0} (recommended)",
        "option2": "Don't rename anything — keep what I have.",
        "option3": "Rename folder only.",
        "optOutAdditional": "I may need to change my {0} later if I don't use the recommended filename extension.",
        "buttonSave": "Save changes",
        "buttonCancel": "Cancel"
      }
    },
    "renameManual": {
      "title": "We need you to move your component specs manually",
      "componentFolderRemoved": "We've removed the {0} options from the Cypress config.",
      "addedSpecPattern": "We've added a new {0} option in the Cypress config that tells us where to find your component specs.",
      "cannotAuto": "We can't automatically migrate your existing component spec files. We recommend that you move the following component spec files next to your source component files (e.g. {0})",
      "ifSkipNote": "If you skip this step, Cypress will still be able to find them, but any new specs that you create will automatically be created next to your component files."
    },
    "renameSupport": {
      "title": "We'll automatically rename your existing E2E support file in this step",
      "serveDifferentTypes": "We now serve different support files for E2E and Component Testing.",
      "changedSupportFile": "We've renamed the E2E support file from:"
    },
    "configFile": {
      "title": "We need to migrate to the new Cypress configuration file",
      "changedDefault": "We've changed the default Cypress config file from:",
      "customOptions": "We've set a custom {specPattern} option based on your {options}.",
      "willConvert": "We'll automatically create a new {jsFile} file and seed it with your options from your existing {jsonFile}."
    },
    "setupComponent": {
      "title": "You need to reconfigure Cypress for component testing",
      "line1": "We've detected that you are currently using the experimental version of component testing.",
      "line2": "Your existing configuration is no longer compatible with new component testing configuration options.",
      "line3": "In a previous step, we renamed your component specs, but can't automatically migrate your existing component testing configuration.",
      "line4": "In the next screen, you'll be able to reconfigure component testing in a new guided configuration wizard."
    },
    "wizard": {
      "title": "Migrating to Cypress {version}",
      "description": "Your project requires updates to work with this version.",
      "typicalMigrationLabel": "Typical migration:",
      "typicalMigrationTime": "5-10 minutes",
      "step1": {
        "title": "Migrate existing specs",
        "description": "In this step, we'll automatically rename and/or move your existing spec files as needed.",
        "button": "Rename these specs for me",
        "buttonSkip": "Skip renaming specs",
        "buttonRenameFolder": "Rename the folder for me"
      },
      "step2": {
        "title": "Move your existing component specs",
        "description": "In this step, you'll manually move your existing component specs to their new default location.",
        "buttonWait": "Waiting for you to move your component specs...",
        "buttonDone": "Continue to next step",
        "button": "I'll do this later"
      },
      "step3": {
        "title": "Rename the Cypress support file",
        "description": "In this step, we'll automatically rename your existing support file.",
        "button": "Rename the support file for me"
      },
      "step4": {
        "title": "Migrate to the new Cypress configuration file",
        "description": "In this step, we'll automatically migrate your existing Cypress configuration to the new Cypress configuration file.",
        "button": "Migrate the configuration for me"
      },
      "step5": {
        "title": "Reconfigure component testing",
        "description": "In this step, we'll explain how you will reconfigure Cypress for component testing.",
        "button": "Finish migration and continue"
      }
    }
  },
  "majorVersionWelcome": {
    "title": "What's New in Cypress",
    "actionContinue": "Continue",
    "linkReleaseNotes": "View full changelog"
  },
  "setupWizard": {
    "selectFramework": {
      "title": "Project setup",
      "description": "Confirm the front-end framework and bundler used in your project."
    },
    "installDependencies": {
      "title": "Install dev dependencies",
      "description": "Based on your previous selection, the following dependencies are required.",
      "pasteCommand": "Paste this command into your terminal to install the following packages:",
      "waitForInstall": "Waiting for you to install the dependencies...",
      "installed": "installed",
      "pendingInstall": "pending installation",
      "installationAlertSuccess": "You've successfully installed all required dependencies."
    },
    "configFiles": {
      "title": "Configuration files",
      "description": "We added the following files to your project:"
    },
    "chooseBrowser": {
      "title": "Choose a browser",
      "description": "Choose your preferred browser for {testingType} testing."
    }
  },
  "e2eProjectSetup": {
    "title": "Project setup",
    "description": "Confirm your project's preferred language."
  },
  "openBrowser": {
    "startComponent": "Start Component Testing in {browser}",
    "startE2E": "Start E2E Testing in {browser}",
    "openingComponent": "Opening Component Testing in {browser}",
    "openingE2E": "Opening E2E Testing in {browser}",
    "running": "Running {browser}",
    "focus": "Focus",
    "close": "Close",
    "switchTestingType": "Switch testing type"
  },
  "runner": {
    "header": {
      "reviewDocs": "Review the docs",
      "troubleRendering": "if you're having trouble rendering your components properly."
    },
    "snapshot": {
      "highlightsLabel": "Highlights",
      "testsRunningError": "Cannot show snapshot while tests are running",
      "snapshotMissingError": "The snapshot is missing. Displaying current state of the DOM.",
      "defaultTitle": "DOM snapshot",
      "pinnedTitle": "Pinned",
      "studioActiveError": "Cannot show snapshot while creating commands in Studio"
    },
    "selectorPlayground": {
      "matches": "No matches | {n} match | {n} matches",
      "playgroundTooltip": "Click an element to see a suggested selector",
      "copyTooltip": "Copy to clipboard",
      "copyTooltipAction": "Copied!",
      "printTooltip": "Print to console",
      "printTooltipAction": "Printed!",
      "invalidSelector": "Invalid",
      "selectorMethodsLabel": "Selector methods",
      "toggle": "Toggle playground"
    },
    "automation": {
      "disconnected": {
        "title": "The Cypress extension has disconnected.",
        "description": "Cypress cannot run tests without this extension.",
        "reload": "Reload the browser"
      },
      "missing": {
        "title": "The Cypress extension is missing.",
        "description": "Cypress cannot run tests without this extension. Please choose another browser."
      },
      "shared": {
        "link": "Read more about browser management"
      }
    },
    "viewportTooltip": {
      "buttonText": "Review the guide on viewports",
      "buttonHref": "https://on.cypress.io/viewport",
      "infoText": "The viewport determines the width and height of your application under test. By default the viewport will be {0} by {1} for {2} testing.",
      "configText": "Additionally, you can override this value in your {configFile} or via the {viewportCommand} command."
    },
    "studio": {
      "studio": "Studio",
      "studioDescription": "Generate Cypress commands by interacting with your site as an end user would. Then, save these commands directly to your test file.",
      "studioDetailedDescription": "Generate and save commands directly to your test suite by interacting with your app as an end user would. Right click on an element to add an assertion. Studio will track events that generate the following commands:",
      "getStartedButton": "Get started",
      "feedbackPrompt": "Your {0} will be highly influential to our team.",
      "experimentalMessage": "This feature is currently experimental and we will be adding more commands and abilities in the future.",
      "feedbackLink": "feedback",
      "saveTest": "Save test",
      "testName": "Test name",
      "saveTestButton": "Save",
      "closeStudio": "Close Studio",
      "restartStudio": "Restart Studio",
      "copyCommands": "Copy commands to clipboard",
      "commandsCopied": "Commands copied!",
      "availableCommands": "Available commands",
      "giveFeedback": "Give feedback",
      "enterValidUrl": "Enter a valid URL to visit",
      "continue": "Continue",
      "actionCancel": "Cancel"
    }
  },
  "warnings": {
    "retry": "Try again"
  },
  "versions": {
    "alpha": "Alpha",
    "beta": "Beta",
    "new": "New"
  }
}<|MERGE_RESOLUTION|>--- conflicted
+++ resolved
@@ -650,13 +650,10 @@
     }
   },
   "debugPage": {
-<<<<<<< HEAD
-=======
     "openFile": {
       "openInIDE": "Open in IDE",
       "notFoundLocally": "Opening in IDE is disabled because the spec is not found in this project"
     },
->>>>>>> 2e3b2032
     "limit": {
       "title": "Cypress renders up to 100 failed test results",
       "message": "This run has {n} failed tests | This run has {n} failed test | This run has {n} failed tests",
