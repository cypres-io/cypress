import { defineConfig } from 'windicss/helpers'
import InteractionVariants from '@windicss/plugin-interaction-variants'
import { IconDuotoneColorsPlugin } from './.windicss/icon-color-plugins'
import { safelist } from './.windicss/safelist'
import { colors } from './.windicss/colors'
import path from 'path'
import type { WindiCssOptions } from '@windicss/config'

export const defaultConfig: WindiCssOptions = {
  // This adds !important to all utility classes. https://csswizardry.com/2016/05/the-importance-of-important/
  important: true,
  theme: {
    extend: {
<<<<<<< HEAD
      borderRadius: {
        DEFAULT: '4px',
        md: '4px',
=======
      fontFamily: {
        mono: '"Fira Code", "Dank Mono", monospace',
>>>>>>> 9a2e5507
      },
      gridTemplateColumns: {
        launchpad: '64px 1fr',
      },
      gridTemplateRows: {
        launchpad: '64px 1fr',
      },
      colors,
    },
  },
  safelist,
  variants: {
    backgroundColor: ['group-focus-within', 'group-focus-visible', 'group-active', 'group-visited', 'group-disabled', 'hocus', 'group-hocus', 'can-hover', 'no-hover'],
  },
  plugins: [
    IconDuotoneColorsPlugin,
    InteractionVariants,
  ],
  shortcuts: {
    'focus-default': 'focus:border focus:border-indigo-300 focus:ring-2 focus:ring-indigo-100 focus:outline-transparent transition transition-colors duration-100 disabled:hover:ring-0 disabled:hover:border-0',
    'hocus-default': 'hocus:border hocus:border-indigo-300 hocus:ring-2 hocus:ring-indigo-100 hocus:outline-transparent transition transition-colors duration-100 disabled:ring-0 disabled:border-0',
    'focus-within-default': 'focus-within:border focus-within:border-indigo-300 focus-within:ring-2 focus-within:ring-indigo-100 focus-within:outline-transparent transition transition-colors duration-100 disabled:ring-0 disabled:border-0',
    'hocus-link-default': 'focus:outline-transparent hocus:underline',
  },
  extract: {
    // accepts globs and file paths relative to project root
    include: [
      'index.html',
      '**/*.{vue,html,tsx}',
      path.join(__dirname, '../frontend-shared/**/*.{vue,html,tsx,svg}'),
      path.join(__dirname, '../app/**/*.{vue,html,tsx,svg}'),
      path.join(__dirname, '../launchpad/**/*.{vue,html,tsx,svg}'),
    ],
    exclude: ['node_modules/**/*', '.git/**/*'],
  },
}

export default defineConfig(defaultConfig)<|MERGE_RESOLUTION|>--- conflicted
+++ resolved
@@ -11,14 +11,11 @@
   important: true,
   theme: {
     extend: {
-<<<<<<< HEAD
       borderRadius: {
         DEFAULT: '4px',
-        md: '4px',
-=======
+        md: '4px' },
       fontFamily: {
         mono: '"Fira Code", "Dank Mono", monospace',
->>>>>>> 9a2e5507
       },
       gridTemplateColumns: {
         launchpad: '64px 1fr',
