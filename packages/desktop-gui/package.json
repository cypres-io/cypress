{
  "name": "@packages/desktop-gui",
  "version": "0.0.0",
  "private": true,
  "files": [
    "dist",
    "lib"
  ],
  "main": "lib/gui.js",
  "scripts": {
    "prebuild": "npm run check-deps-pre && rebuild-node-sass",
    "build": "webpack",
    "prebuild-prod": "npm run check-deps-pre",
<<<<<<< HEAD
    "build-prod": "cross-env NODE_ENV=production npm run build",
=======
    "build-prod": "node ./scripts/build-prod.js",
>>>>>>> 5963b1ef
    "check-deps": "node ../../scripts/check-deps.js --verbose",
    "check-deps-pre": "npm run check-deps -- --prescript",
    "clean-deps": "rm -rf node_modules",
    "cypress:open": "TZ=America/New_York node ../../scripts/cypress open --project .",
    "cypress:run": "TZ=America/New_York node ../../scripts/cypress run --project .",
    "postinstall": "echo '@packages/desktop-gui needs: npm run build'",
<<<<<<< HEAD
    "lint": "$(bin-up eslint) --fix lib/*.js src/*.js* src/**/*.js*",
    "prewatch": "npm run check-deps-pre",
    "watch": "npm run build -- --watch --progress"
=======
    "prewatch": "npm run check-deps-pre",
    "watch": "node ./scripts/watch.js"
>>>>>>> 5963b1ef
  },
  "devDependencies": {
    "@cypress/icons": "0.7.0",
    "@cypress/json-schemas": "5.32.1",
    "@cypress/react-tooltip": "0.5.0",
    "bin-up": "1.2.0",
    "bluebird": "3.5.3",
    "bootstrap-sass": "3.4.1",
    "classnames": "2.2.6",
    "cross-env": "5.2.0",
    "fira": "cypress-io/fira#fb63362742eea8cdce0d90825ab9264d77719e3d",
    "font-awesome": "4.7.0",
    "gravatar": "1.8.0",
    "human-interval": "0.1.6",
    "istanbul": "0.4.5",
    "lodash": "4.17.13",
    "markdown-it": "8.4.2",
    "md5": "2.2.1",
    "mobx": "5.9.0",
    "mobx-react": "5.4.3",
    "mobx-react-devtools": "6.1.1",
    "moment": "2.24.0",
    "prop-types": "15.7.2",
    "rc-collapse": "1.11.3",
    "react": "16.8.6",
    "react-bootstrap-modal": "4.2.0",
    "react-dom": "16.8.6",
    "react-loader": "2.4.5",
    "rebuild-node-sass": "1.1.0",
    "webpack": "4.32.2",
    "webpack-cli": "3.3.2"
  }
}<|MERGE_RESOLUTION|>--- conflicted
+++ resolved
@@ -11,25 +11,15 @@
     "prebuild": "npm run check-deps-pre && rebuild-node-sass",
     "build": "webpack",
     "prebuild-prod": "npm run check-deps-pre",
-<<<<<<< HEAD
     "build-prod": "cross-env NODE_ENV=production npm run build",
-=======
-    "build-prod": "node ./scripts/build-prod.js",
->>>>>>> 5963b1ef
     "check-deps": "node ../../scripts/check-deps.js --verbose",
     "check-deps-pre": "npm run check-deps -- --prescript",
     "clean-deps": "rm -rf node_modules",
     "cypress:open": "TZ=America/New_York node ../../scripts/cypress open --project .",
     "cypress:run": "TZ=America/New_York node ../../scripts/cypress run --project .",
     "postinstall": "echo '@packages/desktop-gui needs: npm run build'",
-<<<<<<< HEAD
-    "lint": "$(bin-up eslint) --fix lib/*.js src/*.js* src/**/*.js*",
     "prewatch": "npm run check-deps-pre",
     "watch": "npm run build -- --watch --progress"
-=======
-    "prewatch": "npm run check-deps-pre",
-    "watch": "node ./scripts/watch.js"
->>>>>>> 5963b1ef
   },
   "devDependencies": {
     "@cypress/icons": "0.7.0",
