--- conflicted
+++ resolved
@@ -44,7 +44,6 @@
 
     cy.visitIndex().then(@setup)
 
-<<<<<<< HEAD
   it "shows cypress logo in nav", ->
     cy.get(".nav .logo img").should("have.attr", "src", "img/cypress-inverse.png")
 
@@ -77,21 +76,32 @@
     it "highlights/unhighlights drop area when dragging over it/leaving it", ->
       cy
         .get(".project-drop")
-          .ttrigger("dragover")
+          .trigger("dragover")
             .should("have.class", "is-dragging-over")
-          .ttrigger("dragleave")
+          .trigger("dragleave")
             .should("not.have.class", "is-dragging-over")
+
+    it "handles drops of non-files gracefully", (done) ->
+      cy.window().then (win) ->
+        win.onerror = (message) ->
+          done("Should not cause error but threw: #{message}")
+      ## user could drag and drop a link or text, not a file
+      @dropEvent.dataTransfer.files = []
+      cy.get(".project-drop").trigger("drop", @dropEvent)
+      cy.wait(300).then ->
+        done()
 
     it "unhighlights drop area when dropping a project on it", ->
       cy
         .get(".project-drop")
-          .ttrigger("dragover")
+          .trigger("dragover")
             .should("have.class", "is-dragging-over")
-          .ttrigger("drop", @dropEvent)
+          .trigger("drop", @dropEvent)
             .should("not.have.class", "is-dragging-over")
 
+
     it "adds project and opens it when dropped", ->
-      cy.get(".project-drop").ttrigger("drop", @dropEvent)
+      cy.get(".project-drop").trigger("drop", @dropEvent)
       cy.shouldBeOnProjectSpecs()
 
   describe "selecting project", ->
@@ -105,92 +115,6 @@
       cy.stub(@ipc, "showDirectoryDialog").resolves("/foo/bar")
       cy.get(".project-drop a").click().should =>
         expect(@getLocalStorageProjects()[0].id).to.equal(@projects[0].id)
-=======
-  describe "with a current user", ->
-    beforeEach ->
-      @getCurrentUser.resolve(@user)
-
-    it "shows cypress logo in nav", ->
-      cy.get(".nav .logo img").should("have.attr", "src", "img/cypress-inverse.png")
-
-    it "shows notice about using Cypress locally", ->
-      cy.contains("versioning Cypress per project")
-
-    it "opens link to docs on click 'installing...'", ->
-      cy.contains("a", "installing it via").click().then ->
-        expect(@ipc.externalOpen).to.be.calledWith("https://on.cypress.io/installing-via-npm")
-
-    it "dismisses notice when close is clicked", ->
-      cy.get(".local-install-notice .close").click()
-      cy.get(".local-install-notice").should("not.exist")
-
-    it "stores the dismissal state in local storage", ->
-      cy.get(".local-install-notice .close").click().then ->
-        expect(localStorage["local-install-notice-dimissed"]).to.equal("true")
-
-    it "does not show notice when dismissed state stored in local storage", ->
-      cy.get(".local-install-notice .close").click()
-      cy.reload().then(@setup).then =>
-        @getCurrentUser.resolve(@user)
-      cy.contains("To get started...")
-      cy.get(".local-install-notice").should("not.exist")
-
-    it "shows project drop area with button to select project", ->
-      cy.get(".project-drop p:first").should("contain", "Drag your project here")
-      cy.get(".project-drop a").should("have.text", "select manually")
-
-    it "handles drops of non-files gracefully", (done) ->
-      cy.window().then (win) ->
-        win.onerror = (message) ->
-          done("Should not cause error but threw: #{message}")
-      ## user could drag and drop a link or text, not a file
-      @dropEvent.dataTransfer.files = []
-      cy.get(".project-drop").trigger("drop", @dropEvent)
-      cy.wait(300).then ->
-        done()
-
-    describe "dragging and dropping project", ->
-      it "highlights/unhighlights drop area when dragging over it/leaving it", ->
-        cy
-          .get(".project-drop")
-            .trigger("dragover")
-              .should("have.class", "is-dragging-over")
-            .trigger("dragleave")
-              .should("not.have.class", "is-dragging-over")
-
-      it "unhighlights drop area when dropping a project on it", ->
-        cy
-          .get(".project-drop")
-            .trigger("dragover")
-              .should("have.class", "is-dragging-over")
-            .trigger("drop", @dropEvent)
-              .should("not.have.class", "is-dragging-over")
-
-      it "adds project and opens it when dropped", ->
-        cy.get(".project-drop").trigger("drop", @dropEvent)
-        cy.shouldBeOnProjectSpecs()
-
-    describe "selecting project", ->
-      it "adds project and opens it when selected", ->
-        cy.stub(@ipc, "showDirectoryDialog").resolves("/foo/bar")
-        cy.get(".project-drop a").click().then =>
-          expect(@ipc.showDirectoryDialog).to.be.called
-          cy.shouldBeOnProjectSpecs()
-
-      it "updates local storage", ->
-        cy.stub(@ipc, "showDirectoryDialog").resolves("/foo/bar")
-        cy.get(".project-drop a").click().should =>
-          expect(@getLocalStorageProjects()[0].id).to.equal(@projects[0].id)
-
-      it "does nothing when user cancels", ->
-        cy.stub(@ipc, "showDirectoryDialog").resolves()
-        cy.get(".project-drop a").click()
-        cy.shouldBeOnIntro()
-
-    describe "going to project", ->
-      beforeEach ->
-        cy.get(".project-drop").trigger("drop", @dropEvent)
->>>>>>> f851a3c6
 
     it "does nothing when user cancels", ->
       cy.stub(@ipc, "showDirectoryDialog").resolves()
@@ -199,7 +123,7 @@
 
   describe "going to project", ->
     beforeEach ->
-      cy.get(".project-drop").ttrigger("drop", @dropEvent)
+      cy.get(".project-drop").trigger("drop", @dropEvent)
 
     it "displays Back button", ->
       cy.get('.left-nav a').invoke("text").should("include", "Back")
