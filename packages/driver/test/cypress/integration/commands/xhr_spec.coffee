_ = Cypress._
$ = Cypress.$
Promise = Cypress.Promise

describe "src/cy/commands/xhr", ->
  before ->
    cy
      .visit("/fixtures/jquery.html")
      .then (win) ->
        h = $(win.document.head)
        h.find("script").remove()

        @head = h.prop("outerHTML")
        @body = win.document.body.outerHTML

  beforeEach ->
    doc = cy.state("document")

    $(doc.head).empty().html(@head)
    $(doc.body).empty().html(@body)

  context "#startXhrServer", ->
    it "continues to be a defined properties", ->
      cy
        .server()
        .route({url: /foo/}).as("getFoo")
        .window().then (win) ->
          xhr = new win.XMLHttpRequest
          xhr.open("GET", "/foo")
          expect(xhr.onload).to.be.a("function")
          expect(xhr.onerror).to.be.a("function")
          expect(xhr.onreadystatechange).to.be.a("function")

    it "prevents infinite recursion", ->
      onloaded = false
      onreadystatechanged = false

      cy
        .server()
        .route({url: /foo/}).as("getFoo")
        .window().then (win) ->
          handlers = ["onload", "onerror", "onreadystatechange"]

          wrap = ->
            handlers.forEach (handler) ->
              bak = xhr[handler]

              xhr[handler] = ->
                if _.isFunction(bak)
                  bak.apply(xhr, arguments)

          xhr = new win.XMLHttpRequest
          xhr.addEventListener("readystatechange", wrap, false)
          xhr.onreadystatechange = ->
            throw new Error("NOOO")
          xhr.onreadystatechange
          xhr.onreadystatechange = ->
            onreadystatechanged = true
          xhr.open("GET", "/foo")
          xhr.onload = ->
            throw new Error("NOOO")
          xhr.onload
          xhr.onload = ->
            onloaded = true
          xhr.send()
          null
        .wait("@getFoo").then (xhr) ->
          expect(onloaded).to.be.true
          expect(onreadystatechanged).to.be.true
          expect(xhr.status).to.eq(404)

    it "allows multiple readystatechange calls", ->
      responseText = null
      responseStatuses = 0

      cy
        .server()
        .route({ url: /longtext.txt/ }).as("getLongText")
        .task('create:long:file')
        .window().then (win) ->
          xhr = new win.XMLHttpRequest()
          xhr.onreadystatechange = ->
            responseText = xhr.responseText
            if xhr.readyState == 3
              responseStatuses++
          xhr.open("GET", "/_test-output/longtext.txt?" + Cypress._.random(0, 1e6))
          xhr.send()
          null
        .wait("@getLongText").then (xhr) ->
          expect(responseStatuses).to.be.gt(1)
          expect(xhr.status).to.eq(200)

    it "works with jquery too", ->
      failed = false
      onloaded = false

      cy
        .server()
        .route({url: /foo/}).as("getFoo")
        .window().then (win) ->
          handlers = ["onload", "onerror", "onreadystatechange"]

          wrap = ->
            xhr = @

            handlers.forEach (handler) ->
              bak = xhr[handler]

              xhr[handler] = ->
                if _.isFunction(bak)
                  bak.apply(xhr, arguments)

          open = win.XMLHttpRequest.prototype.open

          win.XMLHttpRequest.prototype.open = ->
            @addEventListener("readystatechange", wrap, false)

            open.apply(@, arguments)

          xhr = win.$.get("/foo")
          .fail ->
            failed = true
          .always ->
            onloaded = true

          null
        .wait("@getFoo").then (xhr) ->
          expect(failed).to.be.true
          expect(onloaded).to.be.true
          expect(xhr.status).to.eq(404)

    it "calls existing onload handlers", ->
      onloaded = false

      cy
        .server()
        .route({url: /foo/}).as("getFoo")
        .window().then (win) ->
          xhr = new win.XMLHttpRequest
          xhr.onload = ->
            onloaded = true
          xhr.open("GET", "/foo")
          xhr.send()
          null
        .wait("@getFoo").then (xhr) ->
          expect(onloaded).to.be.true
          expect(xhr.status).to.eq(404)

    it "calls onload handlers attached after xhr#send", ->
      onloaded = false

      cy
        .server()
        .route({url: /foo/}).as("getFoo")
        .window().then (win) ->
          xhr = new win.XMLHttpRequest
          xhr.open("GET", "/foo")
          xhr.send()
          xhr.onload = ->
            onloaded = true
          null
        .wait("@getFoo").then (xhr) ->
          expect(onloaded).to.be.true
          expect(xhr.status).to.eq(404)

    it "calls onload handlers attached after xhr#send asynchronously", ->
      onloaded = false

      cy
        .server()
        .route({url: /timeout/}).as("getTimeout")
        .window().then (win) ->
          xhr = new win.XMLHttpRequest
          xhr.open("GET", "/timeout?ms=100")
          xhr.send()
          _.delay ->
            xhr.onload = ->
              onloaded = true
          , 20
          null
        .wait("@getTimeout").then (xhr) ->
          expect(onloaded).to.be.true
          expect(xhr.status).to.eq(200)

    it "fallbacks even when onreadystatechange is overriden", ->
        onloaded = false
        onreadystatechanged = false

        cy
          .server()
          .route({url: /timeout/}).as("getTimeout")
          .window().then (win) ->
            xhr = new win.XMLHttpRequest
            xhr.open("GET", "/timeout?ms=100")
            xhr.send()
            xhr.onreadystatechange = ->
              onreadystatechanged = true
            xhr.onload = ->
              onloaded = true
            null
          .wait("@getTimeout").then (xhr) ->
            expect(onloaded).to.be.true
            expect(onreadystatechanged).to.be.true
            expect(xhr.status).to.eq(200)

    describe.skip "filtering requests", ->
      beforeEach ->
        cy.server()

      extensions = {
        html: "ajax html"
        js: "{foo: \"bar\"}"
        css: "body {}"
      }

      _.each extensions, (val, ext) ->
        it "filters out non ajax requests by default for extension: .#{ext}", (done) ->
          cy.state("window").$.get("/fixtures/app.#{ext}").done (res) ->
            expect(res).to.eq val
            done()

      it "can disable default filtering", (done) ->
        ## this should throw since it should return 404 when no
        ## route matches it
        cy.server({ignore: false}).window().then (w) ->
          Promise.resolve(w.$.get("/fixtures/app.html")).catch -> done()

    describe "url rewriting", ->
      it "has a FQDN absolute-relative url", ->
        cy
          .server()
          .route({
            url: /foo/
          }).as("getFoo")
          .window().then (win) ->
            @open = cy.spy(cy.state("server").options, "onOpen")
            win.$.get("/foo")
            null
          .wait("@getFoo").then (xhr) ->
            expect(xhr.url).to.eq("http://localhost:3500/foo")
            expect(@open).to.be.calledWith("GET", "/foo")

      it "has a relative URL", ->
        cy
          .server()
          .route(/foo/).as("getFoo")
          .window().then (win) ->
            @open = cy.spy(cy.state("server").options, "onOpen")
            win.$.get("foo")
            null
          .wait("@getFoo").then (xhr) ->
            expect(xhr.url).to.eq("http://localhost:3500/fixtures/foo")
            expect(@open).to.be.calledWith("GET", "foo")

      it "resolves relative urls correctly when base tag is present", ->
        cy
          .server()
          .route({
            url: /foo/
          }).as("getFoo")
          .window().then (win) ->
            win.$("<base href='/'>").appendTo(win.$("head"))
            @open = cy.spy(cy.state("server").options, "onOpen")
            win.$.get("foo")
            null
          .wait("@getFoo").then (xhr) ->
            expect(xhr.url).to.eq("http://localhost:3500/foo")
            expect(@open).to.be.calledWith("GET", "foo")

      it "resolves relative urls correctly when base tag is present on nested routes", ->
        cy
          .server()
          .route({
            url: /foo/
          }).as("getFoo")
          .window().then (win) ->
            win.$("<base href='/nested/route/path'>").appendTo(win.$("head"))
            @open = cy.spy(cy.state("server").options, "onOpen")
            win.$.get("../foo")
            null
          .wait("@getFoo").then (xhr) ->
            expect(xhr.url).to.eq("http://localhost:3500/nested/foo")
            expect(@open).to.be.calledWith("GET", "../foo")

      it "allows cross origin requests to go out as necessary", ->
        cy
          .server()
          .route(/foo/).as("getFoo")
          .window().then (win) ->
            @open = cy.spy(cy.state("server").options, "onOpen")
            win.$.get("http://localhost:3501/foo")
            null
          .wait("@getFoo").then (xhr) ->
            expect(xhr.url).to.eq("http://localhost:3501/foo")
            expect(@open).to.be.calledWith("GET", "http://localhost:3501/foo")

      it "rewrites FQDN url's for stubs", ->
        cy
          .server()
          .route({
            url: /foo/
            response: {}
          }).as("getFoo")
          .window().then (win) ->
            @open = cy.spy(cy.state("server").options, "onOpen")
            win.$.get("http://localhost:9999/foo")
            null
          .wait("@getFoo").then (xhr) ->
            expect(xhr.url).to.eq("http://localhost:9999/foo")
            expect(@open).to.be.calledWith("GET", "/__cypress/xhrs/http://localhost:9999/foo")

      it "rewrites absolute url's for stubs", ->
        cy
          .server()
          .route(/foo/, {}).as("getFoo")
          .window().then (win) ->
            @open = cy.spy(cy.state("server").options, "onOpen")
            win.$.get("/foo")
            null
          .wait("@getFoo").then (xhr) ->
            expect(xhr.url).to.eq("http://localhost:3500/foo")
            expect(@open).to.be.calledWith("GET", "/__cypress/xhrs/http://localhost:3500/foo")

      it "rewrites 404's url's for stubs", ->
        cy
          .server({force404: true})
          .window().then (win) ->
            @open = cy.spy(cy.state("server").options, "onOpen")
            new Promise (resolve) ->
              win.$.ajax({
                method: "POST"
                url: "/foo"
                data: JSON.stringify({foo: "bar"})
              }).fail ->
                resolve()
          .then ->
            xhr = cy.state("responses")[0].xhr
            expect(xhr.url).to.eq("http://localhost:3500/foo")
            expect(@open).to.be.calledWith("POST", "/__cypress/xhrs/http://localhost:3500/foo")

      it "rewrites urls with nested segments", ->
        cy
          .server()
          .route({
            url: /phones/
            response: {}
          }).as("getPhones")
          .window().then (win) ->
            @open = cy.spy(cy.state("server").options, "onOpen")
            win.$.get("phones/phones.json")
            null
          .wait("@getPhones")
          .then ->
            xhr = cy.state("responses")[0].xhr
            expect(xhr.url).to.eq("http://localhost:3500/fixtures/phones/phones.json")
            expect(@open).to.be.calledWith("GET", "/__cypress/xhrs/http://localhost:3500/fixtures/phones/phones.json")

      it "does not rewrite CORS", ->
        cy
          .window().then (win) ->
            @open = cy.spy(cy.state("server").options, "onOpen")
            new Promise (resolve) ->
              win.$.get("http://www.google.com/phones/phones.json").fail ->
                resolve()
          .then ->
            xhr = cy.state("requests")[0].xhr
            expect(xhr.url).to.eq("http://www.google.com/phones/phones.json")
            expect(@open).to.be.calledWith("GET", "http://www.google.com/phones/phones.json")

      it "can stub real CORS requests too", ->
        cy
          .server()
          .route({
            url: /phones/
            response: {}
          }).as("getPhones")
          .window().then (win) ->
            @open = cy.spy(cy.state("server").options, "onOpen")
            win.$.get("http://www.google.com/phones/phones.json")
            null
          .wait("@getPhones")
          .then ->
            xhr = cy.state("responses")[0].xhr
            expect(xhr.url).to.eq("http://www.google.com/phones/phones.json")
            expect(@open).to.be.calledWith("GET", "/__cypress/xhrs/http://www.google.com/phones/phones.json")

      it "can stub CORS string routes", ->
        cy
          .server()
          .route("http://localhost:3501/fixtures/app.json").as("getPhones")
          .window().then (win) ->
            @open = cy.spy(cy.state("server").options, "onOpen")
            win.$.get("http://localhost:3501/fixtures/app.json")
            null
          .wait("@getPhones")
          .then ->
            xhr = cy.state("responses")[0].xhr
            expect(xhr.url).to.eq("http://localhost:3501/fixtures/app.json")
            expect(@open).to.be.calledWith("GET", "http://localhost:3501/fixtures/app.json")

      # it "can stub root requests to CORS", ->
      #   cy
      #     .server()
      #     .route({
      #       url: "http://localhost:3501"
      #       stub: false
      #     }).as("getPhones")
      #     .window().then (win) ->
      #       @open = cy.spy(cy.state("server").options, "onOpen")
      #       win.$.get("http://localhost:3501")
      #       null
      #     .wait("@getPhones")
      #     .then ->
      #       xhr = cy.state("responses")[0].xhr
      #       expect(xhr.url).to.eq("http://localhost:3501")
      #       expect(@open).to.be.calledWith("GET", "/http://localhost:3501")

      it "sets display correctly when there is no remoteOrigin", ->
        ## this is an example of having cypress act as your webserver
        ## when the remoteHost is <root>
        cy
          .server()
          .route({
            url: /foo/
            response: {}
          }).as("getFoo")
          .window().then (win) ->
            ## trick cypress into thinking the remoteOrigin is location:9999
            cy.stub(cy, "getRemoteLocation").withArgs("origin").returns("")
            @open = cy.spy(cy.state("server").options, "onOpen")
            win.$.get("/foo")
            null
          .wait("@getFoo").then (xhr) ->
            expect(xhr.url).to.eq("http://localhost:3500/foo")
            expect(@open).to.be.calledWith("GET", "/__cypress/xhrs/http://localhost:3500/foo")

      it "decodes proxy urls", ->
        cy
          .server()
          .route({
            url: /users/
            response: {}
          }).as("getUsers")
          .window().then (win) ->
            @open = cy.spy(cy.state("server").options, "onOpen")
            win.$.get("/users?q=(id eq 123)")
            null
          .wait("@getUsers")
          .then ->
            xhr = cy.state("responses")[0].xhr
            expect(xhr.url).to.eq("http://localhost:3500/users?q=(id eq 123)")
            url = encodeURI("users?q=(id eq 123)")
            expect(@open).to.be.calledWith("GET", "/__cypress/xhrs/http://localhost:3500/#{url}")

      it "decodes proxy urls #2", ->
        cy
          .server()
          .route(/accounts/, {}).as("getAccounts")
          .window().then (win) ->
            @open = cy.spy(cy.state("server").options, "onOpen")
            win.$.get("/accounts?page=1&%24filter=(rowStatus+eq+1)&%24orderby=name+asc&includeOpenFoldersCount=true&includeStatusCount=true")
            null
          .wait("@getAccounts")
          .then ->
            xhr = cy.state("responses")[0].xhr
            expect(xhr.url).to.eq("http://localhost:3500/accounts?page=1&$filter=(rowStatus+eq+1)&$orderby=name+asc&includeOpenFoldersCount=true&includeStatusCount=true")
            url = "accounts?page=1&%24filter=(rowStatus+eq+1)&%24orderby=name+asc&includeOpenFoldersCount=true&includeStatusCount=true"
            expect(@open).to.be.calledWith("GET", "/__cypress/xhrs/http://localhost:3500/#{url}")

    describe "#onResponse", ->
      it "calls onResponse callback with cy context + proxy xhr", (done) ->
        cy
          .server()
          .route({
            url: /foo/
            response: {foo: "bar"}
            onResponse: (xhr) ->
              expect(@).to.eq(cy)
              expect(xhr.responseBody).to.deep.eq {foo: "bar"}
              done()
          })
          .window().then (win) ->
            win.$.get("/foo")
            null

    describe "#onAbort", ->
      it "calls onAbort callback with cy context + proxy xhr", (done) ->
        cy
          .server()
          .route({
            url: /foo/
            response: {}
            onAbort: (xhr) ->
              expect(@).to.eq(cy)
              expect(xhr.aborted).to.be.true
              done()
          })
          .window().then (win) ->
            xhr = new win.XMLHttpRequest
            xhr.open("GET", "/foo")
            xhr.send()
            xhr.abort()
            null

    describe "request parsing", ->
      it "adds parses requestBody into JSON", (done) ->
        cy
          .server()
          .route({
            method: "POST"
            url: /foo/
            response: {}
            onRequest: (xhr) ->
              expect(@).to.eq(cy)
              expect(xhr.requestBody).to.deep.eq {foo: "bar"}
              done()
          })
          .window().then (win) ->
            win.$.ajax
              type: "POST"
              url: "/foo"
              data: JSON.stringify({foo: "bar"})
              dataType: "json"
            null

      ## https://github.com/cypress-io/cypress/issues/65
      it "provides the correct requestBody on multiple requests", ->
        post = (win, obj) ->
          win.$.ajax({
            type: "POST"
            url: "/foo"
            data: JSON.stringify(obj)
            dataType: "json"
          })

          return null

        cy
          .server()
          .route("POST", /foo/, {}).as("getFoo")
          .window().then (win) ->
            post(win, {foo: "bar1"})
          .wait("@getFoo").its("requestBody").should("deep.eq", {foo: "bar1"})
          .window().then (win) ->
            post(win, {foo: "bar2"})
          .wait("@getFoo").its("requestBody").should("deep.eq", {foo: "bar2"})

      it "handles arraybuffer", ->
        cy
          .server()
          .route("GET", /buffer/).as("getBuffer")
          .window().then (win) ->
            xhr = new win.XMLHttpRequest
            xhr.responseType = "arraybuffer"
            xhr.open("GET", "/buffer")
            xhr.send()
            null
          .wait("@getBuffer").then (xhr) ->
            expect(xhr.responseBody.toString()).to.eq("[object ArrayBuffer]")

      it "handles xml", ->
        cy
          .server()
          .route("GET", /xml/).as("getXML")
          .window().then (win) ->
            xhr = new win.XMLHttpRequest
            xhr.open("GET", "/xml")
            xhr.send()
            null
          .wait("@getXML").its("responseBody").should("eq", "<foo>bar</foo>")

    describe "issue #84", ->
      it "does not incorrectly match options", ->
        cy
          .server()
          .route({
            method: "GET"
            url: /answers/
            status: 503
            response: {}
          })
        .route(/forms/, []).as("getForm")
        .window().then (win) ->
          win.$.getJSON("/forms")
          null
        .wait("@getForm").its("status").should("eq", 200)

    describe "#issue #85", ->
      it "correctly returns the right XHR alias", ->
        cy
          .server()
          .route({
            method: "POST"
            url: /foo/
            response: {}
          }).as("getFoo")
          .route(/folders/, {foo: "bar"}).as("getFolders")
          .window().then (win) ->
            win.$.getJSON("/folders")
            win.$.post("/foo", {})
            null
          .wait("@getFolders")
          .wait("@getFoo")
          .route(/folders/, {foo: "baz"}).as("getFoldersWithSearch")
          .window().then (win) ->
            win.$.getJSON("/folders/123/activities?foo=bar")
            null
          .wait("@getFoldersWithSearch").its("url")
          .should("contain", "?foo=bar")

    describe ".log", ->
      beforeEach ->
        @logs = []

        cy.on "log:added", (attrs, log) =>
          if attrs.name is "xhr"
            @lastLog = log
            @logs.push(log)

        return null

      context "requests", ->
        it "immediately logs xhr obj", ->
          cy
            .server()
            .route(/foo/, {}).as("getFoo")
            .window().then (win) ->
              win.$.get("foo")
              null
            .then ->
              lastLog = @lastLog

              expect(lastLog.pick("name", "displayName", "event", "alias", "aliasType", "state")).to.deep.eq {
                name: "xhr"
                displayName: "xhr stub"
                event: true
                alias: "getFoo"
                aliasType: "route"
                state: "pending"
              }

              snapshots = lastLog.get("snapshots")
              expect(snapshots.length).to.eq(1)
              expect(snapshots[0].name).to.eq("request")
              expect(snapshots[0].body).to.be.an("object")

        it "does not end xhr requests when the associated command ends", ->
          logs = null

          cy
            .server()
            .route({
              url: /foo/,
              response: {}
              delay: 50
            }).as("getFoo")
            .window().then (w) ->
              w.$.getJSON("foo")
              w.$.getJSON("foo")
              w.$.getJSON("foo")
              null
            .then ->
              cmd = cy.queue.find({name: "window"})
              logs = cmd.get("next").get("logs")

              expect(logs.length).to.eq(3)

              _.each logs, (log) ->
                expect(log.get("name")).to.eq("xhr")
                expect(log.get("end")).not.to.be.true
            .wait(["@getFoo", "@getFoo", "@getFoo"]).then  ->
              _.each logs, (log) ->
                expect(log.get("name")).to.eq("xhr")
                expect(log.get("ended")).to.be.true

        it "updates log immediately whenever an xhr is aborted", ->
          snapshot = null
          xhrs = null

          cy
            .server()
            .route({
              url: /foo/,
              response: {}
              delay: 50
            }).as("getFoo")
            .window().then (win) ->
              xhr1 = win.$.getJSON("foo1")
              xhr2 = win.$.getJSON("foo2")
              xhr1.abort()

              null
            .then ->
              xhrs = cy.queue.logs({name: "xhr"})

              expect(xhrs[0].get("state")).to.eq("failed")
              expect(xhrs[0].get("error").name).to.eq("AbortError")
              expect(xhrs[0].get("snapshots").length).to.eq(2)
              expect(xhrs[0].get("snapshots")[0].name).to.eq("request")
              expect(xhrs[0].get("snapshots")[0].body).to.be.a("object")
              expect(xhrs[0].get("snapshots")[1].name).to.eq("aborted")
              expect(xhrs[0].get("snapshots")[1].body).to.be.a("object")

              expect(cy.state("requests").length).to.eq(2)

              ## the abort should have set its response
              expect(cy.state("responses").length).to.eq(1)
            .wait(["@getFoo", "@getFoo"]).then ->
              ## should not re-snapshot after the response
              expect(xhrs[0].get("snapshots").length).to.eq(2)

        it "can access requestHeaders", ->
          cy
            .server()
            .route(/foo/, {}).as("getFoo")
            .window().then (win) ->
              win.$.ajax({
                method: "GET"
                url: "/foo"
                headers: {
                  "x-token": "123"
                }
              })
              null
            .wait("@getFoo").its("requestHeaders").should("have.property", "x-token", "123")

      context "responses", ->
        beforeEach ->
          cy
            .server()
            .route(/foo/, {}).as("getFoo")
            .window().then (win) ->
              win.$.get("foo_bar")
              null
            .wait("@getFoo")

        it "logs obj", ->
          obj = {
            name: "xhr"
            displayName: "xhr stub"
            event: true
            message: ""
            type: "parent"
            aliasType: "route"
            referencesAlias: undefined
            alias: "getFoo"
          }

          lastLog = @lastLog

          _.each obj, (value, key) =>
            expect(lastLog.get(key)).to.deep.eq(value, "expected key: #{key} to eq value: #{value}")

        it "ends", ->
          lastLog = @lastLog

          expect(lastLog.get("state")).to.eq("passed")

        it "snapshots again", ->
          lastLog = @lastLog

          expect(lastLog.get("snapshots").length).to.eq(2)
          expect(lastLog.get("snapshots")[0].name).to.eq("request")
          expect(lastLog.get("snapshots")[0].body).to.be.an("object")
          expect(lastLog.get("snapshots")[1].name).to.eq("response")
          expect(lastLog.get("snapshots")[1].body).to.be.an("object")

    describe "errors", ->
      beforeEach ->
        Cypress.config("defaultCommandTimeout", 200)

        @logs = []

        cy.on "log:added", (attrs, log) =>
          if attrs.name is "xhr"
            @lastLog = log
            @logs.push(log)

        return null

      it "sets err on log when caused by code errors", (done) ->
        finalThenCalled = false

        cy.on "fail", (err) =>
          lastLog = @lastLog

          expect(@logs.length).to.eq(1)
          expect(lastLog.get("name")).to.eq("xhr")
          expect(lastLog.get("error")).to.eq err
          done()

        cy
          .window().then (win) ->
            new Promise (resolve) ->
              win.$.get("http://www.google.com/foo.json")
              .fail ->
                foo.bar()

      it "causes errors caused by onreadystatechange callback function", (done) ->
        e = new Error("onreadystatechange caused this error")

        cy.on "fail", (err) =>
          lastLog = @lastLog

          expect(@logs.length).to.eq(1)
          expect(lastLog.get("name")).to.eq("xhr")
          expect(lastLog.get("error")).to.eq err
          expect(err).to.eq(e)
          done()

        cy
          .window().then (win) ->
            new Promise (resolve) ->
              xhr = new win.XMLHttpRequest
              xhr.open("GET", "/foo")
              xhr.onreadystatechange = ->
                throw e
              xhr.send()

  context "#server", ->
    it "sets serverIsStubbed", ->
      cy.server().then ->
        expect(cy.state("serverIsStubbed")).to.be.true

    it "can disable serverIsStubbed", ->
      cy.server({enable: false}).then ->
        expect(cy.state("serverIsStubbed")).to.be.false

    it "sends enable to server", ->
      set = cy.spy cy.state("server"), "set"

      cy.server().then ->
        expect(set).to.be.calledWithExactly({enable: true})

    it "can disable the server after enabling it", ->
      set = cy.spy cy.state("server"), "set"

      cy
        .server()
        .route(/app/, {}).as("getJSON")
        .window().then (win) ->
          win.$.get("/fixtures/app.json")
          null
        .wait("@getJSON").its("responseBody").should("deep.eq", {})
        .server({enable: false})
        .then ->
          expect(set).to.be.calledWithExactly({enable: false})
        .window().then (win) ->
          win.$.get("/fixtures/app.json")
          null
        .wait("@getJSON").its("responseBody").should("not.deep.eq", {})

    it "sets delay at 0 by default", ->
      cy
        .server()
        .route("*", {})
        .then ->
          expect(cy.state("server").getRoutes()[0].delay).to.eq(0)

    it "passes down options.delay to routes", ->
      cy
        .server({delay: 100})
        .route("*", {})
        .then ->
          expect(cy.state("server").getRoutes()[0].delay).to.eq(100)

    it "passes event argument to xhr.onreadystatechange", (done) ->
      cy.window().then (win) ->
        xhr = new win.XMLHttpRequest()
        xhr.onreadystatechange = (e) ->
          expect(e).to.be.an.instanceof(win.Event)
          done()
        xhr.open("GET", "http://localhost:3500/")

    describe "errors", ->
      context "argument signature", ->
        _.each ["asdf", 123, null, undefined], (arg) ->
          it "throws on bad argument: #{arg}", (done) ->
            cy.on "fail", (err) ->
              expect(err.message).to.include "`cy.server()` accepts only an object literal as its argument"
              done()

            cy.server(arg)

      it "after turning off server it throws attempting to route", (done) ->
        cy.on "fail", (err) ->
          expect(err.message).to.eq("`cy.route()` cannot be invoked before starting the `cy.server()`")
          done()

        cy
          .server()
          .route(/app/, {})
          .server({enable: false})
          .route(/app/, {})

      describe ".log", ->
        beforeEach ->
          @logs = []

          cy.on "log:added", (attrs, log) =>
            if attrs.name is "xhr"
              @lastLog = log
              @logs.push(log)

          return null

        it "provides specific #onFail", (done) ->
          cy.on "fail", (err) =>
            obj = {
              name: "xhr"
              referencesAlias: undefined
              alias: "getFoo"
              aliasType: "route"
              type: "parent"
              error: err
              instrument: "command"
              message: ""
              event: true
            }

            lastLog = @lastLog

            _.each obj, (value, key) =>
              expect(lastLog.get(key)).deep.eq(value, "expected key: #{key} to eq value: #{value}")

            done()

          cy
            .server()
            .route(/foo/, {}).as("getFoo")
            .window().then (win) ->
              win.$.get("/foo").done ->
                throw new Error("specific ajax error")

  context.skip "#server", ->
    beforeEach ->
      defaults = {
        ignore: true
        respond: true
        delay: 10
        beforeRequest: ->
        afterResponse: ->
        onAbort: ->
        onError: ->
        onFilter: ->
      }

      @options = (obj) ->
        _.extend obj, defaults

      @create = cy.spy @Cypress.Server, "create"

    it "can accept an onRequest and onResponse callback", (done) ->
      onRequest = ->
      onResponse = ->

      cy.on "end", =>
        expect(@create.getCall(0).args[1]).to.have.keys _.keys(@options({onRequest: onRequest, onResponse, onResponse}))
        done()

      cy.server(onRequest, onResponse)

    it "can accept onRequest and onRespond through options", (done) ->
      onRequest = ->
      onResponse = ->

      cy.on "end", =>
        expect(@create.getCall(0).args[1]).to.have.keys _.keys(@options({onRequest: onRequest, onResponse, onResponse}))
        done()

      cy.server({onRequest: onRequest, onResponse: onResponse})

    describe "without sinon present", ->
      beforeEach ->
        ## force us to start from blank window
        cy.state("$autIframe").prop("src", "about:blank")

      it "can start server with no errors", ->
        cy
          .server()
          .visit("http://localhost:3500/fixtures/sinon.html")

      it "can add routes with no errors", ->
        cy
          .server()
          .route(/foo/, {})
          .visit("http://localhost:3500/fixtures/sinon.html")

      it "routes xhr requests", ->
        cy
          .server()
          .route(/foo/, {foo: "bar"})
          .visit("http://localhost:3500/fixtures/sinon.html")
          .window().then (w) ->
            w.$.get("/foo")
          .then (resp) ->
            expect(resp).to.deep.eq {foo: "bar"}

      it "works with aliases", ->
        cy
          .server()
          .route(/foo/, {foo: "bar"}).as("getFoo")
          .visit("http://localhost:3500/fixtures/sinon.html")
          .window().then (w) ->
            w.$.get("/foo")
          .wait("@getFoo").then (xhr) ->
            expect(xhr.responseText).to.eq JSON.stringify({foo: "bar"})

      it "prevents XHR's from going out from sinon.html", ->
        cy
          .server()
          .route(/bar/, {bar: "baz"}).as("getBar")
          .visit("http://localhost:3500/fixtures/sinon.html")
          .wait("@getBar").then (xhr) ->
            expect(xhr.responseText).to.eq JSON.stringify({bar: "baz"})

  context "#route", ->
    beforeEach ->
      @expectOptionsToBe = (opts) =>
        options = @route.getCall(0).args[0]
        _.each opts, (value, key) ->
          expect(options[key]).to.deep.eq(opts[key], "failed on property: (#{key})")

      cy.server().then ->
        @route = cy.spy(cy.state("server"), "route")

    it "accepts url, response", ->
      cy.route("/foo", {}).then ->
        @expectOptionsToBe({
          method: "GET"
          status: 200
          url: "/foo"
          response: {}
        })

    it "accepts regex url, response", ->
      cy.route(/foo/, {}).then ->
        @expectOptionsToBe({
          method: "GET"
          status: 200
          url: /foo/
          response: {}
        })

    it "does not mutate other routes when using shorthand", ->
      cy
        .route("POST", /foo/, {}).as("getFoo")
        .route(/bar/, {}).as("getBar")
        .then ->
          expect(@route.firstCall.args[0].method).to.eq("POST")
          expect(@route.secondCall.args[0].method).to.eq("GET")

    it "accepts url, response, onRequest", ->
      onRequest = ->

      cy.route({
        url: "/foo",
        response: {},
        onRequest: onRequest
      }).then ->
        @expectOptionsToBe({
          method: "GET"
          status: 200
          url: "/foo"
          response: {}
          onRequest: onRequest
          onResponse: undefined
        })

    it "accepts url, response, onRequest, onResponse", ->
      onRequest = ->
      onResponse = ->

      cy.route({
        url: "/foo"
        response: {}
        onRequest: onRequest
        onResponse: onResponse
      }).then ->
        @expectOptionsToBe({
          method: "GET"
          status: 200
          url: "/foo"
          response: {}
          onRequest: onRequest
          onResponse: onResponse
        })

    it "accepts method, url, response", ->
      cy.route("GET", "/foo", {}).then ->
        @expectOptionsToBe({
          method: "GET"
          status: 200
          url: "/foo"
          response: {}
        })

    it "accepts method, url, response, onRequest", ->
      onRequest = ->

      cy.route({
        method: "GET"
        url: "/foo"
        response: {}
        onRequest: onRequest
      }).then ->
        @expectOptionsToBe({
          method: "GET"
          url: "/foo"
          status: 200
          response: {}
          onRequest: onRequest
          onResponse: undefined
        })

    it "accepts method, url, response, onRequest, onResponse", ->
      onRequest = ->
      onResponse = ->

      cy.route({
        method: "GET"
        url: "/foo"
        response: {}
        onRequest: onRequest
        onResponse: onResponse
      }).then ->
        @expectOptionsToBe({
          method: "GET"
          url: "/foo"
          status: 200
          response: {}
          onRequest: onRequest
          onResponse: onResponse
        })

    it "uppercases method", ->
      cy.route("get", "/foo", {}).then ->
        @expectOptionsToBe({
          method: "GET"
          status: 200
          url: "/foo"
          response: {}
        })

    it "accepts string or regex as the url", ->
      cy.route("get", /.*/, {}).then ->
        @expectOptionsToBe({
          method: "GET"
          status: 200
          url: /.*/
          response: {}
        })

    it "does not require response or method when not stubbing", ->
      cy
        .server()
        .route(/users/).as("getUsers")
        .then ->
          @expectOptionsToBe({
            status: 200
            method: "GET"
            url: /users/
          })

    it "does not require response when not stubbing", ->
      cy
        .server()
        .route("POST", /users/).as("createUsers")
        .then ->
          @expectOptionsToBe({
            status: 200
            method: "POST"
            url: /users/
          })

    it "accepts an object literal as options", ->
      onRequest = ->
      onResponse = ->

      opts = {
        method: "PUT"
        url: "/foo"
        status: 200
        response: {}
        onRequest: onRequest
        onResponse: onResponse
      }

      cy.route(opts).then ->
        @expectOptionsToBe(opts)

    it "can accept wildcard * as URL and converts to /.*/ regex", ->
      opts = {
        url: "*"
        response: {}
      }

      cy.route(opts).then ->
        @expectOptionsToBe({
          method: "GET"
          status: 200
          url: /.*/
          originalUrl: "*"
          response: {}
        })

    ## FIXME
    it.skip "can explicitly done() in onRequest function from options", (done) ->
      cy
        .server()
        .route({
          method: "POST"
          url: "/users"
          response: {}
          onRequest: -> done()
        })
        .then ->
          cy.state("window").$.post("/users", "name=brian")

    it "can accept response as a function", ->
      users = [{}, {}]
      getUsers = -> users

      cy.route(/users/, getUsers)
      .then ->
        @expectOptionsToBe({
          method: "GET"
          status: 200
          url: /users/
          response: users
        })

    it "invokes response function with runnable.ctx", ->
      ctx = @

      users = [{}, {}]
      getUsers = ->
        expect(@ is ctx).to.be.true

      cy.route(/users/, getUsers)

    it "passes options as argument", ->
      ctx = @

      users = [{}, {}]
      getUsers = (opts) ->
        expect(opts).to.be.an("object")
        expect(opts.method).to.eq("GET")

      cy.route(/users/, getUsers)

    it "can accept response as a function which returns a promise", ->
      users = [{}, {}]

      getUsers = ->
        new Promise (resolve, reject) ->
          setTimeout ->
            resolve(users)
          , 10

      cy.route(/users/, getUsers)
      .then ->
        @expectOptionsToBe({
          method: "GET"
          status: 200
          url: /users/
          response: users
        })

    it "can accept a function which returns options", ->
      users = [{}, {}]

      getRoute = ->
        {
          method: "GET"
          url: /users/
          status: 201
          response: -> Promise.resolve(users)
        }

      cy.route(getRoute)
      .then ->
        @expectOptionsToBe({
          method: "GET"
          status: 201
          url: /users/
          response: users
        })

    it "invokes route function with runnable.ctx", ->
      ctx = @

      getUsers = ->
        expect(@ is ctx).to.be.true

        {
          url: /foo/
        }

      cy.route(getUsers)

    it.skip "adds multiple routes to the responses array", ->
      cy
        .route("foo", {})
        .route("bar", {})
        .then ->
          expect(cy.state("sandbox").server.responses).to.have.length(2)

    it "can use regular strings as response", ->
      cy
        .route("/foo", "foo bar baz").as("getFoo")
        .window().then (win) ->
          win.$.get("/foo")
          null
        .wait("@getFoo").then (xhr) ->
          expect(xhr.responseBody).to.eq "foo bar baz"

    it "can stub requests with uncommon HTTP methods", ->
      cy
        .route("PROPFIND", "/foo", "foo bar baz").as("getFoo")
        .window().then (win) ->
          win.$.ajax({
            url: "/foo"
            method: "PROPFIND"
          })
          null
        .wait("@getFoo").then (xhr) ->
          expect(xhr.responseBody).to.eq "foo bar baz"

    it.skip "does not error when response is null but respond is false", ->
      cy.route
        url: /foo/
        respond: false

    describe "deprecations", ->
      beforeEach ->
        @warn = cy.spy(window.top.console, "warn")

      it "logs on {force404: false}", ->
        cy
          .server({force404: false})
          .then ->
            expect(@warn).to.be.calledWith("Cypress Warning: Passing cy.server({force404: false}) is now the default behavior of cy.server(). You can safely remove this option.")

      it "does not log on {force404: true}", ->
        cy
          .server({force404: true})
          .then ->
            expect(@warn).not.to.be.called

    describe "request response alias", ->
      it "matches xhrs with lowercase methods", ->
        cy
          .route(/foo/, {}).as("getFoo")
          .window().then (win) ->
            xhr = new win.XMLHttpRequest
            xhr.open("get", "/foo")
            xhr.send()
          .wait("@getFoo")

      it "can pass an alias reference to route", ->
        cy
          .noop({foo: "bar"}).as("foo")
          .route(/foo/, "@foo").as("getFoo")
          .window().then (win) ->
            win.$.getJSON("foo")
            null
          .wait("@getFoo").then (xhr) ->
            expect(xhr.responseBody).to.deep.eq {foo: "bar"}
            expect(xhr.responseBody).to.deep.eq @foo

      it "can pass an alias when using a response function", ->
        getFoo = ->
          Promise.resolve("@foo")

        cy
          .noop({foo: "bar"}).as("foo")
          .route(/foo/, getFoo).as("getFoo")
          .window().then (win) ->
            win.$.getJSON("foo")
            null
          .wait("@getFoo").then (xhr) ->
            expect(xhr.responseBody).to.deep.eq {foo: "bar"}
            expect(xhr.responseBody).to.deep.eq @foo

      it "can alias a route without stubbing it", ->
        cy
          .route(/fixtures\/app/).as("getFoo")
          .window().then (win) ->
            win.$.get("/fixtures/app.json")
            null
          .wait("@getFoo").then (xhr) ->
            log = cy.queue.logs({name: "xhr"})[0]

            expect(log.get("displayName")).to.eq("xhr")
            expect(log.get("alias")).to.eq("getFoo")

            expect(xhr.responseBody).to.deep.eq({
              some: "json"
              foo: {
                bar: "baz"
              }
            })

    describe "errors", ->
      beforeEach ->
        Cypress.config("defaultCommandTimeout", 50)

        @logs = []

        cy.on "log:added", (attrs, log) =>
          @lastLog = log
          @logs.push(log)

        return null

      it "throws if cy.server() hasnt been invoked", (done) ->
        cy.state("serverIsStubbed", false)

        cy.on "fail", (err) ->
          expect(err.message).to.include "`cy.route()` cannot be invoked before starting the `cy.server()`"
          done()

        cy.route()

      it "url must be a string or regexp", (done) ->
        cy.on "fail", (err) ->
          expect(err.message).to.include "`cy.route()` was called with an invalid url. Url must be either a string or regular expression."
          done()

        cy.route({
          url: {}
        })

      it "url must be a string or regexp when a function", (done) ->
        cy.on "fail", (err) ->
          expect(err.message).to.include "`cy.route()` was called with an invalid url. Url must be either a string or regular expression."
          done()

        getUrl = ->
          Promise.resolve({url: {}})

        cy.route(getUrl)

      it "fails when functions reject", (done) ->
        error = new Error

        cy.on "fail", (err) ->
          expect(err).to.eq(error)
          done()

        getUrl = ->
          Promise.reject(error)

        cy.route(getUrl)

      it "fails when method is invalid", (done) ->
        cy.on "fail", (err) ->
<<<<<<< HEAD
          expect(err.message).to.include "`cy.route()` was called with an invalid method: 'POSTS'.  Method can only be: GET, POST, PUT, DELETE, PATCH, HEAD, OPTIONS"
=======
          expect(err.message).to.include "cy.route() was called with an invalid method: 'POSTS'."
>>>>>>> 7a507281
          done()

        cy.route("posts", "/foo", {})

      it "requires a url when given a response", (done) ->
        cy.on "fail", (err) ->
          expect(err.message).to.include "`cy.route()` must be called with a url. It can be a string or regular expression."
          done()

        cy.route({})

      _.each [null, undefined], (val) ->
        it "throws if response options was explicitly set to #{val}", (done) ->
          cy.on "fail", (err) ->
            expect(err.message).to.include "`cy.route()` cannot accept an undefined or null response. It must be set to something, even an empty string will work."
            done()

          cy.route({url: /foo/, response: val})

        it "throws if response argument was explicitly set to #{val}", (done) ->
          cy.on "fail", (err) ->
            expect(err.message).to.include "`cy.route()` cannot accept an undefined or null response. It must be set to something, even an empty string will work."
            done()

          cy.route(/foo/, val)

      it "requires arguments", (done) ->
        cy.on "fail", (err) ->
          expect(err.message).to.include "`cy.route()` was not provided any arguments. You must provide valid arguments."
          done()

        cy.route()

      it "sets err on log when caused by the XHR response", (done) ->
        @route.restore()

        cy.on "fail", (err) =>
          lastLog = @lastLog

          ## route + window + xhr log === 3
          expect(@logs.length).to.eq(3)
          expect(lastLog.get("name")).to.eq("xhr")
          expect(lastLog.get("error")).to.eq err
          done()

        cy
          .route(/foo/, {}).as("getFoo")
          .window().then (win) ->
            win.$.get("foo_bar").done ->
              foo.bar()

      it.skip "explodes if response fixture signature errors", (done) ->
        @trigger = cy.stub(@Cypress, "trigger").withArgs("fixture").callsArgWithAsync(2, {__error: "some error"})

        logs = []

        _this = @

        ## we have to restore the trigger when commandErr is called
        ## so that something logs out!
        cy.commandErr = _.wrap cy.commandErr, (orig, err) ->
          _this.Cypress.trigger.restore()
          orig.call(@, err)

        cy.on "log:added", (attrs, @log) =>
          logs.push @log

        cy.on "fail", (err) =>
          expect(err.message).to.eq "some error"
          expect(@logs.length).to.eq(1)
          expect(lastLog.get("name")).to.eq "route"
          expect(lastLog.get("error")).to.eq err
          expect(lastLog.get("message")).to.eq "/foo/, fixture:bar"
          done()

        cy
          .route(/foo/, "fixture:bar")

      ## TODO: handle this uncaught exception failure
      it.skip "does not retry (cancels existing promise) when xhr errors", (done) ->
        cancel = cy.spy(Promise.prototype, "cancel")

        cy.on "command:retry", =>
          if cy.state("error")
            done("should have cancelled and not retried after failing")

        cy.on "fail", (err) =>
          p = cy.state("promise")

          _.delay =>
            expect(cancel).to.be.calledOn(p)
            done()
          , 100

        cy
          .route({
            url: /foo/,
            response: {}
            delay: 100
          })
          .window().then (win) ->
            win.$.getJSON("/foo").done ->
              throw new Error("foo failed")
            null
          .get("button").should("have.class", "does-not-exist")

      it "explodes if response alias cannot be found", (done) ->
        cy.on "fail", (err) =>
          lastLog = @lastLog

          expect(@logs.length).to.eq(2)
          expect(err.message).to.eq "`cy.route()` could not find a registered alias for: '@bar'.\nAvailable aliases are: 'foo'."
          expect(lastLog.get("name")).to.eq "route"
          expect(lastLog.get("error")).to.eq err
          expect(lastLog.get("message")).to.eq "/foo/, @bar"
          done()

        cy
          .wrap({foo: "bar"}).as("foo")
          .route(/foo/, "@bar")

    describe ".log", ->
      beforeEach ->
        @logs = []

        cy.on "log:added", (attrs, log) =>
          if attrs.instrument is "route"
            @lastLog = log
            @logs.push(log)

        return null

      it "has name of route", ->
        cy.route("/foo", {}).then ->
          lastLog = @lastLog

          expect(lastLog.get("name")).to.eq "route"

      it "uses the wildcard URL", ->
        cy.route("*", {}).then ->
          lastLog = @lastLog

          expect(lastLog.get("url")).to.eq("*")

      it "#consoleProps", ->
        cy.route("*", {foo: "bar"}).as("foo").then ->
          expect(@lastLog.invoke("consoleProps")).to.deep.eq {
            Command: "route"
            Method: "GET"
            URL: "*"
            Status: 200
            Response: {foo: "bar"}
            Alias: "foo"
            # Responded: 1 time
            # "-------": ""
            # Responses: []

          }

      describe "numResponses", ->
        it "is initially 0", ->
          cy.route(/foo/, {}).then =>
            lastLog = @lastLog

            expect(lastLog.get("numResponses")).to.eq 0

        it "is incremented to 2", ->
          cy
            .route(/foo/, {})
            .window().then (win) ->
              win.$.get("/foo")
            .then ->
              expect(@lastLog.get("numResponses")).to.eq 1

        it "is incremented for each matching request", ->
          cy
            .route(/foo/, {})
            .window().then (win) ->
              Promise.all([
                win.$.get("/foo")
                win.$.get("/foo")
                win.$.get("/foo")
              ])
            .then ->
              expect(@lastLog.get("numResponses")).to.eq 3

  context "consoleProps logs", ->
    beforeEach ->
      @logs = []

      cy.on "log:added", (attrs, log) =>
        if attrs.name is "xhr"
          @lastLog = log
          @logs.push(log)

      return null

    describe "when stubbed", ->
      it "says Stubbed: Yes", ->
        cy
          .server()
          .route(/foo/, {}).as("getFoo")
          .window().then (win) ->
            new Promise (resolve) ->
              win.$.get("/foo").done(resolve)
          .then ->
            expect(@lastLog.invoke("consoleProps").Stubbed).to.eq("Yes")

    describe "zero configuration / zero routes", ->
      beforeEach ->
        cy
          .server({force404: true})
          .window().then (win) ->
            new Promise (resolve) ->
              win.$.ajax({
                method: "POST"
                url: "/foo"
                data: JSON.stringify({foo: "bar"})
              }).fail ->
                resolve()

      it "calculates duration", ->
        cy.then ->
          xhr = cy.state("responses")[0].xhr

          consoleProps = @lastLog.invoke("consoleProps")
          expect(consoleProps.Duration).to.be.a("number")
          expect(consoleProps.Duration).to.be.gt(1)
          expect(consoleProps.Duration).to.be.lt(1000)

      it "sends back regular 404", ->
        cy.then ->
          xhr = cy.state("responses")[0].xhr

          consoleProps = _.pick @lastLog.invoke("consoleProps"), "Method", "Status", "URL", "XHR"
          expect(consoleProps).to.deep.eq({
            Method: "POST"
            Status: "404 (Not Found)"
            URL: "http://localhost:3500/foo"
            XHR: xhr.xhr
          })

      it "says Stubbed: Yes when sent 404 back", ->
        expect(@lastLog.invoke("consoleProps").Stubbed).to.eq("Yes")

    describe "whitelisting", ->
      it "does not send back 404s on whitelisted routes", ->
        cy
          .server()
          .window().then (win) ->
            win.$.get("/fixtures/app.js")
          .then (resp) ->
            expect(resp).to.eq "{ 'bar' }\n"

    describe "route setup", ->
      beforeEach ->
        cy
          .server({force404: true})
          .route("/foo", {}).as("anyRequest")
          .window().then (win) ->
            win.$.get("/bar")
            null

      it "sends back 404 when request doesnt match route", ->
        cy.then ->
          consoleProps = @lastLog.invoke("consoleProps")
          expect(consoleProps.Note).to.eq("This request did not match any of your routes. It was automatically sent back '404'. Setting cy.server({force404: false}) will turn off this behavior.")

    describe "{force404: false}", ->
      beforeEach ->
        cy
          .server()
          .window().then (win) ->
            win.$.getJSON("/fixtures/app.json")

      it "says Stubbed: No when request isnt forced 404", ->
        expect(@lastLog.invoke("consoleProps").Stubbed).to.eq("No")

      it "logs request + response headers", ->
        cy.then ->
          consoleProps = @lastLog.invoke("consoleProps")
          expect(consoleProps.Request.headers).to.be.an("object")
          expect(consoleProps.Response.headers).to.be.an("object")

      it "logs Method, Status, URL, and XHR", ->
        cy.then ->
          xhr = cy.state("responses")[0].xhr

          consoleProps = _.pick @lastLog.invoke("consoleProps"), "Method", "Status", "URL", "XHR"
          expect(consoleProps).to.deep.eq({
            Method: "GET"
            URL: "http://localhost:3500/fixtures/app.json"
            Status: "200 (OK)"
            XHR: xhr.xhr
          })

      it "logs response", ->
        cy.then ->
          consoleProps = @lastLog.invoke("consoleProps")
          expect(consoleProps.Response.body).to.deep.eq({
            some: "json"
            foo: {
              bar: "baz"
            }
          })

      it "sets groups Initiator", ->
        cy.then ->
          consoleProps = @lastLog.invoke("consoleProps")

          group = consoleProps.groups()[0]
          expect(group.name).to.eq("Initiator")
          expect(group.label).to.be.false
          expect(group.items[0]).to.be.a("string")
          expect(group.items[0].split("\n").length).to.gt(1)

  context "renderProps", ->
    beforeEach ->
      @logs = []

      cy.on "log:added", (attrs, log) =>
        if attrs.name is "xhr"
          @lastLog = log
          @logs.push(log)

      return null

    describe "in any case", ->
      beforeEach ->
        cy
          .server()
          .route(/foo/, {})
          .window().then (win) ->
            new Promise (resolve) ->
              win.$.get("/foo").done(resolve)

      it "sends correct message", ->
        cy.then ->
          expect(@lastLog.invoke("renderProps").message).to.equal("GET 200 /foo")

    describe "when response is successful", ->
      beforeEach ->
        cy
          .server()
          .route(/foo/, {})
          .window().then (win) ->
            new Promise (resolve) ->
              win.$.get("/foo").done(resolve)

      it "sends correct indicator", ->
        cy.then ->
          expect(@lastLog.invoke("renderProps").indicator).to.equal("successful")

    describe "when response is pending", ->
      beforeEach ->
        cy
          .server()
          .route({ url: "/foo", delay: 500, response: {} })
          .window().then (win) ->
            win.$.get("/foo")
            null

      ## FAILING
      it "sends correct message", ->
        expect(@lastLog.invoke("renderProps").message).to.equal("GET --- /foo")

      it "sends correct indicator", ->
        expect(@lastLog.invoke("renderProps").indicator).to.equal("pending")

    describe "when response is outside 200 range", ->
      beforeEach ->
        cy
          .server()
          .route({ url: "/foo", status: 500, response: {} })
          .window().then (win) ->
            new Promise (resolve) ->
              win.$.get("/foo").fail -> resolve()

      it "sends correct indicator", ->
        cy.then ->
          expect(@lastLog.invoke("renderProps").indicator).to.equal("bad")

  context "abort", ->
    xhrs = []

    it "does not abort xhr's between tests", ->
      cy.window().then (win) ->
        _.times 2, ->
          xhr = new win.XMLHttpRequest
          xhr.open("GET", "/timeout?ms=100")
          xhr.send()

          xhrs.push(xhr)

    it "has not aborted the xhrs", ->
      _.each xhrs, (xhr) ->
        expect(xhr.aborted).not.to.be.false

    it "aborts xhrs that haven't been sent", ->
      cy
      .window()
      .then (win) ->
        xhr = new win.XMLHttpRequest()
        xhr.open("GET", "/timeout?ms=0")
        xhr.abort()

        expect(xhr.aborted).to.be.true

    it "aborts xhrs currently in flight", ->
      log = null

      cy.on "log:changed", (attrs, l) =>
        if attrs.name is "xhr"
          if not log
            log = l

      cy
      .window()
      .then (win) ->
        xhr = new win.XMLHttpRequest()
        xhr.open("GET", "/timeout?ms=999")
        xhr.send()
        xhr.abort()

        cy.wrap(null).should ->
          expect(log.get("state")).to.eq("failed")
          expect(xhr.aborted).to.be.true

    ## https://github.com/cypress-io/cypress/issues/3008
    it "aborts xhrs even when responseType  not '' or 'text'", ->
      log = null

      cy.on "log:changed", (attrs, l) =>
        if attrs.name is "xhr"
          if not log
            log = l

      cy
      .window()
      .then (win) ->
        xhr = new win.XMLHttpRequest()
        xhr.responseType = 'arraybuffer'
        xhr.open("GET", "/timeout?ms=1000")
        xhr.send()
        xhr.abort()

        cy.wrap(null).should ->
          expect(log.get("state")).to.eq("failed")
          expect(xhr.aborted).to.be.true

    ## https://github.com/cypress-io/cypress/issues/1652
    it "does not set aborted on XHR's that have completed by have had .abort() called", ->
      log = null

      cy.on "log:changed", (attrs, l) =>
        if attrs.name is "xhr"
          if not log
            log = l

      cy
      .window()
      .then (win) ->
        new Promise (resolve) ->
          xhr = new win.XMLHttpRequest()
          xhr.open("GET", "/timeout?ms=0")
          xhr.onload = ->
            xhr.abort()
            xhr.foo = "bar"
            resolve(xhr)
          xhr.send()
      .then (xhr) ->
        cy
        .wrap(null)
        .should ->
          ## ensure this is set to prevent accidental
          ## race conditions down the road if something
          ## goes wrong
          expect(xhr.foo).to.eq("bar")
          expect(xhr.aborted).not.to.be.true
          expect(log.get("state")).to.eq("passed")

  context "Cypress.on(window:unload)", ->
    it "aborts all open XHR's", ->
      xhrs = []

      cy.window().then (win) ->
        _.times 2, ->
          xhr = new win.XMLHttpRequest
          xhr.open("GET", "/timeout?ms=100")
          xhr.send()

          xhrs.push(xhr)
      .reload().then ->
        _.each xhrs, (xhr) ->
          expect(xhr.aborted).to.be.true

  context "Cypress.on(window:before:load)", ->
    it "reapplies server + route automatically before window:load", ->
      ## this tests that the server + routes are automatically reapplied
      ## after the 2nd visit - which is an example of the remote iframe
      ## causing an onBeforeLoad event
      cy
        .server()
        .route(/foo/, {foo: "bar"}).as("getFoo")
        .visit("http://localhost:3500/fixtures/jquery.html")
        .window().then (win) ->
          new Promise (resolve) ->
            xhr = new win.XMLHttpRequest
            xhr.open("GET", "/foo")
            xhr.send()
            xhr.onload = resolve
        .wait("@getFoo").its("url").should("include", "/foo")
        .visit("http://localhost:3500/fixtures/generic.html")
        .window().then (win) ->
          new Promise (resolve) ->
            xhr = new win.XMLHttpRequest
            xhr.open("GET", "/foo")
            xhr.send()
            xhr.onload = resolve
        .wait("@getFoo").its("url").should("include", "/foo")

    it "reapplies server + route automatically during page transitions", ->
      ## this tests that the server + routes are automatically reapplied
      ## after the 2nd visit - which is an example of the remote iframe
      ## causing an onBeforeLoad event
      cy
        .server()
        .route(/foo/, {foo: "bar"}).as("getFoo")
        .visit("http://localhost:3500/fixtures/jquery.html")
        .window().then (win) ->
          url = "http://localhost:3500/fixtures/generic.html"

          $a = win.$("<a href='#{url}'>jquery</a>")
          .appendTo(win.document.body)

          ## synchronous beforeunload
          $a.get(0).click()
        .url().should("include", "/generic.html")
        .window().then (win) ->
          new Promise (resolve) ->
            xhr = new win.XMLHttpRequest
            xhr.open("GET", "/foo")
            xhr.send()
            xhr.onload = resolve
        .wait("@getFoo").its("url").should("include", "/foo")

  context.skip "#cancel", ->
    it "calls server#cancel", (done) ->
      cancel = null

      @Cypress.once "abort", ->
        expect(cancel).to.be.called
        done()

      cy.server().then ->
        cancel = cy.spy cy.state("server"), "cancel"
        @Cypress.trigger "abort"

  context.skip "#respond", ->
    it "calls server#respond", ->
      respond = null

      cy
        .server({delay: 100}).then (server) ->
          respond = cy.spy server, "respond"
        .window().then (win) ->
          win.$.get("/users")
          null
        .respond().then ->
          expect(respond).to.be.calledOnce

    describe "errors", ->
      beforeEach ->
        @allowErrors()

      it "errors without a server", (done) ->
        cy.on "fail", (err) =>
          expect(err.message).to.eq "cy.respond() cannot be invoked before starting the `cy.server()`"
          done()

        cy.respond()

      it "errors with no pending requests", (done) ->
        cy.on "fail", (err) =>
          expect(err.message).to.eq "cy.respond() did not find any pending requests to respond to"
          done()

        cy
          .server()
          .route(/users/, {})
          .window().then (win) ->
            ## this is waited on to be resolved
            ## because of jquery promise thenable
            win.$.get("/users")
          .respond()

      ## currently this does not fail. we'll wait until someone cares
      # it "errors if response was null or undefined", (done) ->
      #   cy.on "fail", (err) ->

      #   cy
      #     .server()
      #     .route({
      #       url: /foo/
      #       respond: false
      #     })
      #     .window().then (win) ->
      #       win.$.get("/foo")
      #       null
      #     .respond()<|MERGE_RESOLUTION|>--- conflicted
+++ resolved
@@ -1456,11 +1456,8 @@
 
       it "fails when method is invalid", (done) ->
         cy.on "fail", (err) ->
-<<<<<<< HEAD
-          expect(err.message).to.include "`cy.route()` was called with an invalid method: 'POSTS'.  Method can only be: GET, POST, PUT, DELETE, PATCH, HEAD, OPTIONS"
-=======
-          expect(err.message).to.include "cy.route() was called with an invalid method: 'POSTS'."
->>>>>>> 7a507281
+          expect(err.message).to.include "`cy.route()` was called with an invalid method: 'POSTS'."
+
           done()
 
         cy.route("posts", "/foo", {})
