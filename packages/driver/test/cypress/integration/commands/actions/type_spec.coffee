$ = Cypress.$.bind(Cypress)
_ = Cypress._
Keyboard = Cypress.Keyboard
Promise = Cypress.Promise
$selection = require("../../../../../src/dom/selection")

describe "src/cy/commands/actions/type", ->
  before ->
    cy
      .visit("/fixtures/dom.html")
      .then (win) ->
        @body = win.document.body.outerHTML

  beforeEach ->
    doc = cy.state("document")

    $(doc.body).empty().html(@body)

  context "#type", ->
    it "does not change the subject", ->
      input = cy.$$("input:first")

      cy.get("input:first").type("foo").then ($input) ->
        expect($input).to.match input

    it "changes the value", ->
      input = cy.$$("input:text:first")

      input.val("")

      ## make sure we are starting from a
      ## clean state
      expect(input).to.have.value("")

      cy.get("input:text:first").type("foo").then ($input) ->
        expect($input).to.have.value("foo")

    it "appends subsequent type commands", ->
      cy
        .get("input:first").type("123").type("456")
        .should("have.value", "123456")

    it "appends subsequent commands when value is changed in between", ->
      cy
        .get("input:first")
        .type("123")
        .then ($input) ->
          $input[0].value += '-'
          return $input
        .type("456")
        .should("have.value", "123-456")

    it "can type numbers", ->
      cy.get(":text:first").type(123).then ($text) ->
        expect($text).to.have.value("123")

    it "triggers focus event on the input", (done) ->
      cy.$$("input:text:first").focus -> done()

      cy.get("input:text:first").type("bar")

    it "lists the input as the focused element", ->
      $input = cy.$$("input:text:first")

      cy.get("input:text:first").type("bar").focused().then ($focused) ->
        expect($focused.get(0)).to.eq $input.get(0)

    it "causes previous input to receive blur", ->
      blurred = false

      cy.$$("input:text:first").blur ->
        blurred = true

      cy
        .get("input:text:first").type("foo")
        .get("input:text:last").type("bar")
        .then ->
          expect(blurred).to.be.true

    it "can type into contenteditable", ->
      oldText = cy.$$("#contenteditable").get(0).innerText

      cy.get("#contenteditable")
      .type(" foo")
      .then ($div) ->
        expect($div.get(0).innerText).to.eq (oldText + " foo")

    it "delays 50ms before resolving", ->
      cy.$$(":text:first").on "change", (e) =>
        cy.spy(Promise, "delay")

      cy.get(":text:first").type("foo{enter}").then ->
        expect(Promise.delay).to.be.calledWith(50, "type")

    it "increases the timeout delta", ->
      cy.spy(cy, "timeout")

      cy.get(":text:first").type("foo{enter}").then ->
        expect(cy.timeout).to.be.calledWith(40, true, "type")
        expect(cy.timeout).to.be.calledWith(50, true, "type")

    it "accepts body as subject", ->
      cy.get("body").type("foo")

    it "does not click when body is subject", ->
      bodyClicked = false
      cy.$$("body").on "click", -> bodyClicked = true

      cy.get("body").type("foo").then ->
        expect(bodyClicked).to.be.false

    describe "actionability", ->
      it "can forcibly click even when element is invisible", ->
        $txt = cy.$$(":text:first").hide()

        expect($txt).not.to.have.value("foo")

        clicked = false

        $txt.on "click", ->
          clicked = true

        cy.get(":text:first").type("foo", {force: true}).then ($input) ->
          expect(clicked).to.be.true
          expect($input).to.have.value("foo")

      it "can forcibly click even when being covered by another element", ->
        $input = $("<input />")
        .attr("id", "input-covered-in-span")
        .css({
          width: 50
        })
        .prependTo(cy.$$("body"))

        $span = $("<span>span on input</span>")
        .css({
          position: "absolute",
          left: $input.offset().left,
          top: $input.offset().top,
          padding: 5,
          display: "inline-block",
          backgroundColor: "yellow"
        })
        .prependTo(cy.$$("body"))

        clicked = false

        $input.on "click", ->
          clicked = true

        cy.get("#input-covered-in-span").type("foo", {force: true}).then ($input) ->
          expect(clicked).to.be.true
          expect($input).to.have.value("foo")

      it "waits until element becomes visible", ->
        $txt = cy.$$(":text:first").hide()

        retried = false

        cy.on "command:retry", _.after 3, ->
          $txt.show()
          retried = true

        cy.get(":text:first").type("foo").then ->
          expect(retried).to.be.true

      it "waits until element is no longer disabled", ->
        $txt = cy.$$(":text:first").prop("disabled", true)

        retried = false
        clicks = 0

        $txt.on "click", ->
          clicks += 1

        cy.on "command:retry", _.after 3, ->
          $txt.prop("disabled", false)
          retried = true

        cy.get(":text:first").type("foo").then ->
          expect(clicks).to.eq(1)
          expect(retried).to.be.true

      it "waits until element stops animating", ->
        retries = 0

        cy.on "command:retry", (obj) ->
          retries += 1

        cy.stub(cy, "ensureElementIsNotAnimating")
        .throws(new Error("animating!"))
        .onThirdCall().returns()

        cy.get(":text:first").type("foo").then ->
          ## - retry animation coords
          ## - retry animation
          ## - retry animation
          expect(retries).to.eq(3)
          expect(cy.ensureElementIsNotAnimating).to.be.calledThrice

      it "does not throw when waiting for animations is disabled", ->
        cy.stub(cy, "ensureElementIsNotAnimating").throws(new Error("animating!"))
        Cypress.config("waitForAnimations", false)

        cy.get(":text:first").type("foo").then ->
          expect(cy.ensureElementIsNotAnimating).not.to.be.called

      it "does not throw when turning off waitForAnimations in options", ->
        cy.stub(cy, "ensureElementIsNotAnimating").throws(new Error("animating!"))

        cy.get(":text:first").type("foo", {waitForAnimations: false}).then ->
          expect(cy.ensureElementIsNotAnimating).not.to.be.called

      it "passes options.animationDistanceThreshold to cy.ensureElementIsNotAnimating", ->
        $txt = cy.$$(":text:first")

        { fromWindow } = Cypress.dom.getElementCoordinatesByPosition($txt)

        cy.spy(cy, "ensureElementIsNotAnimating")

        cy.get(":text:first").type("foo", {animationDistanceThreshold: 1000}).then ->
          args = cy.ensureElementIsNotAnimating.firstCall.args

          expect(args[1]).to.deep.eq([fromWindow, fromWindow])
          expect(args[2]).to.eq(1000)

      it "passes config.animationDistanceThreshold to cy.ensureElementIsNotAnimating", ->
        animationDistanceThreshold = Cypress.config("animationDistanceThreshold")

        $txt = cy.$$(":text:first")

        { fromWindow } = Cypress.dom.getElementCoordinatesByPosition($txt)

        cy.spy(cy, "ensureElementIsNotAnimating")

        cy.get(":text:first").type("foo").then ->
          args = cy.ensureElementIsNotAnimating.firstCall.args

          expect(args[1]).to.deep.eq([fromWindow, fromWindow])
          expect(args[2]).to.eq(animationDistanceThreshold)

    describe "input types where no extra formatting required", ->
      _.each [
        "password"
        "email"
        "number"
        "search"
        "url"
        "tel"
        ], (type) ->
          it "accepts input [type=#{type}]", ->
            input = cy.$$("<input type='#{type}' id='input-type-#{type}' />")

            cy.$$("body").append(input)

            cy.get("#input-type-#{type}").type("1234").then ($input) ->
              expect($input).to.have.value "1234"
              expect($input.get(0)).to.eq $input.get(0)

          it "accepts type [type=#{type}], regardless of capitalization", ->
            input = cy.$$("<input type='#{type.toUpperCase()}' id='input-type-#{type}' />")

            cy.$$("body").append(input)

            cy.get("#input-type-#{type}").type("1234")

    describe "tabindex", ->
      beforeEach ->
        @$div = cy.$$("#tabindex")

      it "receives keydown, keyup, keypress", ->
        keydown  = false
        keypress = false
        keyup    = false

        @$div.keydown ->
          keydown = true

        @$div.keypress ->
          keypress = true

        @$div.keyup ->
          keyup = true

        cy.get("#tabindex").type("a").then ->
          expect(keydown).to.be.true
          expect(keypress).to.be.true
          expect(keyup).to.be.true

      it "does not receive textInput", ->
        textInput = false

        @$div.on "textInput", ->
          textInput = true

        cy.get("#tabindex").type("f").then ->
          expect(textInput).to.be.false

      it "does not receive input", ->
        input = false

        @$div.on "input", ->
          input = true

        cy.get("#tabindex").type("f").then ->
          expect(input).to.be.false

      it "does not receive change event", ->
        innerText = @$div.text()

        change = false

        @$div.on "change", ->
          change = true

        cy.get("#tabindex").type("foo{enter}").then ($el) ->
          expect(change).to.be.false
          expect($el.text()).to.eq(innerText)

      it "does not change inner text", ->
        innerText = @$div.text()

        cy.get("#tabindex").type("foo{leftarrow}{del}{rightarrow}{enter}").should("have.text", innerText)

      it "receives focus", ->
        focus = false

        @$div.focus ->
          focus = true

        cy.get("#tabindex").type("f").then ->
          expect(focus).to.be.true

      it "receives blur", ->
        blur = false

        @$div.blur ->
          blur = true

        cy
          .get("#tabindex").type("f")
          .get("input:first").focus().then ->
            expect(blur).to.be.true

      it "receives keydown and keyup for other special characters and keypress for enter and regular characters", ->
        keydowns = []
        keyups = []
        keypresses = []

        @$div.keydown (e) ->
          keydowns.push(e)

        @$div.keypress (e) ->
          keypresses.push(e)

        @$div.keyup (e) ->
          keyups.push(e)

        cy
          .get("#tabindex").type("f{leftarrow}{rightarrow}{enter}")
          .then ->
            expect(keydowns).to.have.length(4)
            expect(keypresses).to.have.length(2)
            expect(keyups).to.have.length(4)

    describe "delay", ->
      it "adds delay to delta for each key sequence", ->
        cy.spy(cy, "timeout")

        cy
          .get(":text:first")
          .type("foo{enter}bar{leftarrow}", { delay: 5 })
          .then ->
            expect(cy.timeout).to.be.calledWith(5 * 8, true, "type")

      it "can cancel additional keystrokes", (done) ->
        cy.stub(Cypress.runner, "stop")

        text = cy.$$(":text:first").keydown _.after 3, ->
          Cypress.stop()

        cy.on "stop", ->
          _.delay ->
            expect(text).to.have.value("foo")
            done()
          , 50

        cy.get(":text:first").type("foo{enter}bar{leftarrow}")

    describe "events", ->
      it "receives keydown event", (done) ->
        $txt = cy.$$(":text:first")

        $txt.on "keydown", (e) =>
          obj = _.pick(e.originalEvent, "altKey", "bubbles", "cancelable", "charCode", "ctrlKey", "detail", "keyCode", "view", "layerX", "layerY", "location", "metaKey", "pageX", "pageY", "repeat", "shiftKey", "type", "which", "key")
          expect(obj).to.deep.eq {
            altKey: false
            bubbles: true
            cancelable: true
            charCode: 0 ## deprecated
            ctrlKey: false
            detail: 0
            key: "a"
            keyCode: 65 ## deprecated but fired by chrome always uppercase in the ASCII table
            layerX: 0
            layerY: 0
            location: 0
            metaKey: false
            pageX: 0
            pageY: 0
            repeat: false
            shiftKey: false
            type: "keydown"
            view: cy.state("window")
            which: 65 ## deprecated but fired by chrome
          }
          done()

        cy.get(":text:first").type("a")

      it "receives keypress event", (done) ->
        $txt = cy.$$(":text:first")

        $txt.on "keypress", (e) =>
          obj = _.pick(e.originalEvent, "altKey", "bubbles", "cancelable", "charCode", "ctrlKey", "detail", "keyCode", "view", "layerX", "layerY", "location", "metaKey", "pageX", "pageY", "repeat", "shiftKey", "type", "which", "key")
          expect(obj).to.deep.eq {
            altKey: false
            bubbles: true
            cancelable: true
            charCode: 97 ## deprecated
            ctrlKey: false
            detail: 0
            key: "a"
            keyCode: 97 ## deprecated
            layerX: 0
            layerY: 0
            location: 0
            metaKey: false
            pageX: 0
            pageY: 0
            repeat: false
            shiftKey: false
            type: "keypress"
            view: cy.state("window")
            which: 97 ## deprecated
          }
          done()

        cy.get(":text:first").type("a")

      it "receives keyup event", (done) ->
        $txt = cy.$$(":text:first")

        $txt.on "keyup", (e) =>
          obj = _.pick(e.originalEvent, "altKey", "bubbles", "cancelable", "charCode", "ctrlKey", "detail", "keyCode", "view", "layerX", "layerY", "location", "metaKey", "pageX", "pageY", "repeat", "shiftKey", "type", "which", "key")
          expect(obj).to.deep.eq {
            altKey: false
            bubbles: true
            cancelable: true
            charCode: 0 ## deprecated
            ctrlKey: false
            detail: 0
            key: "a"
            keyCode: 65 ## deprecated but fired by chrome always uppercase in the ASCII table
            layerX: 0
            layerY: 0
            location: 0
            metaKey: false
            pageX: 0
            pageY: 0
            repeat: false
            shiftKey: false
            type: "keyup"
            view: cy.state("window")
            which: 65 ## deprecated but fired by chrome
          }
          done()

        cy.get(":text:first").type("a")

      it "receives textInput event", (done) ->
        $txt = cy.$$(":text:first")

        $txt.on "textInput", (e) =>
          obj = _.pick e.originalEvent, "bubbles", "cancelable", "charCode", "data", "detail", "keyCode", "layerX", "layerY", "pageX", "pageY", "type", "view", "which"
          expect(obj).to.deep.eq {
            bubbles: true
            cancelable: true
            charCode: 0
            data: "a"
            detail: 0
            keyCode: 0
            layerX: 0
            layerY: 0
            pageX: 0
            pageY: 0
            type: "textInput"
            view: cy.state("window")
            which: 0
          }
          done()

        cy.get(":text:first").type("a")

      it "receives input event", (done) ->
        $txt = cy.$$(":text:first")

        $txt.on "input", (e) =>
          obj = _.pick e.originalEvent, "bubbles", "cancelable", "type"
          expect(obj).to.deep.eq {
            bubbles: true
            cancelable: false
            type: "input"
          }
          done()

        cy.get(":text:first").type("a")

      it "fires events in the correct order"

      it "fires events for each key stroke"

      it "does fire input event when value changes", ->
        fired = false
        cy.$$(":text:first").on "input", ->
          fired = true

        fired = false
        cy.get(":text:first")
          .invoke("val", "bar")
          .type("{selectAll}{rightarrow}{backspace}")
          .then ->
            expect(fired).to.eq true

        fired = false
        cy.get(":text:first")
          .invoke("val", "bar")
          .type("{selectAll}{leftarrow}{del}")
          .then ->
            expect(fired).to.eq true

        cy.$$('[contenteditable]:first').on "input", () ->
          fired = true

        fired = false
        cy.get('[contenteditable]:first')
          .invoke('html', 'foobar')
          .type('{selectAll}{rightarrow}{backspace}')
          .then ->
            expect(fired).to.eq true

        fired = false
        cy.get('[contenteditable]:first')
          .invoke('html', 'foobar')
          .type('{selectAll}{leftarrow}{del}')
          .then ->
            expect(fired).to.eq true

      it "does not fire input event when value does not change", ->
        fired = false
        cy.$$(":text:first").on "input", (e) ->
          fired = true

        fired = false
        cy.get(":text:first")
          .invoke("val", "bar")
          .type('{selectAll}{rightarrow}{del}')
          .then ->
            expect(fired).to.eq false

        fired = false
        cy.get(":text:first")
          .invoke("val", "bar")
          .type('{selectAll}{leftarrow}{backspace}')
          .then ->
            expect(fired).to.eq false

        cy.$$("textarea:first").on "input", (e) ->
          fired = true

        fired = false
        cy.get("textarea:first")
          .invoke("val", "bar")
          .type('{selectAll}{rightarrow}{del}')
          .then ->
            expect(fired).to.eq false

        fired = false
        cy.get("textarea:first")
          .invoke("val", "bar")
          .type('{selectAll}{leftarrow}{backspace}')
          .then ->
            expect(fired).to.eq false

        cy.$$('[contenteditable]:first').on "input", () ->
          fired = true

        fired = false
        cy.get('[contenteditable]:first')
          .invoke('html', 'foobar')
          .type('{selectAll}{rightarrow}{del}')
          .then ->
            expect(fired).to.eq false

        fired = false
        cy.get('[contenteditable]:first')
          .invoke('html', 'foobar')
          .type('{selectAll}{leftarrow}{backspace}')
          .then ->
            expect(fired).to.eq false

    describe "maxlength", ->
      it "limits text entered to the maxlength attribute of a text input", ->
        $input = cy.$$(":text:first")
        $input.attr("maxlength", 5)

        cy.get(":text:first")
          .type("1234567890")
          .then (input) ->
            expect(input).to.have.value("12345")

      it "ignores an invalid maxlength attribute", ->
        $input = cy.$$(":text:first")
        $input.attr("maxlength", "five")

        cy.get(":text:first")
          .type("1234567890")
          .then (input) ->
            expect(input).to.have.value("1234567890")

      it "handles special characters", ->
        $input = cy.$$(":text:first")
        $input.attr("maxlength", 5)

        cy.get(":text:first")
          .type("12{selectall}")
          .then (input) ->
            expect(input).to.have.value("12")

      it "maxlength=0 events", ->
        events = []

        push = (evt) ->
          return ->
            events.push(evt)

        cy
        .$$(":text:first")
        .attr("maxlength", 0)
        .on("keydown", push("keydown"))
        .on("keypress", push("keypress"))
        .on("textInput", push("textInput"))
        .on("input", push("input"))
        .on("keyup", push("keyup"))

        cy.get(":text:first")
          .type("1")
          .then ->
            expect(events).to.deep.eq([
              "keydown", "keypress", "textInput", "keyup"
            ])

      it "maxlength=1 events", ->
        events = []

        push = (evt) ->
          return ->
            events.push(evt)

        cy
        .$$(":text:first")
        .attr("maxlength", 1)
        .on("keydown", push("keydown"))
        .on("keypress", push("keypress"))
        .on("textInput", push("textInput"))
        .on("input", push("input"))
        .on("keyup", push("keyup"))

        cy.get(":text:first")
          .type("12")
          .then ->
            expect(events).to.deep.eq([
              "keydown", "keypress", "textInput", "input", "keyup"
              "keydown", "keypress", "textInput", "keyup"
            ])

    describe "value changing", ->
      it "changes the elements value", ->
        cy.get("#input-without-value").type("a").then ($text) ->
          expect($text).to.have.value("a")

      it "changes the elements value for multiple keys", ->
        cy.get("#input-without-value").type("foo").then ($text) ->
          expect($text).to.have.value("foo")

      it "inserts text after existing text", ->
        cy.get("#input-with-value").type(" bar").then ($text) ->
          expect($text).to.have.value("foo bar")

      it "inserts text after existing text input by invoking val", ->
        cy.get("#input-without-value").invoke("val", "foo").type(" bar").then ($text) ->
          expect($text).to.have.value("foo bar")

      it "overwrites text when currently has selection", ->
        cy.get("#input-without-value").invoke('val', '0').then (el) ->
          el.select()

        cy.get("#input-without-value").type("50").then ($input) ->
          expect($input).to.have.value("50")

      it "overwrites text when selectAll in click handler", ->
        cy.$$("#input-without-value").val("0").click ->
          $(@).select()

      it "overwrites text when selectAll in mouseup handler", ->
        cy.$$("#input-without-value").val("0").mouseup ->
          $(@).select()

      it "overwrites text when selectAll in mouseup handler", ->
        cy.$$("#input-without-value").val("0").mouseup ->
          $(@).select()

      it "responsive to keydown handler", ->
        cy.$$("#input-without-value").val("1234").keydown ->
          $(@).get(0).setSelectionRange(0,0)
        cy.get("#input-without-value").type("56").then ($input) ->
          expect($input).to.have.value("651234")

      it "responsive to keyup handler", ->
        cy.$$("#input-without-value").val("1234").keyup ->
          $(@).get(0).setSelectionRange(0,0)
        cy.get("#input-without-value").type("56").then ($input) ->
          expect($input).to.have.value("612345")

      it "responsive to input handler", ->
        cy.$$("#input-without-value").val("1234").keyup ->
          $(@).get(0).setSelectionRange(0,0)
        cy.get("#input-without-value").type("56").then ($input) ->
          expect($input).to.have.value("612345")

      it "responsive to change handler", ->
        cy.$$("#input-without-value").val("1234").change ->
          $(@).get(0).setSelectionRange(0,0)
        ## no change event should be fired
        cy.get("#input-without-value").type("56").then ($input) ->
          expect($input).to.have.value("123456")

      it "automatically moves the caret to the end if value is changed manually", ->
        cy.$$("#input-without-value").keypress (e) ->
          e.preventDefault()

          key = String.fromCharCode(e.which)

          $input = $(e.target)

          val = $input.val()

          ## setting value updates cursor to the end of input
          $input.val(val + key + "-")

        cy.get("#input-without-value").type("foo").then ($input) ->
          expect($input).to.have.value("f-o-o-")

      it "automatically moves the caret to the end if value is changed manually asynchronously", ->
        cy.$$("#input-without-value").keypress (e) ->
          key = String.fromCharCode(e.which)

          $input = $(e.target)

          _.defer ->
            val = $input.val()
            $input.val(val + "-")

        cy.get("#input-without-value").type("foo").then ($input) ->
          expect($input).to.have.value("f-o-o-")

      it "does not fire keypress when keydown is preventedDefault", (done) ->
        cy.$$("#input-without-value").get(0).addEventListener "keypress", (e) ->
          done("should not have received keypress event")

        cy.$$("#input-without-value").get(0).addEventListener "keydown", (e) ->
          e.preventDefault()

        cy.get("#input-without-value").type("foo").then -> done()

      it "does not insert key when keydown is preventedDefault", ->
        cy.$$("#input-without-value").get(0).addEventListener "keydown", (e) ->
          e.preventDefault()

        cy.get("#input-without-value").type("foo").then ($text) ->
          expect($text).to.have.value("")

      it "does not insert key when keypress is preventedDefault", ->
        cy.$$("#input-without-value").get(0).addEventListener "keypress", (e) ->
          e.preventDefault()

        cy.get("#input-without-value").type("foo").then ($text) ->
          expect($text).to.have.value("")

      it "does not fire textInput when keypress is preventedDefault", (done) ->
        cy.$$("#input-without-value").get(0).addEventListener "textInput", (e) ->
          done("should not have received textInput event")

        cy.$$("#input-without-value").get(0).addEventListener "keypress", (e) ->
          e.preventDefault()

        cy.get("#input-without-value").type("foo").then -> done()

      it "does not insert key when textInput is preventedDefault", ->
        cy.$$("#input-without-value").get(0).addEventListener "textInput", (e) ->
          e.preventDefault()

        cy.get("#input-without-value").type("foo").then ($text) ->
          expect($text).to.have.value("")

      it "does not fire input when textInput is preventedDefault", (done) ->
        cy.$$("#input-without-value").get(0).addEventListener "input", (e) ->
          done("should not have received input event")

        cy.$$("#input-without-value").get(0).addEventListener "textInput", (e) ->
          e.preventDefault()

        cy.get("#input-without-value").type("foo").then -> done()

      it "preventing default to input event should not affect anything", ->
        cy.$$("#input-without-value").get(0).addEventListener "input", (e) ->
          e.preventDefault()

        cy.get("#input-without-value").type("foo").then ($input) ->
          expect($input).to.have.value("foo")

      describe "input[type=number]", ->
        it "can change values", ->
          cy.get("#number-without-value").type("42").then ($text) ->
            expect($text).to.have.value("42")

        it "can input decimal", ->
          cy.get("#number-without-value").type("2.0").then ($input) ->
            expect($input).to.have.value("2.0")

        it "can utilize {selectall}", ->
          cy.get("#number-with-value").type("{selectall}99").then ($input) ->
            expect($input).to.have.value("99")

        it "can utilize arrows", ->
          cy.get("#number-with-value").type("{leftarrow}{leftarrow}{rightarrow}9").then ($input) ->
            expect($input).to.have.value("192")

        it "inserts text after existing text", ->
          cy.get("#number-with-value").type("34").then ($text) ->
            expect($text).to.have.value("1234")

        it "inserts text after existing text input by invoking val", ->
          cy.get("#number-without-value").invoke("val", "12").type("34").then ($text) ->
            expect($text).to.have.value("1234")

        it "overwrites text on input[type=number] when input has existing text selected", ->
<<<<<<< HEAD
          ## firefox does not correctly report value in this case
          return if Cypress.isBrowserType("firefox")

          cy.$$("#number-without-value").val("0").click ->
            $(@).select()
=======
          cy.get("#number-without-value").invoke('val', "0").then (el) ->
            el.get(0).select()
>>>>>>> 68be5817

          cy.get("#number-without-value").type("50").then ($input) ->
            expect($input).to.have.value("50")

        it "can type negative numbers", ->
          cy.get('#number-without-value')
            .type('-123.12')
            .should('have.value', '-123.12')

      describe "input[type=email]", ->
        it "can change values", ->
          cy.get("#email-without-value").type("brian@foo.com").then ($text) ->
            expect($text).to.have.value("brian@foo.com")

        it "can utilize {selectall}", ->
          cy.get("#email-with-value").type("{selectall}brian@foo.com").then ($text) ->
            expect($text).to.have.value("brian@foo.com")

        it "can utilize arrows", ->
          cy.get("#email-with-value").type("{leftarrow}{rightarrow}om").then ($text) ->
            expect($text).to.have.value("brian@foo.com")

        it "inserts text after existing text", ->
          cy.get("#email-with-value").type("om").then ($text) ->
            expect($text).to.have.value("brian@foo.com")

        it "inserts text after existing text input by invoking val", ->
          cy.get("#email-without-value").invoke("val", "brian@foo.c").type("om").then ($text) ->
            expect($text).to.have.value("brian@foo.com")

        it "overwrites text when input has existing text selected", ->
          cy.get("#email-without-value").invoke('val', "foo@bar.com").invoke('select')

          cy.get("#email-without-value").type("bar@foo.com").then ($input) ->
            expect($input).to.have.value("bar@foo.com")

      describe "input[type=password]", ->
        it "can change values", ->
          cy.get("#password-without-value").type("password").then ($text) ->
            expect($text).to.have.value("password")

        it "inserts text after existing text", ->
          cy.get("#password-with-value").type("word").then ($text) ->
            expect($text).to.have.value("password")

        it "inserts text after existing text input by invoking val", ->
          cy.get("#password-without-value").invoke("val", "secr").type("et").then ($text) ->
            expect($text).to.have.value("secret")

        it "overwrites text when input has existing text selected", ->
          cy.get("#password-without-value").invoke('val', "secret").invoke('select')

          cy.get("#password-without-value").type("agent").then ($input) ->
            expect($input).to.have.value("agent")

        it "overwrites text when input has selected range of text in click handler", ->
          cy.$$("#input-with-value").mouseup (e) ->
            # e.preventDefault()

            e.target.setSelectionRange(1, 1)

          select = (e) ->
            e.target.select()

          cy
          .$$("#password-without-value")
          .val("secret")
          .click(select)
          .keyup (e) ->
            switch e.key
              when "g"
                select(e)
              when "n"
                e.target.setSelectionRange(0, 1)

          cy.get("#password-without-value").type("agent").then ($input) ->
            expect($input).to.have.value("tn")

      describe "input[type=date]", ->
        it "can change values", ->
          cy.get("#date-without-value").type("1959-09-13").then ($text) ->
            expect($text).to.have.value("1959-09-13")

        it "overwrites existing value", ->
          cy.get("#date-with-value").type("1959-09-13").then ($text) ->
            expect($text).to.have.value("1959-09-13")

        it "overwrites existing value input by invoking val", ->
          cy.get("#date-without-value").invoke("val", "2016-01-01").type("1959-09-13").then ($text) ->
            expect($text).to.have.value("1959-09-13")

      describe "input[type=month]", ->
        it "can change values", ->
          cy.get("#month-without-value").type("1959-09").then ($text) ->
            expect($text).to.have.value("1959-09")

        it "overwrites existing value", ->
          cy.get("#month-with-value").type("1959-09").then ($text) ->
            expect($text).to.have.value("1959-09")

        it "overwrites existing value input by invoking val", ->
          cy.get("#month-without-value").invoke("val", "2016-01").type("1959-09").then ($text) ->
            expect($text).to.have.value("1959-09")

      describe "input[type=week]", ->
        it "can change values", ->
          cy.get("#week-without-value").type("1959-W09").then ($text) ->
            expect($text).to.have.value("1959-W09")

        it "overwrites existing value", ->
          cy.get("#week-with-value").type("1959-W09").then ($text) ->
            expect($text).to.have.value("1959-W09")

        it "overwrites existing value input by invoking val", ->
          cy.get("#week-without-value").invoke("val", "2016-W01").type("1959-W09").then ($text) ->
            expect($text).to.have.value("1959-W09")

      describe "input[type=time]", ->
        it "can change values", ->
          cy.get("#time-without-value").type("01:23:45").then ($text) ->
            expect($text).to.have.value("01:23:45")

        it "overwrites existing value", ->
          cy.get("#time-with-value").type("12:34:56").then ($text) ->
            expect($text).to.have.value("12:34:56")

        it "overwrites existing value input by invoking val", ->
          cy.get("#time-without-value").invoke("val", "01:23:45").type("12:34:56").then ($text) ->
            expect($text).to.have.value("12:34:56")

        it "can be formatted HH:mm", ->
          cy.get("#time-without-value").type("01:23").then ($text) ->
            expect($text).to.have.value("01:23")

        it "can be formatted HH:mm:ss", ->
          cy.get("#time-without-value").type("01:23:45").then ($text) ->
            expect($text).to.have.value("01:23:45")

        it "can be formatted HH:mm:ss.S", ->
          cy.get("#time-without-value").type("01:23:45.9").then ($text) ->
            expect($text).to.have.value("01:23:45.9")

        it "can be formatted HH:mm:ss.SS", ->
          cy.get("#time-without-value").type("01:23:45.99").then ($text) ->
            expect($text).to.have.value("01:23:45.99")

        it "can be formatted HH:mm:ss.SSS", ->
          cy.get("#time-without-value").type("01:23:45.999").then ($text) ->
            expect($text).to.have.value("01:23:45.999")

      describe "[contenteditable]", ->
        it "can change values", ->
          cy.get("#input-types [contenteditable]").type("foo").then ($div) ->
            expect($div).to.have.text("foo")

        it "inserts text after existing text", ->
          cy.get("#input-types [contenteditable]").invoke("text", "foo").type(" bar").then ($text) ->
            expect($text).to.have.text("foo bar")

        it "can type into [contenteditable] with existing <div>", ->
          cy.$$('[contenteditable]:first').get(0).innerHTML = '<div>foo</div>'
          cy.get("[contenteditable]:first")
          .type("bar").then ($div) ->
            expect($div.get(0).innerText).to.eql("foobar\n")
            expect($div.get(0).textContent).to.eql("foobar")
            expect($div.get(0).innerHTML).to.eql("<div>foobar</div>")

        it "can type into [contenteditable] with existing <p>", ->
          cy.$$('[contenteditable]:first').get(0).innerHTML = '<p>foo</p>'
          cy.get("[contenteditable]:first")
          .type("bar").then ($div) ->
            expect($div.get(0).innerText).to.eql("foobar\n\n")
            expect($div.get(0).textContent).to.eql("foobar")
            expect($div.get(0).innerHTML).to.eql("<p>foobar</p>")

        it "collapses selection to start on {leftarrow}", ->
          cy.$$('[contenteditable]:first').get(0).innerHTML = '<div>bar</div>'
          cy.get("[contenteditable]:first")
          .type("{selectall}{leftarrow}foo").then ($div) ->
            expect($div.get(0).innerText).to.eql("foobar\n")

        it "collapses selection to end on {rightarrow}", ->
          cy.$$('[contenteditable]:first').get(0).innerHTML = '<div>bar</div>'
          cy.get("[contenteditable]:first")
          .type("{selectall}{leftarrow}foo{selectall}{rightarrow}baz").then ($div) ->
            expect($div.get(0).innerText).to.eql("foobarbaz\n")

        it "can remove a placeholder <br>", ->
          cy.$$('[contenteditable]:first').get(0).innerHTML = '<div><br></div>'
          cy.get("[contenteditable]:first")
          .type("foobar").then ($div) ->
            expect($div.get(0).innerHTML).to.eql("<div>foobar</div>")

        it "can type into an iframe with designmode = 'on'", ->
          ## append a new iframe to the body
          cy.$$('<iframe id="generic-iframe" src="/fixtures/generic.html"></iframe>')
            .appendTo cy.$$('body')           

          ## wait for iframe to load
          loaded = false
          cy.get('#generic-iframe')
            .then ($iframe) ->
              $iframe.load ->
                loaded = true
            .scrollIntoView()
            .should ->
              expect(loaded).to.eq true

          ## type text into iframe
          cy.get('#generic-iframe')
            .then ($iframe) ->
              $iframe[0].contentDocument.designMode = 'on'
              iframe = $iframe.contents()
              cy.wrap(iframe.find('html')).first()
                .type('{selectall}{del} foo bar baz{enter}ac{leftarrow}b')

          # assert that text was typed
          cy.get('#generic-iframe')
            .then ($iframe) ->
              iframeText = $iframe[0].contentDocument.body.innerText
              expect(iframeText).to.include('foo bar baz\nabc')
          
            
          

      describe.skip "element reference loss", ->
        it 'follows the focus of the cursor', ->
          charCount = 0
          cy.$$('input:first').keydown ->
            if charCount is 3
              cy.$$('input').eq(1).focus()
            charCount++
          cy.get('input:first').type('foobar').then ->
            cy.get('input:first').should('have.value', 'foo')
            cy.get('input').eq(1).should('have.value', 'bar')

    describe "specialChars", ->
      context "{{}", ->
        it "sets which and keyCode to 219", (done) ->
          cy.$$(":text:first").on "keydown", (e) ->
            expect(e.which).to.eq 219
            expect(e.keyCode).to.eq 219
            done()

          cy.get(":text:first").invoke("val", "ab").type("{{}")

        it "fires keypress event with 219 charCode", (done) ->
          cy.$$(":text:first").on "keypress", (e) ->
            expect(e.charCode).to.eq 219
            expect(e.which).to.eq 219
            expect(e.keyCode).to.eq 219
            done()

          cy.get(":text:first").invoke("val", "ab").type("{{}")

        it "fires textInput event with e.data", (done) ->
          cy.$$(":text:first").on "textInput", (e) ->
            expect(e.originalEvent.data).to.eq "{"
            done()

          cy.get(":text:first").invoke("val", "ab").type("{{}")

        it "fires input event", (done) ->
          cy.$$(":text:first").on "input", (e) ->
            done()

          cy.get(":text:first").invoke("val", "ab").type("{{}")

        it "can prevent default character insertion", ->
          cy.$$(":text:first").on "keydown", (e) ->
            if e.keyCode is 219
              e.preventDefault()

          cy.get(":text:first").invoke("val", "foo").type("{{}").then ($input) ->
            expect($input).to.have.value("foo")

      context "{esc}", ->
        it "sets which and keyCode to 27 and does not fire keypress events", (done) ->
          cy.$$(":text:first").on "keypress", ->
            done("should not have received keypress")

          cy.$$(":text:first").on "keydown", (e) ->
            expect(e.which).to.eq 27
            expect(e.keyCode).to.eq 27
            expect(e.key).to.eq "Escape"
            done()

          cy.get(":text:first").invoke("val", "ab").type("{esc}")

        it "does not fire textInput event", (done) ->
          cy.$$(":text:first").on "textInput", (e) ->
            done("textInput should not have fired")

          cy.get(":text:first").invoke("val", "ab").type("{esc}").then -> done()

        it "does not fire input event", (done) ->
          cy.$$(":text:first").on "input", (e) ->
            done("input should not have fired")

          cy.get(":text:first").invoke("val", "ab").type("{esc}").then -> done()

        it "can prevent default esc movement", (done) ->
          cy.$$(":text:first").on "keydown", (e) ->
            if e.keyCode is 27
              e.preventDefault()

          cy.get(":text:first").invoke("val", "foo").type("d{esc}").then ($input) ->
            expect($input).to.have.value("food")
            done()

      context "{backspace}", ->
        it "backspaces character to the left", ->
          cy.get(":text:first").invoke("val", "bar").type("{leftarrow}{backspace}u").then ($input) ->
            expect($input).to.have.value("bur")

        it "can backspace a selection range of characters", ->
          cy
            .get(":text:first").invoke("val", "bar").focus().then ($input) ->
              ## select the 'ar' characters
              $input.get(0).setSelectionRange(1,3)
            .get(":text:first").type("{backspace}").then ($input) ->
              expect($input).to.have.value("b")

        it "sets which and keyCode to 8 and does not fire keypress events", (done) ->
          cy.$$(":text:first").on "keypress", ->
            done("should not have received keypress")

          cy.$$(":text:first").on "keydown", _.after 2, (e) ->
            expect(e.which).to.eq 8
            expect(e.keyCode).to.eq 8
            expect(e.key).to.eq "Backspace"
            done()

          cy.get(":text:first").invoke("val", "ab").type("{leftarrow}{backspace}")

        it "does not fire textInput event", (done) ->
          cy.$$(":text:first").on "textInput", (e) ->
            done("textInput should not have fired")

          cy.get(":text:first").invoke("val", "ab").type("{backspace}").then -> done()

        it "can prevent default backspace movement", (done) ->
          cy.$$(":text:first").on "keydown", (e) ->
            if e.keyCode is 8
              e.preventDefault()

          cy.get(":text:first").invoke("val", "foo").type("{leftarrow}{backspace}").then ($input) ->
            expect($input).to.have.value("foo")
            done()

      context "{del}", ->
        it "deletes character to the right", ->
          cy.get(":text:first").invoke("val", "bar").type("{leftarrow}{del}").then ($input) ->
            expect($input).to.have.value("ba")

        it "can delete a selection range of characters", ->
          cy
            .get(":text:first").invoke("val", "bar").focus().then ($input) ->
              ## select the 'ar' characters
              $input.get(0).setSelectionRange(1,3)
            .get(":text:first").type("{del}").then ($input) ->
              expect($input).to.have.value("b")

        it "sets which and keyCode to 46 and does not fire keypress events", (done) ->
          cy.$$(":text:first").on "keypress", ->
            done("should not have received keypress")

          cy.$$(":text:first").on "keydown", _.after 2, (e) ->
            expect(e.which).to.eq 46
            expect(e.keyCode).to.eq 46
            expect(e.key).to.eq "Delete"
            done()

          cy.get(":text:first").invoke("val", "ab").type("{leftarrow}{del}")

        it "does not fire textInput event", (done) ->
          cy.$$(":text:first").on "textInput", (e) ->
            done("textInput should not have fired")

          cy.get(":text:first").invoke("val", "ab").type("{del}").then -> done()

        it "does fire input event when value changes", (done) ->
          cy.$$(":text:first").on "input", (e) ->
            done()

          cy
            .get(":text:first").invoke("val", "bar").focus().then ($input) ->
              ## select the 'a' characters
              $input.get(0).setSelectionRange(0,1)
            .get(":text:first").type("{del}")

        it "does not fire input event when value does not change", (done) ->
          cy.$$(":text:first").on "input", (e) ->
            done("should not have fired input")

          cy.get(":text:first").invoke("val", "ab").type("{del}").then -> done()

        it "can prevent default del movement", (done) ->
          cy.$$(":text:first").on "keydown", (e) ->
            if e.keyCode is 46
              e.preventDefault()

          cy.get(":text:first").invoke("val", "foo").type("{leftarrow}{del}").then ($input) ->
            expect($input).to.have.value("foo")
            done()

      context "{leftarrow}", ->
        it "can move the cursor from the end to end - 1", ->
          cy.get(":text:first").invoke("val", "bar").type("{leftarrow}n").then ($input) ->
            expect($input).to.have.value("banr")

        it "does not move the cursor if already at bounds 0", ->
          cy.get(":text:first").invoke("val", "bar").type("{selectall}{leftarrow}n").then ($input) ->
            expect($input).to.have.value("nbar")

        it "sets the cursor to the left bounds", ->
          cy
            .get(":text:first").invoke("val", "bar").focus().then ($input) ->
              ## select the 'a' character
              $input.get(0).setSelectionRange(1,2)
            .get(":text:first").type("{leftarrow}n").then ($input) ->
              expect($input).to.have.value("bnar")

        it "sets the cursor to the very beginning", ->
          cy
            .get(":text:first").invoke("val", "bar").focus().then ($input) ->
              ## select the 'a' character
              $input.get(0).setSelectionRange(0,1)

            .get(":text:first").type("{leftarrow}n").then ($input) ->
              expect($input).to.have.value("nbar")

        it "sets which and keyCode to 37 and does not fire keypress events", (done) ->
          cy.$$(":text:first").on "keypress", ->
            done("should not have received keypress")

          cy.$$(":text:first").on "keydown", (e) ->
            expect(e.which).to.eq 37
            expect(e.keyCode).to.eq 37
            expect(e.key).to.eq "ArrowLeft"
            done()

          cy.get(":text:first").invoke("val", "ab").type("{leftarrow}").then ($input) ->
            done()

        it "does not fire textInput event", (done) ->
          cy.$$(":text:first").on "textInput", (e) ->
            done("textInput should not have fired")

          cy.get(":text:first").invoke("val", "ab").type("{leftarrow}").then -> done()

        it "does not fire input event", (done) ->
          cy.$$(":text:first").on "input", (e) ->
            done("input should not have fired")

          cy.get(":text:first").invoke("val", "ab").type("{leftarrow}").then -> done()

        it "can prevent default left arrow movement", (done) ->
          cy.$$(":text:first").on "keydown", (e) ->
            if e.keyCode is 37
              e.preventDefault()

          cy.get(":text:first").invoke("val", "foo").type("{leftarrow}d").then ($input) ->
            expect($input).to.have.value("food")
            done()

      context "{rightarrow}", ->
        it "can move the cursor from the beginning to beginning + 1", ->
          cy.get(":text:first").invoke("val", "bar").focus().then ($input) ->
            ## select the beginning
            $input.get(0).setSelectionRange(0,0)

          .get(":text:first").type("{rightarrow}n").then ($input) ->
            expect($input).to.have.value("bnar")

        it "does not move the cursor if already at end of bounds", ->
          cy.get(":text:first").invoke("val", "bar").type("{selectall}{rightarrow}n").then ($input) ->
            expect($input).to.have.value("barn")

        it "sets the cursor to the rights bounds", ->
          cy
            .get(":text:first").invoke("val", "bar").focus().then ($input) ->
              ## select the 'a' character
              $input.get(0).setSelectionRange(1,2)

            .get(":text:first").type("{rightarrow}n").then ($input) ->
              expect($input).to.have.value("banr")

        it "sets the cursor to the very beginning", ->
          cy
            .get(":text:first").invoke("val", "bar").focus().then ($input) ->
              $input.select()

            .get(":text:first").type("{leftarrow}n").then ($input) ->
              expect($input).to.have.value("nbar")

        it "sets which and keyCode to 39 and does not fire keypress events", (done) ->
          cy.$$(":text:first").on "keypress", ->
            done("should not have received keypress")

          cy.$$(":text:first").on "keydown", (e) ->
            expect(e.which).to.eq 39
            expect(e.keyCode).to.eq 39
            expect(e.key).to.eq "ArrowRight"
            done()

          cy.get(":text:first").invoke("val", "ab").type("{rightarrow}").then ($input) ->
            done()

        it "does not fire textInput event", (done) ->
          cy.$$(":text:first").on "textInput", (e) ->
            done("textInput should not have fired")

          cy.get(":text:first").invoke("val", "ab").type("{rightarrow}").then -> done()

        it "does not fire input event", (done) ->
          cy.$$(":text:first").on "input", (e) ->
            done("input should not have fired")

          cy.get(":text:first").invoke("val", "ab").type("{rightarrow}").then -> done()

        it "can prevent default right arrow movement", (done) ->
          cy.$$(":text:first").on "keydown", (e) ->
            if e.keyCode is 39
              e.preventDefault()

          cy.get(":text:first").invoke("val", "foo").type("{leftarrow}{rightarrow}d").then ($input) ->
            expect($input).to.have.value("fodo")
            done()

      context "{uparrow}", ->
        beforeEach ->
          cy.$$("#comments").val("foo\nbar\nbaz")

        it "sets which and keyCode to 38 and does not fire keypress events", (done) ->
          cy.$$("#comments").on "keypress", ->
            done("should not have received keypress")

          cy.$$("#comments").on "keydown", (e) ->
            expect(e.which).to.eq 38
            expect(e.keyCode).to.eq 38
            expect(e.key).to.eq "ArrowUp"
            done()

          cy.get("#comments").type("{uparrow}").then ($input) ->
            done()

        it "does not fire textInput event", (done) ->
          cy.$$("#comments").on "textInput", (e) ->
            done("textInput should not have fired")

          cy.get("#comments").type("{uparrow}").then -> done()

        it "does not fire input event", (done) ->
          cy.$$("#comments").on "input", (e) ->
            done("input should not have fired")

          cy.get("#comments").type("{uparrow}").then -> done()

        it "up and down arrow on contenteditable", ->
          cy.$$('[contenteditable]:first').get(0).innerHTML =
                      '<div>foo</div>' +
                      '<div>bar</div>' +
                      '<div>baz</div>'

          cy.get("[contenteditable]:first")
          .type("{leftarrow}{leftarrow}{uparrow}11{uparrow}22{downarrow}{downarrow}33").then ($div) ->
            expect($div.get(0).innerText).to.eql("foo22\nb11ar\nbaz33\n")

        it "uparrow ignores current selection", ->
          ce = cy.$$('[contenteditable]:first').get(0)
          ce.innerHTML =
                      '<div>foo</div>' +
                      '<div>bar</div>' +
                      '<div>baz</div>'
          ## select 'bar'
          line = cy.$$('[contenteditable]:first div:nth-child(1)').get(0)
          cy.document().then (doc) ->
            ce.focus()
            doc.getSelection().selectAllChildren(line)

          cy.get("[contenteditable]:first")
          .type("{uparrow}11").then ($div) ->
            expect($div.get(0).innerText).to.eql("11foo\nbar\nbaz\n")

        it "up and down arrow on textarea", ->
          cy.$$('textarea:first').get(0).value = 'foo\nbar\nbaz'

          cy.get("textarea:first")
          .type("{leftarrow}{leftarrow}{uparrow}11{uparrow}22{downarrow}{downarrow}33").should('have.value', "foo22\nb11ar\nbaz33")

        it "increments input[type=number]", ->
          cy.get('input[type="number"]:first')
            .invoke('val', '12.34')
            .type('{uparrow}{uparrow}')
            .should('have.value', '14')


      context "{downarrow}", ->
        beforeEach ->
          cy.$$("#comments").val("foo\nbar\nbaz")

        it "sets which and keyCode to 40 and does not fire keypress events", (done) ->
          cy.$$("#comments").on "keypress", ->
            done("should not have received keypress")

          cy.$$("#comments").on "keydown", (e) ->
            expect(e.which).to.eq 40
            expect(e.keyCode).to.eq 40
            expect(e.key).to.eq "ArrowDown"
            done()

          cy.get("#comments").type("{downarrow}").then ($input) ->
            done()

        it "does not fire textInput event", (done) ->
          cy.$$("#comments").on "textInput", (e) ->
            done("textInput should not have fired")

          cy.get("#comments").type("{downarrow}").then -> done()

        it "does not fire input event", (done) ->
          cy.$$("#comments").on "input", (e) ->
            done("input should not have fired")

          cy.get("#comments").type("{downarrow}").then -> done()

        it "{downarrow} will move to EOL on textarea", ->
          cy.$$('textarea:first').get(0).value = 'foo\nbar\nbaz'

          cy.get("textarea:first")
          .type("{leftarrow}{leftarrow}{uparrow}11{uparrow}22{downarrow}{downarrow}33{leftarrow}{downarrow}44").should('have.value', "foo22\nb11ar\nbaz3344")

        it "decrements input[type='number']", ->
          cy.get('input[type="number"]:first')
            .invoke('val', '12.34')
            .type('{downarrow}{downarrow}')
            .should('have.value', '11')

        it "downarrow ignores current selection", ->
          ce = cy.$$('[contenteditable]:first').get(0)
          ce.innerHTML =
                      '<div>foo</div>' +
                      '<div>bar</div>' +
                      '<div>baz</div>'
          ## select 'foo'
          line = cy.$$('[contenteditable]:first div:first').get(0)
          cy.document().then (doc) ->
            ce.focus()
            doc.getSelection().selectAllChildren(line)

          cy.get("[contenteditable]:first")
          .type("{downarrow}22").then ($div) ->
            expect($div.get(0).innerText).to.eql("foo\n22bar\nbaz\n")

      context "{selectall}{del}", ->
        it "can select all the text and delete", ->
          cy.get(":text:first").invoke("val", "1234").type("{selectall}{del}").type("foo").then ($text) ->
            expect($text).to.have.value("foo")

        it "can select all [contenteditable] and delete", ->
          cy.get("#input-types [contenteditable]").invoke("text", "1234").type("{selectall}{del}").type("foo").then ($div) ->
            expect($div).to.have.text("foo")

      context "{selectall} then type something", ->
        it "replaces the text", ->
          cy.get("#input-with-value").type("{selectall}new").then ($text) ->
            expect($text).to.have.value("new")

      context "{enter}", ->
        it "sets which and keyCode to 13 and prevents EOL insertion", (done) ->
          cy.$$("#input-types textarea").on "keypress", _.after 2, (e) ->
            done("should not have received keypress event")

          cy.$$("#input-types textarea").on "keydown", _.after 2, (e) ->
            expect(e.which).to.eq 13
            expect(e.keyCode).to.eq 13
            expect(e.key).to.eq "Enter"
            e.preventDefault()

          cy.get("#input-types textarea").invoke("val", "foo").type("d{enter}").then ($textarea) ->
            expect($textarea).to.have.value("food")
            done()

        it "sets which and keyCode and charCode to 13 and prevents EOL insertion", (done) ->
          cy.$$("#input-types textarea").on "keypress", _.after 2, (e) ->
            expect(e.which).to.eq 13
            expect(e.keyCode).to.eq 13
            expect(e.charCode).to.eq 13
            expect(e.key).to.eq "Enter"
            e.preventDefault()

          cy.get("#input-types textarea").invoke("val", "foo").type("d{enter}").then ($textarea) ->
            expect($textarea).to.have.value("food")
            done()

        it "does not fire textInput event", (done) ->
          cy.$$(":text:first").on "textInput", (e) ->
            done("textInput should not have fired")

          cy.get(":text:first").invoke("val", "ab").type("{enter}").then -> done()

        it "does not fire input event", (done) ->
          cy.$$(":text:first").on "input", (e) ->
            done("input should not have fired")

          cy.get(":text:first").invoke("val", "ab").type("{enter}").then -> done()

        it "inserts new line into textarea", ->
          cy.get("#input-types textarea").invoke("val", "foo").type("bar{enter}baz{enter}quux").then ($textarea) ->
            expect($textarea).to.have.value("foobar\nbaz\nquux")

        it "inserts new line into [contenteditable] ", ->
          cy.get("#input-types [contenteditable]:first").invoke("text", "foo")
          .type("bar{enter}baz{enter}{enter}{enter}quux").then ($div) ->
            expect($div.get(0).innerText).to.eql("foobar\nbaz\n\n\nquux\n")
            expect($div.get(0).textContent).to.eql("foobarbazquux")
            expect($div.get(0).innerHTML).to.eql("foobar<div>baz</div><div><br></div><div><br></div><div>quux</div>")

        it "inserts new line into [contenteditable] from midline", ->
          cy.get("#input-types [contenteditable]:first").invoke("text", "foo")
          .type("bar{leftarrow}{enter}baz{leftarrow}{enter}quux").then ($div) ->
            expect($div.get(0).innerText).to.eql("fooba\nba\nquuxzr\n")
            expect($div.get(0).textContent).to.eql("foobabaquuxzr")
            expect($div.get(0).innerHTML).to.eql("fooba<div>ba</div><div>quuxzr</div>")


    describe "modifiers", ->

      describe "activating modifiers", ->

        it "sends keydown event for modifiers in order", (done) ->
          $input = cy.$$("input:text:first")
          events = []
          $input.on "keydown", (e) ->
            events.push(e)

          cy.get("input:text:first").type("{shift}{ctrl}").then ->
            expect(events[0].shiftKey).to.be.true
            expect(events[0].which).to.equal(16)

            expect(events[1].ctrlKey).to.be.true
            expect(events[1].which).to.equal(17)

            $input.off("keydown")
            done()

        it "maintains modifiers for subsequent characters", (done) ->
          $input = cy.$$("input:text:first")
          events = []
          $input.on "keydown", (e) ->
            events.push(e)

          cy.get("input:text:first").type("{command}{control}ok").then ->
            expect(events[2].metaKey).to.be.true
            expect(events[2].ctrlKey).to.be.true
            expect(events[2].which).to.equal(79)

            expect(events[3].metaKey).to.be.true
            expect(events[3].ctrlKey).to.be.true
            expect(events[3].which).to.equal(75)

            $input.off("keydown")
            done()

        it "does not maintain modifiers for subsequent type commands", (done) ->
          $input = cy.$$("input:text:first")
          events = []
          $input.on "keydown", (e) ->
            events.push(e)

          cy
          .get("input:text:first")
          .type("{command}{control}")
          .type("ok")
          .then ->
            expect(events[2].metaKey).to.be.false
            expect(events[2].ctrlKey).to.be.false
            expect(events[2].which).to.equal(79)

            expect(events[3].metaKey).to.be.false
            expect(events[3].ctrlKey).to.be.false
            expect(events[3].which).to.equal(75)

            $input.off("keydown")
            done()

        it "does not maintain modifiers for subsequent click commands", (done) ->
          $button = cy.$$("button:first")
          mouseDownEvent = null
          mouseUpEvent = null
          clickEvent = null
          $button.on "mousedown", (e)-> mouseDownEvent = e
          $button.on "mouseup", (e)-> mouseUpEvent = e
          $button.on "click", (e)-> clickEvent = e

          cy
            .get("input:text:first")
            .type("{cmd}{option}")
            .get("button:first").click().then ->
              expect(mouseDownEvent.metaKey).to.be.false
              expect(mouseDownEvent.altKey).to.be.false

              expect(mouseUpEvent.metaKey).to.be.false
              expect(mouseUpEvent.altKey).to.be.false

              expect(clickEvent.metaKey).to.be.false
              expect(clickEvent.altKey).to.be.false

              $button.off "mousedown"
              $button.off "mouseup"
              $button.off "click"
              done()

        it "sends keyup event for activated modifiers when typing is finished", (done) ->
          $input = cy.$$("input:text:first")
          events = []
          $input.on "keyup", (e) ->
            events.push(e)

          cy
          .get("input:text:first")
            .type("{alt}{ctrl}{meta}{shift}ok")
          .then ->
            # first keyups should be for the chars typed, "ok"
            expect(events[0].which).to.equal(79)
            expect(events[1].which).to.equal(75)

            expect(events[2].which).to.equal(18)
            expect(events[3].which).to.equal(17)
            expect(events[4].which).to.equal(91)
            expect(events[5].which).to.equal(16)

            $input.off("keyup")
            done()

      describe "release: false", ->

        it "maintains modifiers for subsequent type commands", (done) ->
          $input = cy.$$("input:text:first")
          events = []

          $input.on "keydown", (e) ->
            events.push(e)

          cy
          .get("input:text:first")
          .type("{command}{control}", { release: false })
          .type("ok")
          .then ->
            expect(events[2].metaKey).to.be.true
            expect(events[2].ctrlKey).to.be.true
            expect(events[2].which).to.equal(79)

            expect(events[3].metaKey).to.be.true
            expect(events[3].ctrlKey).to.be.true
            expect(events[3].which).to.equal(75)

            done()

        it "maintains modifiers for subsequent click commands", (done) ->
          $button = cy.$$("button:first")
          mouseDownEvent = null
          mouseUpEvent = null
          clickEvent = null

          $button.on "mousedown", (e) -> mouseDownEvent = e
          $button.on "mouseup", (e) -> mouseUpEvent = e
          $button.on "click", (e) -> clickEvent = e

          cy
            .get("input:text:first")
            .type("{meta}{alt}", { release: false })
            .get("button:first").click().then ->
              expect(mouseDownEvent.metaKey).to.be.true
              expect(mouseDownEvent.altKey).to.be.true

              expect(mouseUpEvent.metaKey).to.be.true
              expect(mouseUpEvent.altKey).to.be.true

              expect(clickEvent.metaKey).to.be.true
              expect(clickEvent.altKey).to.be.true

              done()

        it "resets modifiers before next test", ->
          ## this test will fail if you comment out
          ## $Keyboard.resetModifiers

          $input = cy.$$("input:text:first")
          events = []

          $input.on "keyup", (e) ->
            events.push(e)

          cy
          .get("input:text:first")
          .type("a", { release: false })
          .then ->
            expect(events[0].metaKey).to.be.false
            expect(events[0].ctrlKey).to.be.false
            expect(events[0].altKey).to.be.false

      describe "changing modifiers", ->
        beforeEach ->
          @$input = cy.$$("input:text:first")
          cy.get("input:text:first").type("{command}{option}", { release: false })

        afterEach ->
          @$input.off("keydown")

        it "sends keydown event for new modifiers", (done) ->
          event = null
          @$input.on "keydown", (e)->
            event = e

          cy.get("input:text:first").type("{shift}").then ->
            expect(event.shiftKey).to.be.true
            expect(event.which).to.equal(16)
            done()

        it "does not send keydown event for already activated modifiers", (done) ->
          triggered = false
          @$input.on "keydown", (e)->
            triggered = true if e.which is 18 or e.which is 17

          cy.get("input:text:first").type("{cmd}{alt}").then ->
            expect(triggered).to.be.false
            done()

    describe "case-insensitivity", ->

      it "special chars are case-insensitive", ->
        cy.get(":text:first").invoke("val", "bar").type("{leftarrow}{DeL}").then ($input) ->
          expect($input).to.have.value("ba")

      it "modifiers are case-insensitive", (done) ->
        $input = cy.$$("input:text:first")
        alt = false
        $input.on "keydown", (e) ->
          alt = true if e.altKey

        cy.get("input:text:first").type("{aLt}").then ->
          expect(alt).to.be.true

          $input.off("keydown")
          done()

      it "letters are case-sensitive", ->
        cy.get("input:text:first").type("FoO").then ($input) ->
          expect($input).to.have.value("FoO")

    describe "click events", ->
      it "passes timeout and interval down to click", (done) ->
        input  = $("<input />").attr("id", "input-covered-in-span").prependTo(cy.$$("body"))
        span = $("<span>span on input</span>")
          .css {
            position: "absolute"
            left: input.offset().left
            top: input.offset().top
            padding: 5
            display: "inline-block"
            backgroundColor: "yellow"
          }
          .prependTo cy.$$("body")

        cy.on "command:retry", (options) ->
          expect(options.timeout).to.eq 1000
          expect(options.interval).to.eq 60
          done()

        cy.get("#input-covered-in-span").type("foobar", {timeout: 1000, interval: 60})

      it "does not issue another click event between type/type", ->
        clicked = 0

        cy.$$(":text:first").click ->
          clicked += 1

        cy.get(":text:first").type("f").type("o").then ->
          expect(clicked).to.eq 1

      it "does not issue another click event if element is already in focus from click", ->
        clicked = 0

        cy.$$(":text:first").click ->
          clicked += 1

        cy.get(":text:first").click().type("o").then ->
          expect(clicked).to.eq 1

    describe "change events", ->
      it "fires when enter is pressed and value has changed", ->
        changed = 0

        cy.$$(":text:first").change ->
          changed += 1

        cy.get(":text:first").invoke("val", "foo").type("bar{enter}").then ->
          expect(changed).to.eq 1

      it "fires twice when enter is pressed and then again after losing focus", ->
        changed = 0

        cy.$$(":text:first").change ->
          changed += 1

        cy.get(":text:first").invoke("val", "foo").type("bar{enter}baz").blur().then ->
          expect(changed).to.eq 2

      it "fires when element loses focus due to another action (click)", ->
        changed = 0

        cy.$$(":text:first").change ->
          changed += 1

        cy
          .get(":text:first").type("foo").then ->
            expect(changed).to.eq 0
          .get("button:first").click().then ->
            expect(changed).to.eq 1

      it "fires when element loses focus due to another action (type)", ->
        changed = 0

        cy.$$(":text:first").change ->
          changed += 1

        cy
          .get(":text:first").type("foo").then ->
            expect(changed).to.eq 0
          .get("textarea:first").type("bar").then ->
            expect(changed).to.eq 1

      it "fires when element is directly blurred", ->
        changed = 0

        cy.$$(":text:first").change ->
          changed += 1

        cy
          .get(":text:first").type("foo").blur().then ->
            expect(changed).to.eq 1

      it "fires when element is tabbed away from"#, ->
      #   changed = 0

      #   cy.$$(":text:first").change ->
      #     changed += 1

      #   cy.get(":text:first").invoke("val", "foo").type("b{tab}").then ->
      #     expect(changed).to.eq 1

      it "does not fire twice if element is already in focus between type/type", ->
        changed = 0

        cy.$$(":text:first").change ->
          changed += 1

        cy.get(":text:first").invoke("val", "foo").type("f").type("o{enter}").then ->
          expect(changed).to.eq 1

      it "does not fire twice if element is already in focus between clear/type", ->
        changed = 0

        cy.$$(":text:first").change ->
          changed += 1

        cy.get(":text:first").invoke("val", "foo").clear().type("o{enter}").then ->
          expect(changed).to.eq 1

      it "does not fire twice if element is already in focus between click/type", ->
        changed = 0

        cy.$$(":text:first").change ->
          changed += 1

        cy.get(":text:first").invoke("val", "foo").click().type("o{enter}").then ->
          expect(changed).to.eq 1

      it "does not fire twice if element is already in focus between type/click", ->
        changed = 0

        cy.$$(":text:first").change ->
          changed += 1

        cy.get(":text:first").invoke("val", "foo").type("d{enter}").click().then ->
          expect(changed).to.eq 1

      it "does not fire at all between clear/type/click", ->
        changed = 0

        cy.$$(":text:first").change ->
          changed += 1

        cy.get(":text:first").invoke("val", "foo").clear().type("o").click().then ($el) ->
          expect(changed).to.eq 0
          $el
        .blur()
        .then ->
          expect(changed).to.eq 1

      it "does not fire if {enter} is preventedDefault", ->
        changed = 0

        cy.$$(":text:first").keypress (e) ->
          e.preventDefault() if e.which is 13

        cy.$$(":text:first").change ->
          changed += 1

        cy.get(":text:first").invoke("val", "foo").type("b{enter}").then ->
          expect(changed).to.eq 0

      it "does not fire when enter is pressed and value hasnt changed", ->
        changed = 0

        cy.$$(":text:first").change ->
          changed += 1

        cy.get(":text:first").invoke("val", "foo").type("b{backspace}{enter}").then ->
          expect(changed).to.eq 0

      it "does not fire at the end of the type", ->
        changed = 0

        cy.$$(":text:first").change ->
          changed += 1

        cy
          .get(":text:first").type("foo").then ->
            expect(changed).to.eq 0

      it "does not fire change event if value hasnt actually changed", ->
        changed = 0

        cy.$$(":text:first").change ->
          changed += 1

        cy
          .get(":text:first").invoke("val", "foo").type("{backspace}{backspace}oo{enter}").blur().then ->
            expect(changed).to.eq 0

      it "does not fire if mousedown is preventedDefault which prevents element from losing focus", ->
        changed = 0

        cy.$$(":text:first").change ->
          changed += 1

        cy.$$("textarea:first").mousedown -> return false

        cy
          .get(":text:first").invoke("val", "foo").type("bar")
          .get("textarea:first").click().then ->
            expect(changed).to.eq 0

      it "does not fire hitting {enter} inside of a textarea", ->
        changed = 0

        cy.$$("textarea:first").change ->
          changed += 1

        cy
          .get("textarea:first").type("foo{enter}bar").then ->
            expect(changed).to.eq 0

      it "does not fire hitting {enter} inside of [contenteditable]", ->
        changed = 0

        cy.$$("[contenteditable]:first").change ->
          changed += 1

        cy
          .get("[contenteditable]:first").type("foo{enter}bar").then ->
            expect(changed).to.eq 0

      ## [contenteditable] does not fire ANY change events ever.
      it "does not fire at ALL for [contenteditable]", ->
        changed = 0

        cy.$$("[contenteditable]:first").change ->
          changed += 1

        cy
          .get("[contenteditable]:first").type("foo")
          .get("button:first").click().then ->
            expect(changed).to.eq 0

      it "does not fire on .clear() without blur", ->
        changed = 0

        cy.$$("input:first").change ->
          changed += 1

        cy.get("input:first").invoke('val', 'foo')
        .clear()
        .then ($el) ->
          expect(changed).to.eq 0
          $el
        .type('foo')
        .blur()
        .then ->
          expect(changed).to.eq 0

      it "fires change for single value change inputs", ->
        changed = 0
        cy.$$('input[type="date"]:first').change ->
          changed++
        cy.get('input[type="date"]:first')
          .type("1959-09-13")
          .blur()
          .then ->
            expect(changed).to.eql 1

      it "does not fire change for non-change single value input", ->
        changed = 0
        cy.$$('input[type="date"]:first').change ->
          changed++
        cy.get('input[type="date"]:first')
          .invoke('val', "1959-09-13")
          .type("1959-09-13")
          .blur()
          .then ->
            expect(changed).to.eql(0)

      it "does not fire change for type'd change that restores value", ->
        changed = 0
        cy.$$('input:first').change ->
          changed++
        cy.get('input:first')
        .invoke('val', 'foo')
        .type('{backspace}o')
        .invoke('val', 'bar')
        .type('{backspace}r')
        .blur()
        .then ->
          expect(changed).to.eql 0


    describe "caret position", ->

      it "respects being formatted by input event handlers"

      it "can arrow from maxlength", ->
        cy.get('input:first').invoke('attr', 'maxlength', "5").type('foobar{leftarrow}')
        cy.window().then (win) ->
          expect $selection.getSelectionBounds Cypress.$('input:first').get(0)
          .to.deep.eq({start:4, end:4})

      it "won't arrowright past length", ->
        cy.get('input:first').type('foo{rightarrow}{rightarrow}{rightarrow}bar{rightarrow}')
        cy.window().then (win) ->
          expect $selection.getSelectionBounds Cypress.$('input:first').get(0)
          .to.deep.eq({start:6, end:6})

      it "won't arrowleft before word", ->
        cy.get('input:first').type('oo' + '{leftarrow}{leftarrow}{leftarrow}' + 'f' + '{leftarrow}'.repeat(5))
        cy.window().then (win) ->
          expect $selection.getSelectionBounds Cypress.$('input:first').get(0)
          .to.deep.eq({start:0, end:0})

      it "leaves caret at the end of contenteditable", ->
        cy.get('[contenteditable]:first').type('foobar')
        cy.window().then (win) ->
          expect $selection.getSelectionBounds Cypress.$('[contenteditable]:first').get(0)
          .to.deep.eq({start:6, end:6})

      it "leaves caret at the end of contenteditable when prefilled", ->
        $el = cy.$$('[contenteditable]:first')
        el = $el.get(0)
        el.innerHTML = 'foo'
        cy.get('[contenteditable]:first').type('bar')
        cy.window().then (win) ->
          expect $selection.getSelectionBounds Cypress.$('[contenteditable]:first').get(0)
          .to.deep.eq({start:6, end:6})

      it "can move the caret left on contenteditable", ->
        cy.get('[contenteditable]:first').type('foo{leftarrow}{leftarrow}')
        cy.window().then (win) ->
          expect $selection.getSelectionBounds Cypress.$('[contenteditable]:first').get(0)
          .to.deep.eq({start:1, end:1})

        ##make sure caret is correct
        ## type left left
        ## make sure caret correct
        ## text is fboo
        ## fix input-mask issue

      it "leaves caret at the end of input", ->
        cy.get(':text:first').type('foobar')
        cy.window().then (win) ->
          expect $selection.getSelectionBounds Cypress.$(':text:first').get(0)
          .to.deep.eq({start:6, end:6})

      it "leaves caret at the end of textarea", ->
        cy.get('#comments').type('foobar')
        cy.window().then (win) ->
          expect $selection.getSelectionBounds Cypress.$('#comments').get(0)
          .to.deep.eq({start:6, end:6})

      it "can wrap cursor to next line in [contenteditable] with {rightarrow}", ->
        $el = cy.$$('[contenteditable]:first')
        el = $el.get(0)
        el.innerHTML = 'start'+
        '<div>middle</div>'+
        '<div>end</div>'
        cy.get('[contenteditable]:first')
        ## move cursor to beginning of div
        .type('{selectall}{leftarrow}')
        .type('{rightarrow}'.repeat(14)+'[_I_]').then ->
          expect(cy.$$('[contenteditable]:first').get(0).innerText).to.eql('start\nmiddle\ne[_I_]nd\n')

      it "can wrap cursor to prev line in [contenteditable] with {leftarrow}", ->
        $el = cy.$$('[contenteditable]:first')
        el = $el.get(0)
        el.innerHTML = 'start'+
        '<div>middle</div>'+
        '<div>end</div>'
        cy.get('[contenteditable]:first').type('{leftarrow}'.repeat(12)+'[_I_]').then ->
          expect(cy.$$('[contenteditable]:first').get(0).innerText).to.eql('star[_I_]t\nmiddle\nend\n')


      it "can wrap cursor to next line in [contenteditable] with {rightarrow} and empty lines", ->
        $el = cy.$$('[contenteditable]:first')
        el = $el.get(0)
        el.innerHTML = '<div><br></div>'.repeat(4)+
        '<div>end</div>'

        cy.get('[contenteditable]:first')
        .type('{selectall}{leftarrow}')
        # .type('foobar'+'{rightarrow}'.repeat(6)+'[_I_]').then ->
        #   expect(cy.$$('[contenteditable]:first').get(0).innerText).to.eql('foobar\n\n\n\nen[_I_]d\n')

      it "can use {rightarrow} and nested elements", ->
        $el = cy.$$('[contenteditable]:first')
        el = $el.get(0)
        el.innerHTML = '<div><b>s</b>ta<b>rt</b></div>'

        cy.get('[contenteditable]:first')
        .type('{selectall}{leftarrow}')
        .type('{rightarrow}'.repeat(3)+'[_I_]').then ->
          expect(cy.$$('[contenteditable]:first').get(0).innerText).to.eql('sta[_I_]rt\n')

      it "enter and \\n should act the same for [contenteditable]", ->

        cleanseText = (text) ->
          text.replace(/ /g, ' ')

        expectMatchInnerText = ($el , innerText) ->
          expect(cleanseText($el.get(0).innerText)).to.eql(innerText)

        ## NOTE: this may only pass in Chrome since the whitespace may be different in other browsers
        ##  even if actual and expected appear the same.
        expected = "{\n  foo:   1\n  bar:   2\n  baz:   3\n}\n"
        cy.get('[contenteditable]:first')
        .invoke('html', '<div><br></div>')
        .type('{{}{enter}  foo:   1{enter}  bar:   2{enter}  baz:   3{enter}}')
        .should ($el) ->
          expectMatchInnerText($el, expected)
        .clear()
        .type('{{}\n  foo:   1\n  bar:   2\n  baz:   3\n}')
        .should ($el) ->
          expectMatchInnerText($el, expected)


      it "enter and \\n should act the same for textarea", ->
        expected = "{\n  foo:   1\n  bar:   2\n  baz:   3\n}"
        cy.get('textarea:first')
        .clear()
        .type('{{}{enter}  foo:   1{enter}  bar:   2{enter}  baz:   3{enter}}')
        .should('have.prop', 'value', expected)
        .clear()
        .type('{{}\n  foo:   1\n  bar:   2\n  baz:   3\n}')
        .should('have.prop', 'value', expected)



    describe "{enter}", ->
      beforeEach ->
        @$forms = cy.$$("#form-submits")

      context "1 input, no 'submit' elements", ->
        it "triggers form submit", (done) ->
          @foo = {}

          @$forms.find("#single-input").submit (e) ->
            e.preventDefault()
            done()

          cy.get("#single-input input").type("foo{enter}")

        it "triggers form submit synchronously before type logs or resolves", ->
          events = []

          cy.on "command:start", (cmd) ->
            events.push "#{cmd.get('name')}:start"

          @$forms.find("#single-input").submit (e) ->
            e.preventDefault()
            events.push "submit"

          cy.on "log:added", (attrs, log) ->
            state = log.get("state")

            if state is "pending"
              log.on "state:changed", (state) ->
                events.push "#{log.get('name')}:log:#{state}"

              events.push "#{log.get('name')}:log:#{state}"

          cy.on "command:end", (cmd) ->
            events.push "#{cmd.get('name')}:end"

          cy.get("#single-input input").type("f{enter}").then ->
            expect(events).to.deep.eq [
              "get:start", "get:log:pending", "get:end", "type:start", "type:log:pending", "submit", "type:end", "then:start"
            ]

        it "triggers 2 form submit event", ->
          submits = 0

          @$forms.find("#single-input").submit (e) ->
            e.preventDefault()
            submits += 1

          cy.get("#single-input input").type("f{enter}{enter}").then ->
            expect(submits).to.eq 2

        it "does not submit when keydown is defaultPrevented on input", (done) ->
          form = @$forms.find("#single-input").submit -> done("err: should not have submitted")
          form.find("input").keydown (e) -> e.preventDefault()

          cy.get("#single-input input").type("f").type("f{enter}").then -> done()

        it "does not submit when keydown is defaultPrevented on wrapper", (done) ->
          form = @$forms.find("#single-input").submit -> done("err: should not have submitted")
          form.find("div").keydown (e) -> e.preventDefault()

          cy.get("#single-input input").type("f").type("f{enter}").then -> done()

        it "does not submit when keydown is defaultPrevented on form", (done) ->
          form = @$forms.find("#single-input").submit -> done("err: should not have submitted")
          form.keydown (e) -> e.preventDefault()

          cy.get("#single-input input").type("f").type("f{enter}").then -> done()

        it "does not submit when keypress is defaultPrevented on input", (done) ->
          form = @$forms.find("#single-input").submit -> done("err: should not have submitted")
          form.find("input").keypress (e) -> e.preventDefault()

          cy.get("#single-input input").type("f").type("f{enter}").then -> done()

        it "does not submit when keypress is defaultPrevented on wrapper", (done) ->
          form = @$forms.find("#single-input").submit -> done("err: should not have submitted")
          form.find("div").keypress (e) -> e.preventDefault()

          cy.get("#single-input input").type("f").type("f{enter}").then -> done()

        it "does not submit when keypress is defaultPrevented on form", (done) ->
          form = @$forms.find("#single-input").submit -> done("err: should not have submitted")
          form.keypress (e) -> e.preventDefault()

          cy.get("#single-input input").type("f").type("f{enter}").then -> done()

      context "2 inputs, no 'submit' elements", ->
        it "does not trigger submit event", (done) ->
          form = @$forms.find("#no-buttons").submit -> done("err: should not have submitted")

          cy.get("#no-buttons input:first").type("f").type("{enter}").then -> done()

      context "2 inputs, no 'submit' elements but 1 button[type=button]", ->
        it "does not trigger submit event", (done) ->
          form = @$forms.find("#one-button-type-button").submit -> done("err: should not have submitted")

          cy.get("#one-button-type-button input:first").type("f").type("{enter}").then -> done()

      context "2 inputs, 1 'submit' element input[type=submit]", ->
        it "triggers form submit", (done) ->
          @$forms.find("#multiple-inputs-and-input-submit").submit (e) ->
            e.preventDefault()
            done()

          cy.get("#multiple-inputs-and-input-submit input:first").type("foo{enter}")

        it "causes click event on the input[type=submit]", (done) ->
          @$forms.find("#multiple-inputs-and-input-submit input[type=submit]").click (e) ->
            e.preventDefault()
            done()

          cy.get("#multiple-inputs-and-input-submit input:first").type("foo{enter}")

        it "does not cause click event on the input[type=submit] if keydown is defaultPrevented on input", (done) ->
          form = @$forms.find("#multiple-inputs-and-input-submit").submit -> done("err: should not have submitted")
          form.find("input").keypress (e) -> e.preventDefault()

          cy.get("#multiple-inputs-and-input-submit input:first").type("f{enter}").then -> done()

      context "2 inputs, 1 'submit' element button[type=submit]", ->
        it "triggers form submit", (done) ->
          @$forms.find("#multiple-inputs-and-button-submit").submit (e) ->
            e.preventDefault()
            done()

          cy.get("#multiple-inputs-and-button-submit input:first").type("foo{enter}")

        it "causes click event on the button[type=submit]", (done) ->
          @$forms.find("#multiple-inputs-and-button-submit button[type=submit]").click (e) ->
            e.preventDefault()
            done()

          cy.get("#multiple-inputs-and-button-submit input:first").type("foo{enter}")

        it "does not cause click event on the button[type=submit] if keydown is defaultPrevented on input", (done) ->
          form = @$forms.find("#multiple-inputs-and-button-submit").submit ->
            done("err: should not have submitted")
          form.find("input").keypress (e) -> e.preventDefault()

          cy.get("#multiple-inputs-and-button-submit input:first").type("f{enter}").then -> done()

      context "2 inputs, 1 'submit' element button", ->
        it "triggers form submit", (done) ->
          @$forms.find("#multiple-inputs-and-button-with-no-type").submit (e) ->
            e.preventDefault()
            done()

          cy.get("#multiple-inputs-and-button-with-no-type input:first").type("foo{enter}")

        it "causes click event on the button", (done) ->
          @$forms.find("#multiple-inputs-and-button-with-no-type button").click (e) ->
            e.preventDefault()
            done()

          cy.get("#multiple-inputs-and-button-with-no-type input:first").type("foo{enter}")

        it "does not cause click event on the button if keydown is defaultPrevented on input", (done) ->
          form = @$forms.find("#multiple-inputs-and-button-with-no-type").submit -> done("err: should not have submitted")
          form.find("input").keypress (e) -> e.preventDefault()

          cy.get("#multiple-inputs-and-button-with-no-type input:first").type("f{enter}").then -> done()

      context "2 inputs, 2 'submit' elements", ->
        it "triggers form submit", (done) ->
          @$forms.find("#multiple-inputs-and-multiple-submits").submit (e) ->
            e.preventDefault()
            done()

          cy.get("#multiple-inputs-and-multiple-submits input:first").type("foo{enter}")

        it "causes click event on the button", (done) ->
          @$forms.find("#multiple-inputs-and-multiple-submits button").click (e) ->
            e.preventDefault()
            done()

          cy.get("#multiple-inputs-and-multiple-submits input:first").type("foo{enter}")

        it "does not cause click event on the button if keydown is defaultPrevented on input", (done) ->
          form = @$forms.find("#multiple-inputs-and-multiple-submits").submit -> done("err: should not have submitted")
          form.find("input").keypress (e) -> e.preventDefault()

          cy.get("#multiple-inputs-and-multiple-submits input:first").type("f{enter}").then -> done()

      context "disabled default button", ->
        beforeEach ->
          @$forms.find("#multiple-inputs-and-multiple-submits").find("button").prop("disabled", true)

        it "will not receive click event", (done) ->
          @$forms.find("#multiple-inputs-and-multiple-submits button").click -> done("err: should not receive click event")

          cy.get("#multiple-inputs-and-multiple-submits input:first").type("foo{enter}").then -> done()

        it "will not submit the form", (done) ->
          @$forms.find("#multiple-inputs-and-multiple-submits").submit -> done("err: should not receive submit event")

          cy.get("#multiple-inputs-and-multiple-submits input:first").type("foo{enter}").then -> done()

    describe "assertion verification", ->
      beforeEach ->
        cy.on "log:added", (attrs, log) =>
          if log.get("name") is "assert"
            @lastLog = log

        return null

      it "eventually passes the assertion", ->
        cy.$$("input:first").keyup ->
          _.delay =>
            $(@).addClass("typed")
          , 100

        cy.get("input:first").type("f").should("have.class", "typed").then ->
          lastLog = @lastLog

          expect(lastLog.get("name")).to.eq("assert")
          expect(lastLog.get("state")).to.eq("passed")
          expect(lastLog.get("ended")).to.be.true

    describe ".log", ->
      beforeEach ->
        cy.on "log:added", (attrs, log) =>
          @lastLog = log

        return null

      it "passes in $el", ->
        cy.get("input:first").type("foobar").then ($input) ->
          lastLog = @lastLog

          expect(lastLog.get("$el")).to.eq $input

      it "logs message", ->
        cy.get(":text:first").type("foobar").then ->
          lastLog = @lastLog

          expect(lastLog.get("message")).to.eq "foobar"

      it "logs delay arguments", ->
        cy.get(":text:first").type("foo", {delay: 20}).then ->
          lastLog = @lastLog

          expect(lastLog.get("message")).to.eq "foo, {delay: 20}"

      it "clones textarea value after the type happens", ->
        expectToHaveValueAndCoords = =>
          cmd = cy.queue.find({name: "type"})
          log = cmd.get("logs")[0]
          txt = log.get("snapshots")[1].body.find("#comments")
          expect(txt).to.have.value("foobarbaz")
          expect(log.get("coords")).to.be.ok

        cy
          .get("#comments").type("foobarbaz").then ($txt) ->
            expectToHaveValueAndCoords()
          .get("#comments").clear().type("onetwothree").then ->
            expectToHaveValueAndCoords()

      it "clones textarea value when textarea is focused first", ->
        expectToHaveValueAndNoCoords = =>
          cmd = cy.queue.find({name: "type"})
          log = cmd.get("logs")[0]
          txt = log.get("snapshots")[1].body.find("#comments")
          expect(txt).to.have.value("foobarbaz")
          expect(log.get("coords")).not.to.be.ok

        cy
          .get("#comments").focus().type("foobarbaz").then ($txt) ->
            expectToHaveValueAndNoCoords()
          .get("#comments").clear().type("onetwothree").then ->
            expectToHaveValueAndNoCoords()

      it "logs only one type event", ->
        logs = []
        types = []

        cy.on "log:added", (attrs, log) ->
          logs.push(log)
          if log.get("name") is "type"
            types.push(log)

        cy.get(":text:first").type("foo").then ->
          expect(logs.length).to.eq(2)
          expect(types.length).to.eq(1)

      it "logs immediately before resolving", ->
        $txt = cy.$$(":text:first")

        expected = false

        cy.on "log:added", (attrs, log) ->
          if log.get("name") is "type"
            expect(log.get("state")).to.eq("pending")
            expect(log.get("$el").get(0)).to.eq $txt.get(0)

            expected = true

        cy.get(":text:first").type("foo").then ->
        cy.get(":text:first").type("foo")

      it "snapshots before typing", ->
        expected = false

        cy.$$(":text:first").one "keydown", =>
          lastLog = @lastLog

          expect(lastLog.get("snapshots").length).to.eq(1)
          expect(lastLog.get("snapshots")[0].name).to.eq("before")
          expect(lastLog.get("snapshots")[0].body).to.be.an("object")

          expected = true

        cy.get(":text:first").type("foo").then ->
          expect(expected).to.be.true

      it "snapshots after typing", ->
        cy.get(":text:first").type("foo").then ->
          lastLog = @lastLog

          expect(lastLog.get("snapshots").length).to.eq(2)
          expect(lastLog.get("snapshots")[1].name).to.eq("after")
          expect(lastLog.get("snapshots")[1].body).to.be.an("object")

      it "logs deltaOptions", ->
        cy.get(":text:first").type("foo", {force: true, timeout: 1000}).then ->
          lastLog = @lastLog

          expect(lastLog.get("message")).to.eq "foo, {force: true, timeout: 1000}"
          expect(lastLog.invoke("consoleProps").Options).to.deep.eq {force: true, timeout: 1000}

      context "#consoleProps", ->
        it "has all of the regular options", ->
          cy.get("input:first").type("foobar").then ($input) ->
            { fromWindow } = Cypress.dom.getElementCoordinatesByPosition($input)
            console = @lastLog.invoke("consoleProps")
            expect(console.Command).to.eq("type")
            expect(console.Typed).to.eq("foobar")
            expect(console["Applied To"]).to.eq $input.get(0)
            expect(console.Coords.x).to.be.closeTo(fromWindow.x, 1)
            expect(console.Coords.y).to.be.closeTo(fromWindow.y, 1)

        it "has a table of keys", ->
          cy.get(":text:first").type("{cmd}{option}foo{enter}b{leftarrow}{del}{enter}").then ->
            table = @lastLog.invoke("consoleProps").table()
            console.table(table.data, table.columns)
            expect(table.columns).to.deep.eq [
              "typed", "which", "keydown", "keypress", "textInput", "input", "keyup", "change", "modifiers"
            ]
            expect(table.name).to.eq "Key Events Table"
            expectedTable = {
              1: {typed: "<meta>", which: 91, keydown: true, modifiers: "meta"}
              2: {typed: "<alt>", which: 18, keydown: true, modifiers: "alt, meta"}
              3: {typed: "f", which: 70, keydown: true, keypress: true, textInput: true, input: true, keyup: true, modifiers: "alt, meta"}
              4: {typed: "o", which: 79, keydown: true, keypress: true, textInput: true, input: true, keyup: true, modifiers: "alt, meta"}
              5: {typed: "o", which: 79, keydown: true, keypress: true, textInput: true, input: true, keyup: true, modifiers: "alt, meta"}
              6: {typed: "{enter}", which: 13, keydown: true, keypress: true, keyup: true, change: true, modifiers: "alt, meta"}
              7: {typed: "b", which: 66, keydown: true, keypress: true, textInput: true, input: true, keyup: true, modifiers: "alt, meta"}
              8: {typed: "{leftarrow}", which: 37, keydown: true, keyup: true, modifiers: "alt, meta"}
              9: {typed: "{del}", which: 46, keydown: true, input: true, keyup: true, modifiers: "alt, meta"}
              10: {typed: "{enter}", which: 13, keydown: true, keypress: true, keyup: true, modifiers: "alt, meta"}
            }

            for i in [1..10]
              expect(table.data[i]).to.deep.eq(expectedTable[i])

            # table.data.forEach (item, i) ->
            #   expect(item).to.deep.eq(expectedTable[i])

            # expect(table.data).to.deep.eq(expectedTable)

        it "has no modifiers when there are none activated", ->
          cy.get(":text:first").type("f").then ->
            table = @lastLog.invoke("consoleProps").table()
            expect(table.data).to.deep.eq {
              1: {typed: "f", which: 70, keydown: true, keypress: true, textInput: true, input: true, keyup: true}
            }

        it "has a table of keys with preventedDefault", ->
          cy.$$(":text:first").keydown -> return false

          cy.get(":text:first").type("f").then ->
            table = @lastLog.invoke("consoleProps").table()
            console.table(table.data, table.columns)
            expect(table.data).to.deep.eq {
              1: {typed: "f", which: 70, keydown: "preventedDefault", keyup: true}
            }

    describe "errors", ->
      beforeEach ->
        Cypress.config("defaultCommandTimeout", 100)

        @logs = []

        cy.on "log:added", (attrs, log) =>
          @lastLog = log
          @logs.push(log)

        return null

      it "throws when not a dom subject", (done) ->
        cy.on "fail", -> done()

        cy.noop({}).type("foo")

      it "throws when subject is not in the document", (done) ->
        typed = 0

        input = cy.$$("input:first").keypress (e) ->
          typed += 1
          input.remove()

        cy.on "fail", (err) ->
          expect(typed).to.eq 1
          expect(err.message).to.include "cy.type() failed because this element"
          done()

        cy.get("input:first").type("a").type("b")

      it "throws when not textarea or text-like", (done) ->
        cy.get("form").type("foo")

        cy.on "fail", (err) ->
          expect(err.message).to.include "cy.type() failed because it requires a valid typeable element."
          expect(err.message).to.include "The element typed into was:"
          expect(err.message).to.include "<form id=\"by-id\">...</form>"
          expect(err.message).to.include "Cypress considers the 'body', 'textarea', any 'element' with a 'tabindex' or 'contenteditable' attribute, or any 'input' with a 'type' attribute of 'text', 'password', 'email', 'number', 'date', 'week', 'month', 'time', 'datetime', 'datetime-local', 'search', 'url', or 'tel' to be valid typeable elements."
          done()

      it "throws when subject is a collection of elements", (done) ->
        cy.get("textarea,:text").then ($inputs) ->
            @num = $inputs.length
            return $inputs
          .type("foo")

        cy.on "fail", (err) =>
          expect(err.message).to.include "cy.type() can only be called on a single element. Your subject contained #{@num} elements."
          done()

      it "throws when the subject isnt visible", (done) ->
        input = cy.$$("input:text:first").show().hide()

        cy.on "fail", (err) =>
          lastLog = @lastLog

          expect(@logs.length).to.eq(2)
          expect(lastLog.get("error")).to.eq(err)
          expect(err.message).to.include "cy.type() failed because this element is not visible"
          done()

        cy.get("input:text:first").type("foo")

      it "throws when subject is disabled", (done) ->
        cy.$$("input:text:first").prop("disabled", true)

        cy.on "fail", (err) =>
          ## get + type logs
          expect(@logs.length).eq(2)
          expect(err.message).to.include("cy.type() failed because this element is disabled:\n")
          done()

        cy.get("input:text:first").type("foo")

      it "throws when submitting within nested forms"

      it "logs once when not dom subject", (done) ->
        cy.on "fail", (err) =>
          lastLog = @lastLog

          expect(@logs.length).to.eq(1)
          expect(lastLog.get("error")).to.eq(err)
          done()

        cy.type("foobar")

      it "throws when input cannot be clicked", (done) ->
        $input = $("<input />")
        .attr("id", "input-covered-in-span")
        .prependTo(cy.$$("body"))

        $span = $("<span>span on button</span>")
        .css({
          position: "absolute",
          left: $input.offset().left,
          top: $input.offset().top,
          padding: 5,
          display: "inline-block",
          backgroundColor: "yellow"
        })
        .prependTo(cy.$$("body"))

        cy.on "fail", (err) =>
          expect(@logs.length).to.eq(2)
          expect(err.message).to.include "cy.type() failed because this element"
          expect(err.message).to.include "is being covered by another element"
          done()

        cy.get("#input-covered-in-span").type("foo")

      it "throws when special characters dont exist", (done) ->
        cy.on "fail", (err) =>
          expect(@logs.length).to.eq 2

          allChars = _.keys(Keyboard.specialChars).concat(_.keys(Keyboard.modifierChars)).join(", ")

          expect(err.message).to.eq "Special character sequence: '{bar}' is not recognized. Available sequences are: #{allChars}"
          done()

        cy.get(":text:first").type("foo{bar}")

      it "throws when attemping to type tab", (done) ->
        cy.on "fail", (err) =>
          expect(@logs.length).to.eq 2
          expect(err.message).to.eq "{tab} isn't a supported character sequence. You'll want to use the command cy.tab(), which is not ready yet, but when it is done that's what you'll use."
          done()

        cy.get(":text:first").type("foo{tab}")

      it "throws on an empty string", (done) ->
        cy.on "fail", (err) =>
          expect(@logs.length).to.eq 2
          expect(err.message).to.eq "cy.type() cannot accept an empty String. You need to actually type something."
          done()

        cy.get(":text:first").type("")

      it "allows typing spaces", ->
        cy
          .get(":text:first").type(" ")
          .should("have.value", " ")
      
      it "can type into input with invalid type attribute", ->
        cy.get(':text:first')
          .invoke('attr', 'type', 'asdf')
          .type('foobar')
          .should('have.value', 'foobar')

      _.each [NaN, Infinity, [], {}, null, undefined], (val) =>
        it "throws when trying to type: #{val}", (done) ->
          logs = []

          cy.on "log:added", (attrs, log) ->
            logs.push(log)

          cy.on "fail", (err) =>
            expect(@logs.length).to.eq 2
            expect(err.message).to.eq "cy.type() can only accept a String or Number. You passed in: '#{val}'"
            done()

          cy.get(":text:first").type(val)

      it "throws when type is cancelled by preventingDefault mousedown"

      it "throws when element animation exceeds timeout", (done) ->
        ## force the animation calculation to think we moving at a huge distance ;-)
        cy.stub(Cypress.utils, "getDistanceBetween").returns(100000)

        keydowns = 0

        cy.$$(":text:first").on "keydown", ->
          keydowns += 1

        cy.on "fail", (err) ->
          expect(keydowns).to.eq(0)
          expect(err.message).to.include("cy.type() could not be issued because this element is currently animating:\n")
          done()

        cy.get(":text:first").type("foo")

      it "eventually fails the assertion", (done) ->
        cy.on "fail", (err) =>
          lastLog = @lastLog

          expect(err.message).to.include(lastLog.get("error").message)
          expect(err.message).not.to.include("undefined")
          expect(lastLog.get("name")).to.eq("assert")
          expect(lastLog.get("state")).to.eq("failed")
          expect(lastLog.get("error")).to.be.an.instanceof(chai.AssertionError)

          done()

        cy.get("input:first").type("f").should("have.class", "typed")

      it "does not log an additional log on failure", (done) ->
        cy.on "fail", =>
          expect(@logs.length).to.eq(3)
          done()

        cy.get("input:first").type("f").should("have.class", "typed")

      context "[type=date]", ->
        it "throws when chars is not a string", (done) ->
          cy.on "fail", (err) =>
            expect(@logs.length).to.eq(2)
            expect(err.message).to.eq("Typing into a date input with cy.type() requires a valid date with the format 'yyyy-MM-dd'. You passed: 1989")
            done()

          cy.get("#date-without-value").type(1989)

        it "throws when chars is invalid format", (done) ->
          cy.on "fail", (err) =>
            expect(@logs.length).to.eq(2)
            expect(err.message).to.eq("Typing into a date input with cy.type() requires a valid date with the format 'yyyy-MM-dd'. You passed: 01-01-1989")
            done()

          cy.get("#date-without-value").type("01-01-1989")

        it "throws when chars is invalid date", (done) ->
          cy.on "fail", (err) =>
            expect(@logs.length).to.eq(2)
            expect(err.message).to.eq("Typing into a date input with cy.type() requires a valid date with the format 'yyyy-MM-dd'. You passed: 1989-04-31")
            done()

          cy.get("#date-without-value").type("1989-04-31")

      context "[type=month]", ->
        it "throws when chars is not a string", (done) ->
          cy.on "fail", (err) =>
            expect(@logs.length).to.eq(2)
            expect(err.message).to.eq("Typing into a month input with cy.type() requires a valid month with the format 'yyyy-MM'. You passed: 6")
            done()

          cy.get("#month-without-value").type(6)

        it "throws when chars is invalid format", (done) ->
          cy.on "fail", (err) =>
            expect(@logs.length).to.eq(2)
            expect(err.message).to.eq("Typing into a month input with cy.type() requires a valid month with the format 'yyyy-MM'. You passed: 01/2000")
            done()

          cy.get("#month-without-value").type("01/2000")

        it "throws when chars is invalid month", (done) ->
          cy.on "fail", (err) =>
            expect(@logs.length).to.eq(2)
            expect(err.message).to.eq("Typing into a month input with cy.type() requires a valid month with the format 'yyyy-MM'. You passed: 1989-13")
            done()

          cy.get("#month-without-value").type("1989-13")

      context "[type=tel]", ->
        it "can edit tel", ->
          cy.get('input[type="tel"]')
          .type('1234567890')
          .should('have.prop', 'value', '1234567890')

        # it "throws when chars is invalid format", (done) ->
        #   cy.on "fail", (err) =>
        #     expect(@logs.length).to.eq(2)
        #     expect(err.message).to.eq("Typing into a week input with cy.type() requires a valid week with the format 'yyyy-Www', where W is the literal character 'W' and ww is the week number (00-53). You passed: 2005/W18")
        #     done()


      context "[type=week]", ->
        it "throws when chars is not a string", (done) ->
          cy.on "fail", (err) =>
            expect(@logs.length).to.eq(2)
            expect(err.message).to.eq("Typing into a week input with cy.type() requires a valid week with the format 'yyyy-Www', where W is the literal character 'W' and ww is the week number (00-53). You passed: 23")
            done()

          cy.get("#week-without-value").type(23)

        it "throws when chars is invalid format", (done) ->
          cy.on "fail", (err) =>
            expect(@logs.length).to.eq(2)
            expect(err.message).to.eq("Typing into a week input with cy.type() requires a valid week with the format 'yyyy-Www', where W is the literal character 'W' and ww is the week number (00-53). You passed: 2005/W18")
            done()

          cy.get("#week-without-value").type("2005/W18")

        it "throws when chars is invalid week", (done) ->
          cy.on "fail", (err) =>
            expect(@logs.length).to.eq(2)
            expect(err.message).to.eq("Typing into a week input with cy.type() requires a valid week with the format 'yyyy-Www', where W is the literal character 'W' and ww is the week number (00-53). You passed: 1995-W60")
            done()

          cy.get("#week-without-value").type("1995-W60")

      context "[type=time]", ->
        it "throws when chars is not a string", (done) ->
          cy.on "fail", (err) =>
            expect(@logs.length).to.equal(2)
            expect(err.message).to.equal("Typing into a time input with cy.type() requires a valid time with the format 'HH:mm', 'HH:mm:ss' or 'HH:mm:ss.SSS', where HH is 00-23, mm is 00-59, ss is 00-59, and SSS is 000-999. You passed: 9999")
            done()

          cy.get("#time-without-value").type(9999)

        it "throws when chars is invalid format (1:30)", (done) ->
          cy.on "fail", (err) =>
            expect(@logs.length).to.equal(2)
            expect(err.message).to.equal("Typing into a time input with cy.type() requires a valid time with the format 'HH:mm', 'HH:mm:ss' or 'HH:mm:ss.SSS', where HH is 00-23, mm is 00-59, ss is 00-59, and SSS is 000-999. You passed: 1:30")
            done()

          cy.get("#time-without-value").type("1:30")

        it "throws when chars is invalid format (01:30pm)", (done) ->
          cy.on "fail", (err) =>
            expect(@logs.length).to.equal(2)
            expect(err.message).to.equal("Typing into a time input with cy.type() requires a valid time with the format 'HH:mm', 'HH:mm:ss' or 'HH:mm:ss.SSS', where HH is 00-23, mm is 00-59, ss is 00-59, and SSS is 000-999. You passed: 01:30pm")
            done()

          cy.get("#time-without-value").type("01:30pm")

        it "throws when chars is invalid format (01:30:30.3333)", (done) ->
          cy.on "fail", (err) =>
            expect(@logs.length).to.equal(2)
            expect(err.message).to.equal("Typing into a time input with cy.type() requires a valid time with the format 'HH:mm', 'HH:mm:ss' or 'HH:mm:ss.SSS', where HH is 00-23, mm is 00-59, ss is 00-59, and SSS is 000-999. You passed: 01:30:30.3333")
            done()

          cy.get("#time-without-value").type("01:30:30.3333")

        it "throws when chars is invalid time", (done) ->
          cy.on "fail", (err) =>
            expect(@logs.length).to.equal(2)
            expect(err.message).to.equal("Typing into a time input with cy.type() requires a valid time with the format 'HH:mm', 'HH:mm:ss' or 'HH:mm:ss.SSS', where HH is 00-23, mm is 00-59, ss is 00-59, and SSS is 000-999. You passed: 01:60")
            done()

          cy.get("#time-without-value").type("01:60")

  context "#clear", ->
    it "does not change the subject", ->
      textarea = cy.$$("textarea")

      cy.get("textarea").clear().then ($textarea) ->
        expect($textarea).to.match textarea

    it "removes the current value", ->
      textarea = cy.$$("#comments")
      textarea.val("foo bar")

      ## make sure it really has that value first
      expect(textarea).to.have.value("foo bar")

      cy.get("#comments").clear().then ($textarea) ->
        expect($textarea).to.have.value("")

    it "waits until element is no longer disabled", ->
      textarea = cy.$$("#comments").val("foo bar").prop("disabled", true)

      retried = false
      clicks = 0

      textarea.on "click", ->
        clicks += 1

      cy.on "command:retry", _.after 3, ->
        textarea.prop("disabled", false)
        retried = true

      cy.get("#comments").clear().then ->
        expect(clicks).to.eq(1)
        expect(retried).to.be.true

    it "can forcibly click even when being covered by another element", ->
      $input = $("<input />")
      .attr("id", "input-covered-in-span")
      .prependTo(cy.$$("body"))

      $span = $("<span>span on input</span>")
      .css({
        position: "absolute",
        left: $input.offset().left,
        top: $input.offset().top,
        padding: 5,
        display: "inline-block",
        backgroundColor: "yellow"
      })
      .prependTo(cy.$$("body"))

      clicked = false

      $input.on "click", ->
        clicked = true

      cy.get("#input-covered-in-span").clear({force: true}).then ->
        expect(clicked).to.be.true

    it "passes timeout and interval down to click", (done) ->
      input  = $("<input />").attr("id", "input-covered-in-span").prependTo(cy.$$("body"))
      span = $("<span>span on input</span>").css(position: "absolute", left: input.offset().left, top: input.offset().top, padding: 5, display: "inline-block", backgroundColor: "yellow").prependTo(cy.$$("body"))

      cy.on "command:retry", (options) ->
        expect(options.timeout).to.eq 1000
        expect(options.interval).to.eq 60
        done()

      cy.get("#input-covered-in-span").clear({timeout: 1000, interval: 60})

    it "works on input[type=number]", ->
      cy.get("#number-with-value").clear().then ($input) ->
        expect($input.val()).to.equal("")

    describe "assertion verification", ->
      beforeEach ->
        cy.on "log:added", (attrs, log) =>
          if log.get("name") is "assert"
            @lastLog = log

        return null

      it "eventually passes the assertion", ->
        cy.$$("input:first").keyup ->
          _.delay =>
            $(@).addClass("cleared")
          , 100

        cy.get("input:first").clear().should("have.class", "cleared").then ->
          lastLog = @lastLog

          expect(lastLog.get("name")).to.eq("assert")
          expect(lastLog.get("state")).to.eq("passed")
          expect(lastLog.get("ended")).to.be.true

      it "eventually passes the assertion on multiple inputs", ->
        cy.$$("input").keyup ->
          _.delay =>
            $(@).addClass("cleared")
          , 100

        cy.get("input").invoke("slice", 0, 2).clear().should("have.class", "cleared")

    describe "errors", ->
      beforeEach ->
        Cypress.config("defaultCommandTimeout", 100)

        @logs = []

        cy.on "log:added", (attrs, log) =>
          @lastLog = log
          @logs.push(log)

        return null

      it "throws when not a dom subject", (done) ->
        cy.on "fail", (err) -> done()

        cy.noop({}).clear()

      it "throws when subject is not in the document", (done) ->
        cleared = 0

        input = cy.$$("input:first").val("123").keydown (e) ->
          cleared += 1
          input.remove()

        cy.on "fail", (err) ->
          expect(cleared).to.eq 1
          expect(err.message).to.include "cy.clear() failed because this element"
          done()

        cy.get("input:first").clear().clear()

      it "throws if any subject isnt a textarea or text-like", (done) ->
        cy.on "fail", (err) =>
          lastLog = @lastLog

          expect(@logs.length).to.eq(3)
          expect(lastLog.get("error")).to.eq(err)
          expect(err.message).to.include "cy.clear() failed because it requires a valid clearable element."
          expect(err.message).to.include "The element cleared was:"
          expect(err.message).to.include "<form id=\"checkboxes\">...</form>"
          expect(err.message).to.include "Cypress considers a 'textarea', any 'element' with a 'contenteditable' attribute, or any 'input' with a 'type' attribute of 'text', 'password', 'email', 'number', 'date', 'week', 'month', 'time', 'datetime', 'datetime-local', 'search', 'url', or 'tel' to be valid clearable elements."
          done()

        cy.get("textarea:first,form#checkboxes").clear()

      it "throws if any subject isnt a :text", (done) ->
        cy.on "fail", (err) ->
          expect(err.message).to.include "cy.clear() failed because it requires a valid clearable element."
          expect(err.message).to.include "The element cleared was:"
          expect(err.message).to.include "<div id=\"dom\">...</div>"
          expect(err.message).to.include "Cypress considers a 'textarea', any 'element' with a 'contenteditable' attribute, or any 'input' with a 'type' attribute of 'text', 'password', 'email', 'number', 'date', 'week', 'month', 'time', 'datetime', 'datetime-local', 'search', 'url', or 'tel' to be valid clearable elements."
          done()

        cy.get("div").clear()

      it "throws on an input radio", (done) ->
        cy.on "fail", (err) ->
          expect(err.message).to.include "cy.clear() failed because it requires a valid clearable element."
          expect(err.message).to.include "The element cleared was:"
          expect(err.message).to.match /<input(.*)type="radio"(.*)>/
          expect(err.message).to.match /<input(.*)name="gender"(.*)>/
          expect(err.message).to.match /<input(.*)value="male"(.*)>/
          expect(err.message).to.include "Cypress considers a 'textarea', any 'element' with a 'contenteditable' attribute, or any 'input' with a 'type' attribute of 'text', 'password', 'email', 'number', 'date', 'week', 'month', 'time', 'datetime', 'datetime-local', 'search', 'url', or 'tel' to be valid clearable elements."
          done()

        cy.get(":radio").clear()

      it "throws on an input checkbox", (done) ->
        cy.on "fail", (err) ->
          expect(err.message).to.include "cy.clear() failed because it requires a valid clearable element."
          expect(err.message).to.include "The element cleared was:"
          expect(err.message).to.match /<input(.*)type="checkbox"(.*)>/
          expect(err.message).to.match /<input(.*)name="colors"(.*)>/
          expect(err.message).to.match /<input(.*)value="blue"(.*)>/
          expect(err.message).to.include "Cypress considers a 'textarea', any 'element' with a 'contenteditable' attribute, or any 'input' with a 'type' attribute of 'text', 'password', 'email', 'number', 'date', 'week', 'month', 'time', 'datetime', 'datetime-local', 'search', 'url', or 'tel' to be valid clearable elements."
          done()

        cy.get(":checkbox").clear()

      it "throws when the subject isnt visible", (done) ->
        input = cy.$$("input:text:first").show().hide()

        cy.on "fail", (err) ->
          expect(err.message).to.include "cy.clear() failed because this element is not visible"
          done()

        cy.get("input:text:first").clear()

      it "throws when subject is disabled", (done) ->
        cy.$$("input:text:first").prop("disabled", true)

        cy.on "fail", (err) =>
          ## get + type logs
          expect(@logs.length).eq(2)
          expect(err.message).to.include("cy.clear() failed because this element is disabled:\n")
          done()

        cy.get("input:text:first").clear()

      it "logs once when not dom subject", (done) ->
        cy.on "fail", (err) =>
          lastLog = @lastLog

          expect(@logs.length).to.eq(1)
          expect(lastLog.get("error")).to.eq(err)
          done()

        cy.clear()

      it "throws when input cannot be cleared", (done) ->
        $input = $("<input />")
        .attr("id", "input-covered-in-span")
        .prependTo(cy.$$("body"))

        $span = $("<span>span on input</span>")
        .css({
          position: "absolute",
          left: $input.offset().left,
          top: $input.offset().top,
          padding: 5,
          display: "inline-block",
          backgroundColor: "yellow"
        })
        .prependTo(cy.$$("body"))

        cy.on "fail", (err) =>
          expect(@logs.length).to.eq(2)
          expect(err.message).to.include "cy.clear() failed because this element"
          expect(err.message).to.include "is being covered by another element"
          done()

        cy.get("#input-covered-in-span").clear()

      it "eventually fails the assertion", (done) ->
        cy.on "fail", (err) =>
          lastLog = @lastLog

          expect(err.message).to.include(lastLog.get("error").message)
          expect(err.message).not.to.include("undefined")
          expect(lastLog.get("name")).to.eq("assert")
          expect(lastLog.get("state")).to.eq("failed")
          expect(lastLog.get("error")).to.be.an.instanceof(chai.AssertionError)

          done()

        cy.get("input:first").clear().should("have.class", "cleared")

      it "does not log an additional log on failure", (done) ->
        logs = []

        cy.on "log:added", (attrs, log) ->
          logs.push(log)

        cy.on "fail", =>
          expect(@logs.length).to.eq(3)
          done()

        cy.get("input:first").clear().should("have.class", "cleared")

    describe ".log", ->
      beforeEach ->
        cy.on "log:added", (attrs, log) =>
          @lastLog = log

        return null

      it "logs immediately before resolving", ->
        $input = cy.$$("input:first")

        expected = false

        cy.on "log:added", (attrs, log) ->
          if log.get("name") is "clear"
            expect(log.get("state")).to.eq("pending")
            expect(log.get("$el").get(0)).to.eq $input.get(0)

            expected = true

        cy.get("input:first").clear().then ->
          expect(expected).to.be.true

      it "ends", ->
        logs = []

        cy.on "log:added", (attrs, log) ->
          logs.push(log) if log.get("name") is "clear"

        cy.get("input").invoke("slice", 0, 2).clear().then ->
          _.each logs, (log) ->
            expect(log.get("state")).to.eq("passed")
            expect(log.get("ended")).to.be.true

      it "snapshots after clicking", ->
        cy.get("input:first").clear().then ($input) ->
          lastLog = @lastLog

          expect(lastLog.get("snapshots").length).to.eq(1)
          expect(lastLog.get("snapshots")[0]).to.be.an("object")

      it "logs deltaOptions", ->
        cy.get("input:first").clear({force: true, timeout: 1000}).then ->
          lastLog = @lastLog

          expect(lastLog.get("message")).to.eq "{force: true, timeout: 1000}"

          expect(lastLog.invoke("consoleProps").Options).to.deep.eq {force: true, timeout: 1000}<|MERGE_RESOLUTION|>--- conflicted
+++ resolved
@@ -855,16 +855,11 @@
             expect($text).to.have.value("1234")
 
         it "overwrites text on input[type=number] when input has existing text selected", ->
-<<<<<<< HEAD
           ## firefox does not correctly report value in this case
           return if Cypress.isBrowserType("firefox")
 
           cy.$$("#number-without-value").val("0").click ->
             $(@).select()
-=======
-          cy.get("#number-without-value").invoke('val', "0").then (el) ->
-            el.get(0).select()
->>>>>>> 68be5817
 
           cy.get("#number-without-value").type("50").then ($input) ->
             expect($input).to.have.value("50")
@@ -1061,7 +1056,7 @@
         it "can type into an iframe with designmode = 'on'", ->
           ## append a new iframe to the body
           cy.$$('<iframe id="generic-iframe" src="/fixtures/generic.html"></iframe>')
-            .appendTo cy.$$('body')           
+            .appendTo cy.$$('body')
 
           ## wait for iframe to load
           loaded = false
@@ -1086,9 +1081,9 @@
             .then ($iframe) ->
               iframeText = $iframe[0].contentDocument.body.innerText
               expect(iframeText).to.include('foo bar baz\nabc')
-          
-            
-          
+
+
+
 
       describe.skip "element reference loss", ->
         it 'follows the focus of the cursor', ->
@@ -2771,7 +2766,7 @@
         cy
           .get(":text:first").type(" ")
           .should("have.value", " ")
-      
+
       it "can type into input with invalid type attribute", ->
         cy.get(':text:first')
           .invoke('attr', 'type', 'asdf')
