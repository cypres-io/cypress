--- conflicted
+++ resolved
@@ -2260,20 +2260,12 @@
         hostEl = cy.$$('<div contenteditable=""><div id="ce-inner1">foo</div></div>').appendTo(cy.$$('body'))
         cy.get('#ce-inner1').then ($el) ->
           expect($selection.getHostContenteditable($el[0])).to.eq(hostEl[0])
-<<<<<<< HEAD
-
-=======
-      
->>>>>>> b3eed592
+
       it "accurately returns host contenteditable=\"foo\" attr", ->
         hostEl = cy.$$('<div contenteditable="foo"><div id="ce-inner1">foo</div></div>').appendTo(cy.$$('body'))
         cy.get('#ce-inner1').then ($el) ->
           expect($selection.getHostContenteditable($el[0])).to.eq(hostEl[0])
-<<<<<<< HEAD
-
-=======
-   
->>>>>>> b3eed592
+
       it "accurately returns same el with no falsey contenteditable=\"false\" attr", ->
         hostEl = cy.$$('<div contenteditable="false"><div id="ce-inner1">foo</div></div>').appendTo(cy.$$('body'))
         cy.get('#ce-inner1').then ($el) ->
