$ = Cypress.$.bind(Cypress)
_ = Cypress._
Keyboard = Cypress.Keyboard
Promise = Cypress.Promise
$selection = require("../../../../../src/dom/selection")

describe "src/cy/commands/actions/type", ->
  before ->
    cy
      .visit("/fixtures/dom.html")
      .then (win) ->
        @body = win.document.body.outerHTML

  beforeEach ->
    doc = cy.state("document")

    $(doc.body).empty().html(@body)

  context "#type", ->
    it "does not change the subject", ->
      input = cy.$$("input:first")

      cy.get("input:first").type("foo").then ($input) ->
        expect($input).to.match input

    it "changes the value", ->
      input = cy.$$("input:text:first")

      input.val("")

      ## make sure we are starting from a
      ## clean state
      expect(input).to.have.value("")

      cy.get("input:text:first").type("foo").then ($input) ->
        expect($input).to.have.value("foo")

    it "appends subsequent type commands", ->
      cy
        .get("input:first").type("123").type("456")
        .should("have.value", "123456")

    it "appends subsequent commands when value is changed in between", ->
      cy
        .get("input:first")
        .type("123")
        .then ($input) ->
          $input[0].value += '-'
          return $input
        .type("456")
        .should("have.value", "123-456")

    it "can type numbers", ->
      cy.get(":text:first").type(123).then ($text) ->
        expect($text).to.have.value("123")

    it "triggers focus event on the input", (done) ->
      cy.$$("input:text:first").focus -> done()

      cy.get("input:text:first").type("bar")

    it "lists the input as the focused element", ->
      $input = cy.$$("input:text:first")

      cy.get("input:text:first").type("bar").focused().then ($focused) ->
        expect($focused.get(0)).to.eq $input.get(0)

    it "causes previous input to receive blur", ->
      blurred = false

      cy.$$("input:text:first").blur ->
        blurred = true

      cy
        .get("input:text:first").type("foo")
        .get("input:text:last").type("bar")
        .then ->
          expect(blurred).to.be.true

    it "can type into contenteditable", ->
      oldText = cy.$$("#contenteditable").get(0).innerText

      cy.get("#contenteditable")
      .type(" foo")
      .then ($div) ->
        expect($div.get(0).innerText).to.eq (oldText + " foo")

    it "delays 50ms before resolving", ->
      cy.$$(":text:first").on "change", (e) =>
        cy.spy(Promise, "delay")

      cy.get(":text:first").type("foo{enter}").then ->
        expect(Promise.delay).to.be.calledWith(50, "type")

    it "increases the timeout delta", ->
      cy.spy(cy, "timeout")

      cy.get(":text:first").type("foo{enter}").then ->
        expect(cy.timeout).to.be.calledWith(40, true, "type")
        expect(cy.timeout).to.be.calledWith(50, true, "type")

    it "accepts body as subject", ->
      cy.get("body").type("foo")

    it "does not click when body is subject", ->
      bodyClicked = false
      cy.$$("body").on "click", -> bodyClicked = true

      cy.get("body").type("foo").then ->
        expect(bodyClicked).to.be.false

    describe "actionability", ->
      it "can forcibly click even when element is invisible", ->
        $txt = cy.$$(":text:first").hide()

        expect($txt).not.to.have.value("foo")

        clicked = false

        $txt.on "click", ->
          clicked = true

        cy.get(":text:first").type("foo", {force: true}).then ($input) ->
          expect(clicked).to.be.true
          expect($input).to.have.value("foo")

      it "can forcibly click even when being covered by another element", ->
        $input = $("<input />")
        .attr("id", "input-covered-in-span")
        .css({
          width: 50
        })
        .prependTo(cy.$$("body"))

        $span = $("<span>span on input</span>")
        .css({
          position: "absolute",
          left: $input.offset().left,
          top: $input.offset().top,
          padding: 5,
          display: "inline-block",
          backgroundColor: "yellow"
        })
        .prependTo(cy.$$("body"))

        clicked = false

        $input.on "click", ->
          clicked = true

        cy.get("#input-covered-in-span").type("foo", {force: true}).then ($input) ->
          expect(clicked).to.be.true
          expect($input).to.have.value("foo")

      it "waits until element becomes visible", ->
        $txt = cy.$$(":text:first").hide()

        retried = false

        cy.on "command:retry", _.after 3, ->
          $txt.show()
          retried = true

        cy.get(":text:first").type("foo").then ->
          expect(retried).to.be.true

      it "waits until element is no longer disabled", ->
        $txt = cy.$$(":text:first").prop("disabled", true)

        retried = false
        clicks = 0

        $txt.on "click", ->
          clicks += 1

        cy.on "command:retry", _.after 3, ->
          $txt.prop("disabled", false)
          retried = true

        cy.get(":text:first").type("foo").then ->
          expect(clicks).to.eq(1)
          expect(retried).to.be.true

      it "waits until element stops animating", ->
        retries = 0

        cy.on "command:retry", (obj) ->
          retries += 1

        cy.stub(cy, "ensureElementIsNotAnimating")
        .throws(new Error("animating!"))
        .onThirdCall().returns()

        cy.get(":text:first").type("foo").then ->
          ## - retry animation coords
          ## - retry animation
          ## - retry animation
          expect(retries).to.eq(3)
          expect(cy.ensureElementIsNotAnimating).to.be.calledThrice

      it "does not throw when waiting for animations is disabled", ->
        cy.stub(cy, "ensureElementIsNotAnimating").throws(new Error("animating!"))
        Cypress.config("waitForAnimations", false)

        cy.get(":text:first").type("foo").then ->
          expect(cy.ensureElementIsNotAnimating).not.to.be.called

      it "does not throw when turning off waitForAnimations in options", ->
        cy.stub(cy, "ensureElementIsNotAnimating").throws(new Error("animating!"))

        cy.get(":text:first").type("foo", {waitForAnimations: false}).then ->
          expect(cy.ensureElementIsNotAnimating).not.to.be.called

      it "passes options.animationDistanceThreshold to cy.ensureElementIsNotAnimating", ->
        $txt = cy.$$(":text:first")

        { fromWindow } = Cypress.dom.getElementCoordinatesByPosition($txt)

        cy.spy(cy, "ensureElementIsNotAnimating")

        cy.get(":text:first").type("foo", {animationDistanceThreshold: 1000}).then ->
          args = cy.ensureElementIsNotAnimating.firstCall.args

          expect(args[1]).to.deep.eq([fromWindow, fromWindow])
          expect(args[2]).to.eq(1000)

      it "passes config.animationDistanceThreshold to cy.ensureElementIsNotAnimating", ->
        animationDistanceThreshold = Cypress.config("animationDistanceThreshold")

        $txt = cy.$$(":text:first")

        { fromWindow } = Cypress.dom.getElementCoordinatesByPosition($txt)

        cy.spy(cy, "ensureElementIsNotAnimating")

        cy.get(":text:first").type("foo").then ->
          args = cy.ensureElementIsNotAnimating.firstCall.args

          expect(args[1]).to.deep.eq([fromWindow, fromWindow])
          expect(args[2]).to.eq(animationDistanceThreshold)

    describe "input types where no extra formatting required", ->
      _.each [
        "password"
        "email"
        "number"
        "search"
        "url"
        "tel"
        ], (type) ->
          it "accepts input [type=#{type}]", ->
            input = cy.$$("<input type='#{type}' id='input-type-#{type}' />")

            cy.$$("body").append(input)

            cy.get("#input-type-#{type}").type("1234").then ($input) ->
              expect($input).to.have.value "1234"
              expect($input.get(0)).to.eq $input.get(0)

          it "accepts type [type=#{type}], regardless of capitalization", ->
            input = cy.$$("<input type='#{type.toUpperCase()}' id='input-type-#{type}' />")

            cy.$$("body").append(input)

            cy.get("#input-type-#{type}").type("1234")

    describe "tabindex", ->
      beforeEach ->
        @$div = cy.$$("#tabindex")

      it "receives keydown, keyup, keypress", ->
        keydown  = false
        keypress = false
        keyup    = false

        @$div.keydown ->
          keydown = true

        @$div.keypress ->
          keypress = true

        @$div.keyup ->
          keyup = true

        cy.get("#tabindex").type("a").then ->
          expect(keydown).to.be.true
          expect(keypress).to.be.true
          expect(keyup).to.be.true

      it "does not receive textInput", ->
        textInput = false

        @$div.on "textInput", ->
          textInput = true

        cy.get("#tabindex").type("f").then ->
          expect(textInput).to.be.false

      it "does not receive input", ->
        input = false

        @$div.on "input", ->
          input = true

        cy.get("#tabindex").type("f").then ->
          expect(input).to.be.false

      it "does not receive change event", ->
        innerText = @$div.text()

        change = false

        @$div.on "change", ->
          change = true

        cy.get("#tabindex").type("foo{enter}").then ($el) ->
          expect(change).to.be.false
          expect($el.text()).to.eq(innerText)

      it "does not change inner text", ->
        innerText = @$div.text()

        cy.get("#tabindex").type("foo{leftarrow}{del}{rightarrow}{enter}").should("have.text", innerText)

      it "receives focus", ->
        focus = false

        @$div.focus ->
          focus = true

        cy.get("#tabindex").type("f").then ->
          expect(focus).to.be.true

      it "receives blur", ->
        blur = false

        @$div.blur ->
          blur = true

        cy
          .get("#tabindex").type("f")
          .get("input:first").focus().then ->
            expect(blur).to.be.true

      it "receives keydown and keyup for other special characters and keypress for enter and regular characters", ->
        keydowns = []
        keyups = []
        keypresses = []

        @$div.keydown (e) ->
          keydowns.push(e)

        @$div.keypress (e) ->
          keypresses.push(e)

        @$div.keyup (e) ->
          keyups.push(e)

        cy
          .get("#tabindex").type("f{leftarrow}{rightarrow}{enter}")
          .then ->
            expect(keydowns).to.have.length(4)
            expect(keypresses).to.have.length(2)
            expect(keyups).to.have.length(4)

    describe "delay", ->
      it "adds delay to delta for each key sequence", ->
        cy.spy(cy, "timeout")

        cy
          .get(":text:first")
          .type("foo{enter}bar{leftarrow}", { delay: 5 })
          .then ->
            expect(cy.timeout).to.be.calledWith(5 * 8, true, "type")

      it "can cancel additional keystrokes", (done) ->
        cy.stub(Cypress.runner, "stop")

        text = cy.$$(":text:first").keydown _.after 3, ->
          Cypress.stop()

        cy.on "stop", ->
          _.delay ->
            expect(text).to.have.value("foo")
            done()
          , 50

        cy.get(":text:first").type("foo{enter}bar{leftarrow}")

    describe "events", ->
      it "receives keydown event", (done) ->
        $txt = cy.$$(":text:first")

        $txt.on "keydown", (e) =>
          obj = _.pick(e.originalEvent, "altKey", "bubbles", "cancelable", "charCode", "ctrlKey", "detail", "keyCode", "view", "layerX", "layerY", "location", "metaKey", "pageX", "pageY", "repeat", "shiftKey", "type", "which", "key")
          expect(obj).to.deep.eq {
            altKey: false
            bubbles: true
            cancelable: true
            charCode: 0 ## deprecated
            ctrlKey: false
            detail: 0
            key: "a"
            keyCode: 65 ## deprecated but fired by chrome always uppercase in the ASCII table
            layerX: 0
            layerY: 0
            location: 0
            metaKey: false
            pageX: 0
            pageY: 0
            repeat: false
            shiftKey: false
            type: "keydown"
            view: cy.state("window")
            which: 65 ## deprecated but fired by chrome
          }
          done()

        cy.get(":text:first").type("a")

      it "receives keypress event", (done) ->
        $txt = cy.$$(":text:first")

        $txt.on "keypress", (e) =>
          obj = _.pick(e.originalEvent, "altKey", "bubbles", "cancelable", "charCode", "ctrlKey", "detail", "keyCode", "view", "layerX", "layerY", "location", "metaKey", "pageX", "pageY", "repeat", "shiftKey", "type", "which", "key")
          expect(obj).to.deep.eq {
            altKey: false
            bubbles: true
            cancelable: true
            charCode: 97 ## deprecated
            ctrlKey: false
            detail: 0
            key: "a"
            keyCode: 97 ## deprecated
            layerX: 0
            layerY: 0
            location: 0
            metaKey: false
            pageX: 0
            pageY: 0
            repeat: false
            shiftKey: false
            type: "keypress"
            view: cy.state("window")
            which: 97 ## deprecated
          }
          done()

        cy.get(":text:first").type("a")

      it "receives keyup event", (done) ->
        $txt = cy.$$(":text:first")

        $txt.on "keyup", (e) =>
          obj = _.pick(e.originalEvent, "altKey", "bubbles", "cancelable", "charCode", "ctrlKey", "detail", "keyCode", "view", "layerX", "layerY", "location", "metaKey", "pageX", "pageY", "repeat", "shiftKey", "type", "which", "key")
          expect(obj).to.deep.eq {
            altKey: false
            bubbles: true
            cancelable: true
            charCode: 0 ## deprecated
            ctrlKey: false
            detail: 0
            key: "a"
            keyCode: 65 ## deprecated but fired by chrome always uppercase in the ASCII table
            layerX: 0
            layerY: 0
            location: 0
            metaKey: false
            pageX: 0
            pageY: 0
            repeat: false
            shiftKey: false
            type: "keyup"
            view: cy.state("window")
            which: 65 ## deprecated but fired by chrome
          }
          done()

        cy.get(":text:first").type("a")

      it "receives textInput event", (done) ->
        $txt = cy.$$(":text:first")

        $txt.on "textInput", (e) =>
          obj = _.pick e.originalEvent, "bubbles", "cancelable", "charCode", "data", "detail", "keyCode", "layerX", "layerY", "pageX", "pageY", "type", "view", "which"
          expect(obj).to.deep.eq {
            bubbles: true
            cancelable: true
            charCode: 0
            data: "a"
            detail: 0
            keyCode: 0
            layerX: 0
            layerY: 0
            pageX: 0
            pageY: 0
            type: "textInput"
            view: cy.state("window")
            which: 0
          }
          done()

        cy.get(":text:first").type("a")

      it "receives input event", (done) ->
        $txt = cy.$$(":text:first")

        $txt.on "input", (e) =>
          obj = _.pick e.originalEvent, "bubbles", "cancelable", "type"
          expect(obj).to.deep.eq {
            bubbles: true
            cancelable: false
            type: "input"
          }
          done()

        cy.get(":text:first").type("a")

      it "fires events in the correct order"

      it "fires events for each key stroke"

      it "does fire input event when value changes", ->
        fired = false
        cy.$$(":text:first").on "input", ->
          fired = true

        fired = false
        cy.get(":text:first")
          .invoke("val", "bar")
          .type("{selectAll}{rightarrow}{backspace}")
          .then ->
            expect(fired).to.eq true

        fired = false
        cy.get(":text:first")
          .invoke("val", "bar")
          .type("{selectAll}{leftarrow}{del}")
          .then ->
            expect(fired).to.eq true

        cy.$$('[contenteditable]:first').on "input", () ->
          fired = true

        fired = false
        cy.get('[contenteditable]:first')
          .invoke('html', 'foobar')
          .type('{selectAll}{rightarrow}{backspace}')
          .then ->
            expect(fired).to.eq true

        fired = false
        cy.get('[contenteditable]:first')
          .invoke('html', 'foobar')
          .type('{selectAll}{leftarrow}{del}')
          .then ->
            expect(fired).to.eq true

      it "does not fire input event when value does not change", ->
        fired = false
        cy.$$(":text:first").on "input", (e) ->
          fired = true

        fired = false
        cy.get(":text:first")
          .invoke("val", "bar")
          .type('{selectAll}{rightarrow}{del}')
          .then ->
            expect(fired).to.eq false

        fired = false
        cy.get(":text:first")
          .invoke("val", "bar")
          .type('{selectAll}{leftarrow}{backspace}')
          .then ->
            expect(fired).to.eq false

        cy.$$("textarea:first").on "input", (e) ->
          fired = true

        fired = false
        cy.get("textarea:first")
          .invoke("val", "bar")
          .type('{selectAll}{rightarrow}{del}')
          .then ->
            expect(fired).to.eq false

        fired = false
        cy.get("textarea:first")
          .invoke("val", "bar")
          .type('{selectAll}{leftarrow}{backspace}')
          .then ->
            expect(fired).to.eq false

        cy.$$('[contenteditable]:first').on "input", () ->
          fired = true

        fired = false
        cy.get('[contenteditable]:first')
          .invoke('html', 'foobar')
          .type('{selectAll}{rightarrow}{del}')
          .then ->
            expect(fired).to.eq false

        fired = false
        cy.get('[contenteditable]:first')
          .invoke('html', 'foobar')
          .type('{selectAll}{leftarrow}{backspace}')
          .then ->
            expect(fired).to.eq false

    describe "maxlength", ->
      it "limits text entered to the maxlength attribute of a text input", ->
        $input = cy.$$(":text:first")
        $input.attr("maxlength", 5)

        cy.get(":text:first")
          .type("1234567890")
          .then (input) ->
            expect(input).to.have.value("12345")

      it "ignores an invalid maxlength attribute", ->
        $input = cy.$$(":text:first")
        $input.attr("maxlength", "five")

        cy.get(":text:first")
          .type("1234567890")
          .then (input) ->
            expect(input).to.have.value("1234567890")

      it "handles special characters", ->
        $input = cy.$$(":text:first")
        $input.attr("maxlength", 5)

        cy.get(":text:first")
          .type("12{selectall}")
          .then (input) ->
            expect(input).to.have.value("12")

      it "maxlength=0 events", ->
        events = []

        push = (evt) ->
          return ->
            events.push(evt)

        cy
        .$$(":text:first")
        .attr("maxlength", 0)
        .on("keydown", push("keydown"))
        .on("keypress", push("keypress"))
        .on("textInput", push("textInput"))
        .on("input", push("input"))
        .on("keyup", push("keyup"))

        cy.get(":text:first")
          .type("1")
          .then ->
            expect(events).to.deep.eq([
              "keydown", "keypress", "textInput", "keyup"
            ])

      it "maxlength=1 events", ->
        events = []

        push = (evt) ->
          return ->
            events.push(evt)

        cy
        .$$(":text:first")
        .attr("maxlength", 1)
        .on("keydown", push("keydown"))
        .on("keypress", push("keypress"))
        .on("textInput", push("textInput"))
        .on("input", push("input"))
        .on("keyup", push("keyup"))

        cy.get(":text:first")
          .type("12")
          .then ->
            expect(events).to.deep.eq([
              "keydown", "keypress", "textInput", "input", "keyup"
              "keydown", "keypress", "textInput", "keyup"
            ])

    describe "value changing", ->
      it "changes the elements value", ->
        cy.get("#input-without-value").type("a").then ($text) ->
          expect($text).to.have.value("a")

      it "changes the elements value for multiple keys", ->
        cy.get("#input-without-value").type("foo").then ($text) ->
          expect($text).to.have.value("foo")

      it "inserts text after existing text", ->
        cy.get("#input-with-value").type(" bar").then ($text) ->
          expect($text).to.have.value("foo bar")

      it "inserts text after existing text input by invoking val", ->
        cy.get("#input-without-value").invoke("val", "foo").type(" bar").then ($text) ->
          expect($text).to.have.value("foo bar")

      it "overwrites text when currently has selection", ->
        cy.get("#input-without-value").invoke('val', '0').then (el) ->
          el.select()

        cy.get("#input-without-value").type("50").then ($input) ->
          expect($input).to.have.value("50")

      it "overwrites text when selectAll in click handler", ->
        cy.$$("#input-without-value").val("0").click ->
          $(@).select()

      it "overwrites text when selectAll in mouseup handler", ->
        cy.$$("#input-without-value").val("0").mouseup ->
          $(@).select()

      it "overwrites text when selectAll in mouseup handler", ->
        cy.$$("#input-without-value").val("0").mouseup ->
          $(@).select()

      it "responsive to keydown handler", ->
        cy.$$("#input-without-value").val("1234").keydown ->
          $(@).get(0).setSelectionRange(0,0)
        cy.get("#input-without-value").type("56").then ($input) ->
          expect($input).to.have.value("651234")

      it "responsive to keyup handler", ->
        cy.$$("#input-without-value").val("1234").keyup ->
          $(@).get(0).setSelectionRange(0,0)
        cy.get("#input-without-value").type("56").then ($input) ->
          expect($input).to.have.value("612345")

      it "responsive to input handler", ->
        cy.$$("#input-without-value").val("1234").keyup ->
          $(@).get(0).setSelectionRange(0,0)
        cy.get("#input-without-value").type("56").then ($input) ->
          expect($input).to.have.value("612345")

      it "responsive to change handler", ->
        cy.$$("#input-without-value").val("1234").change ->
          $(@).get(0).setSelectionRange(0,0)
        ## no change event should be fired
        cy.get("#input-without-value").type("56").then ($input) ->
          expect($input).to.have.value("123456")

      it "automatically moves the caret to the end if value is changed manually", ->
        cy.$$("#input-without-value").keypress (e) ->
          e.preventDefault()

          key = String.fromCharCode(e.which)

          $input = $(e.target)

          val = $input.val()

          ## setting value updates cursor to the end of input
          $input.val(val + key + "-")

        cy.get("#input-without-value").type("foo").then ($input) ->
          expect($input).to.have.value("f-o-o-")

      it "automatically moves the caret to the end if value is changed manually asynchronously", ->
        cy.$$("#input-without-value").keypress (e) ->
          key = String.fromCharCode(e.which)

          $input = $(e.target)

          _.defer ->
            val = $input.val()
            $input.val(val + "-")

        cy.get("#input-without-value").type("foo").then ($input) ->
          expect($input).to.have.value("f-o-o-")

      it "does not fire keypress when keydown is preventedDefault", (done) ->
        cy.$$("#input-without-value").get(0).addEventListener "keypress", (e) ->
          done("should not have received keypress event")

        cy.$$("#input-without-value").get(0).addEventListener "keydown", (e) ->
          e.preventDefault()

        cy.get("#input-without-value").type("foo").then -> done()

      it "does not insert key when keydown is preventedDefault", ->
        cy.$$("#input-without-value").get(0).addEventListener "keydown", (e) ->
          e.preventDefault()

        cy.get("#input-without-value").type("foo").then ($text) ->
          expect($text).to.have.value("")

      it "does not insert key when keypress is preventedDefault", ->
        cy.$$("#input-without-value").get(0).addEventListener "keypress", (e) ->
          e.preventDefault()

        cy.get("#input-without-value").type("foo").then ($text) ->
          expect($text).to.have.value("")

      it "does not fire textInput when keypress is preventedDefault", (done) ->
        cy.$$("#input-without-value").get(0).addEventListener "textInput", (e) ->
          done("should not have received textInput event")

        cy.$$("#input-without-value").get(0).addEventListener "keypress", (e) ->
          e.preventDefault()

        cy.get("#input-without-value").type("foo").then -> done()

      it "does not insert key when textInput is preventedDefault", ->
        cy.$$("#input-without-value").get(0).addEventListener "textInput", (e) ->
          e.preventDefault()

        cy.get("#input-without-value").type("foo").then ($text) ->
          expect($text).to.have.value("")

      it "does not fire input when textInput is preventedDefault", (done) ->
        cy.$$("#input-without-value").get(0).addEventListener "input", (e) ->
          done("should not have received input event")

        cy.$$("#input-without-value").get(0).addEventListener "textInput", (e) ->
          e.preventDefault()

        cy.get("#input-without-value").type("foo").then -> done()

      it "preventing default to input event should not affect anything", ->
        cy.$$("#input-without-value").get(0).addEventListener "input", (e) ->
          e.preventDefault()

        cy.get("#input-without-value").type("foo").then ($input) ->
          expect($input).to.have.value("foo")

      describe "input[type=number]", ->
        it "can change values", ->
          cy.get("#number-without-value").type("42").then ($text) ->
            expect($text).to.have.value("42")

        it "can input decimal", ->
          cy.get("#number-without-value").type("2.0").then ($input) ->
            expect($input).to.have.value("2.0")

        it "can utilize {selectall}", ->
          cy.get("#number-with-value").type("{selectall}99").then ($input) ->
            expect($input).to.have.value("99")

        it "can utilize arrows", ->
          cy.get("#number-with-value").type("{leftarrow}{leftarrow}{rightarrow}9").then ($input) ->
            expect($input).to.have.value("192")

        it "inserts text after existing text", ->
          cy.get("#number-with-value").type("34").then ($text) ->
            expect($text).to.have.value("1234")

        it "inserts text after existing text input by invoking val", ->
          cy.get("#number-without-value").invoke("val", "12").type("34").then ($text) ->
            expect($text).to.have.value("1234")

        it "overwrites text on input[type=number] when input has existing text selected", ->
          ## firefox does not correctly report value in this case
          return if Cypress.isBrowserType("firefox")

          cy.$$("#number-without-value").val("0").click ->
            $(@).select()

          cy.get("#number-without-value").type("50").then ($input) ->
            expect($input).to.have.value("50")

        it "can type negative numbers", ->
          cy.get('#number-without-value')
            .type('-123.12')
            .should('have.value', '-123.12')

        it "type=number blurs consistently", ->
          blurred = 0
          cy.$$("#number-without-value").blur ->
            blurred++
          cy.get("#number-without-value")
          .type('200').blur()
          .then ->
            expect(blurred).to.eq 1

      describe "input[type=email]", ->
        it "can change values", ->
          cy.get("#email-without-value").type("brian@foo.com").then ($text) ->
            expect($text).to.have.value("brian@foo.com")

        it "can utilize {selectall}", ->
          cy.get("#email-with-value").type("{selectall}brian@foo.com").then ($text) ->
            expect($text).to.have.value("brian@foo.com")

        it "can utilize arrows", ->
          cy.get("#email-with-value").type("{leftarrow}{rightarrow}om").then ($text) ->
            expect($text).to.have.value("brian@foo.com")

        it "inserts text after existing text", ->
          cy.get("#email-with-value").type("om").then ($text) ->
            expect($text).to.have.value("brian@foo.com")

        it "inserts text after existing text input by invoking val", ->
          cy.get("#email-without-value").invoke("val", "brian@foo.c").type("om").then ($text) ->
            expect($text).to.have.value("brian@foo.com")

        it "overwrites text when input has existing text selected", ->
          cy.get("#email-without-value").invoke('val', "foo@bar.com").invoke('select')

          cy.get("#email-without-value").type("bar@foo.com").then ($input) ->
            expect($input).to.have.value("bar@foo.com")

        it "type=email blurs consistently", ->
          blurred = 0
          cy.$$("#email-without-value").blur ->
            blurred++
          cy.get("#email-without-value")
          .type('foo@bar.com').blur()
          .then ->
            expect(blurred).to.eq 1

      describe "input[type=password]", ->
        it "can change values", ->
          cy.get("#password-without-value").type("password").then ($text) ->
            expect($text).to.have.value("password")

        it "inserts text after existing text", ->
          cy.get("#password-with-value").type("word").then ($text) ->
            expect($text).to.have.value("password")

        it "inserts text after existing text input by invoking val", ->
          cy.get("#password-without-value").invoke("val", "secr").type("et").then ($text) ->
            expect($text).to.have.value("secret")

        it "overwrites text when input has existing text selected", ->
          cy.get("#password-without-value").invoke('val', "secret").invoke('select')

          cy.get("#password-without-value").type("agent").then ($input) ->
            expect($input).to.have.value("agent")

        it "overwrites text when input has selected range of text in click handler", ->
          cy.$$("#input-with-value").mouseup (e) ->
            # e.preventDefault()

            e.target.setSelectionRange(1, 1)

          select = (e) ->
            e.target.select()

          cy
          .$$("#password-without-value")
          .val("secret")
          .click(select)
          .keyup (e) ->
            switch e.key
              when "g"
                select(e)
              when "n"
                e.target.setSelectionRange(0, 1)

          cy.get("#password-without-value").type("agent").then ($input) ->
            expect($input).to.have.value("tn")

      describe "input[type=date]", ->
        it "can change values", ->
          cy.get("#date-without-value").type("1959-09-13").then ($text) ->
            expect($text).to.have.value("1959-09-13")

        it "overwrites existing value", ->
          cy.get("#date-with-value").type("1959-09-13").then ($text) ->
            expect($text).to.have.value("1959-09-13")

        it "overwrites existing value input by invoking val", ->
          cy.get("#date-without-value").invoke("val", "2016-01-01").type("1959-09-13").then ($text) ->
            expect($text).to.have.value("1959-09-13")

      describe "input[type=month]", ->
        it "can change values", ->
          cy.get("#month-without-value").type("1959-09").then ($text) ->
            expect($text).to.have.value("1959-09")

        it "overwrites existing value", ->
          cy.get("#month-with-value").type("1959-09").then ($text) ->
            expect($text).to.have.value("1959-09")

        it "overwrites existing value input by invoking val", ->
          cy.get("#month-without-value").invoke("val", "2016-01").type("1959-09").then ($text) ->
            expect($text).to.have.value("1959-09")

      describe "input[type=week]", ->
        it "can change values", ->
          cy.get("#week-without-value").type("1959-W09").then ($text) ->
            expect($text).to.have.value("1959-W09")

        it "overwrites existing value", ->
          cy.get("#week-with-value").type("1959-W09").then ($text) ->
            expect($text).to.have.value("1959-W09")

        it "overwrites existing value input by invoking val", ->
          cy.get("#week-without-value").invoke("val", "2016-W01").type("1959-W09").then ($text) ->
            expect($text).to.have.value("1959-W09")

      describe "input[type=time]", ->
        it "can change values", ->
          cy.get("#time-without-value").type("01:23:45").then ($text) ->
            expect($text).to.have.value("01:23:45")

        it "overwrites existing value", ->
          cy.get("#time-with-value").type("12:34:56").then ($text) ->
            expect($text).to.have.value("12:34:56")

        it "overwrites existing value input by invoking val", ->
          cy.get("#time-without-value").invoke("val", "01:23:45").type("12:34:56").then ($text) ->
            expect($text).to.have.value("12:34:56")

        it "can be formatted HH:mm", ->
          cy.get("#time-without-value").type("01:23").then ($text) ->
            expect($text).to.have.value("01:23")

        it "can be formatted HH:mm:ss", ->
          cy.get("#time-without-value").type("01:23:45").then ($text) ->
            expect($text).to.have.value("01:23:45")

        it "can be formatted HH:mm:ss.S", ->
          cy.get("#time-without-value").type("01:23:45.9").then ($text) ->
            expect($text).to.have.value("01:23:45.9")

        it "can be formatted HH:mm:ss.SS", ->
          cy.get("#time-without-value").type("01:23:45.99").then ($text) ->
            expect($text).to.have.value("01:23:45.99")

        it "can be formatted HH:mm:ss.SSS", ->
          cy.get("#time-without-value").type("01:23:45.999").then ($text) ->
            expect($text).to.have.value("01:23:45.999")

      describe "[contenteditable]", ->
        it "can change values", ->
          cy.get("#input-types [contenteditable]").type("foo").then ($div) ->
            expect($div).to.have.text("foo")

        it "inserts text after existing text", ->
          cy.get("#input-types [contenteditable]").invoke("text", "foo").type(" bar").then ($text) ->
            expect($text).to.have.text("foo bar")

        it "can type into [contenteditable] with existing <div>", ->
          cy.$$('[contenteditable]:first').get(0).innerHTML = '<div>foo</div>'
          cy.get("[contenteditable]:first")
          .type("bar").then ($div) ->
            expect($div.get(0).innerText).to.eql("foobar\n")
            expect($div.get(0).textContent).to.eql("foobar")
            expect($div.get(0).innerHTML).to.eql("<div>foobar</div>")

        it "can type into [contenteditable] with existing <p>", ->
          cy.$$('[contenteditable]:first').get(0).innerHTML = '<p>foo</p>'
          cy.get("[contenteditable]:first")
          .type("bar").then ($div) ->
            expect($div.get(0).innerText).to.eql("foobar\n\n")
            expect($div.get(0).textContent).to.eql("foobar")
            expect($div.get(0).innerHTML).to.eql("<p>foobar</p>")

        it "collapses selection to start on {leftarrow}", ->
          cy.$$('[contenteditable]:first').get(0).innerHTML = '<div>bar</div>'
          cy.get("[contenteditable]:first")
          .type("{selectall}{leftarrow}foo").then ($div) ->
            expect($div.get(0).innerText).to.eql("foobar\n")

        it "collapses selection to end on {rightarrow}", ->
          cy.$$('[contenteditable]:first').get(0).innerHTML = '<div>bar</div>'
          cy.get("[contenteditable]:first")
          .type("{selectall}{leftarrow}foo{selectall}{rightarrow}baz").then ($div) ->
            expect($div.get(0).innerText).to.eql("foobarbaz\n")

        it "can remove a placeholder <br>", ->
          cy.$$('[contenteditable]:first').get(0).innerHTML = '<div><br></div>'
          cy.get("[contenteditable]:first")
          .type("foobar").then ($div) ->
            expect($div.get(0).innerHTML).to.eql("<div>foobar</div>")

        it "can type into an iframe with designmode = 'on'", ->
          ## append a new iframe to the body
<<<<<<< HEAD
          cy.$$('<iframe id="generic-iframe" src="/fixtures/generic.html"></iframe>')
=======
          cy.$$('<iframe id="generic-iframe" src="/fixtures/generic.html" style="height: 500px"></iframe>')
>>>>>>> 797673d7
            .appendTo cy.$$('body')

          ## wait for iframe to load
          loaded = false
          cy.get('#generic-iframe')
            .then ($iframe) ->
              $iframe.load ->
                loaded = true
            .scrollIntoView()
            .should ->
              expect(loaded).to.eq true

          ## type text into iframe
          cy.get('#generic-iframe')
            .then ($iframe) ->
              $iframe[0].contentDocument.designMode = 'on'
              iframe = $iframe.contents()
              cy.wrap(iframe.find('html')).first()
                .type('{selectall}{del} foo bar baz{enter}ac{leftarrow}b')

          # assert that text was typed
          cy.get('#generic-iframe')
            .then ($iframe) ->
              iframeText = $iframe[0].contentDocument.body.innerText
              expect(iframeText).to.include('foo bar baz\nabc')
<<<<<<< HEAD



=======
>>>>>>> 797673d7

      ## TODO: fix this with 4.0 updates
      describe.skip "element reference loss", ->
        it 'follows the focus of the cursor', ->
          charCount = 0
          cy.$$('input:first').keydown ->
            if charCount is 3
              cy.$$('input').eq(1).focus()
            charCount++
          cy.get('input:first').type('foobar').then ->
            cy.get('input:first').should('have.value', 'foo')
            cy.get('input').eq(1).should('have.value', 'bar')

    describe "specialChars", ->
      context "{{}", ->
        it "sets which and keyCode to 219", (done) ->
          cy.$$(":text:first").on "keydown", (e) ->
            expect(e.which).to.eq 219
            expect(e.keyCode).to.eq 219
            done()

          cy.get(":text:first").invoke("val", "ab").type("{{}")

        it "fires keypress event with 219 charCode", (done) ->
          cy.$$(":text:first").on "keypress", (e) ->
            expect(e.charCode).to.eq 219
            expect(e.which).to.eq 219
            expect(e.keyCode).to.eq 219
            done()

          cy.get(":text:first").invoke("val", "ab").type("{{}")

        it "fires textInput event with e.data", (done) ->
          cy.$$(":text:first").on "textInput", (e) ->
            expect(e.originalEvent.data).to.eq "{"
            done()

          cy.get(":text:first").invoke("val", "ab").type("{{}")

        it "fires input event", (done) ->
          cy.$$(":text:first").on "input", (e) ->
            done()

          cy.get(":text:first").invoke("val", "ab").type("{{}")

        it "can prevent default character insertion", ->
          cy.$$(":text:first").on "keydown", (e) ->
            if e.keyCode is 219
              e.preventDefault()

          cy.get(":text:first").invoke("val", "foo").type("{{}").then ($input) ->
            expect($input).to.have.value("foo")

      context "{esc}", ->
        it "sets which and keyCode to 27 and does not fire keypress events", (done) ->
          cy.$$(":text:first").on "keypress", ->
            done("should not have received keypress")

          cy.$$(":text:first").on "keydown", (e) ->
            expect(e.which).to.eq 27
            expect(e.keyCode).to.eq 27
            expect(e.key).to.eq "Escape"
            done()

          cy.get(":text:first").invoke("val", "ab").type("{esc}")

        it "does not fire textInput event", (done) ->
          cy.$$(":text:first").on "textInput", (e) ->
            done("textInput should not have fired")

          cy.get(":text:first").invoke("val", "ab").type("{esc}").then -> done()

        it "does not fire input event", (done) ->
          cy.$$(":text:first").on "input", (e) ->
            done("input should not have fired")

          cy.get(":text:first").invoke("val", "ab").type("{esc}").then -> done()

        it "can prevent default esc movement", (done) ->
          cy.$$(":text:first").on "keydown", (e) ->
            if e.keyCode is 27
              e.preventDefault()

          cy.get(":text:first").invoke("val", "foo").type("d{esc}").then ($input) ->
            expect($input).to.have.value("food")
            done()

      context "{backspace}", ->
        it "backspaces character to the left", ->
          cy.get(":text:first").invoke("val", "bar").type("{leftarrow}{backspace}u").then ($input) ->
            expect($input).to.have.value("bur")

        it "can backspace a selection range of characters", ->
          cy
            .get(":text:first").invoke("val", "bar").focus().then ($input) ->
              ## select the 'ar' characters
              $input.get(0).setSelectionRange(1,3)
            .get(":text:first").type("{backspace}").then ($input) ->
              expect($input).to.have.value("b")

        it "sets which and keyCode to 8 and does not fire keypress events", (done) ->
          cy.$$(":text:first").on "keypress", ->
            done("should not have received keypress")

          cy.$$(":text:first").on "keydown", _.after 2, (e) ->
            expect(e.which).to.eq 8
            expect(e.keyCode).to.eq 8
            expect(e.key).to.eq "Backspace"
            done()

          cy.get(":text:first").invoke("val", "ab").type("{leftarrow}{backspace}")

        it "does not fire textInput event", (done) ->
          cy.$$(":text:first").on "textInput", (e) ->
            done("textInput should not have fired")

          cy.get(":text:first").invoke("val", "ab").type("{backspace}").then -> done()

        it "can prevent default backspace movement", (done) ->
          cy.$$(":text:first").on "keydown", (e) ->
            if e.keyCode is 8
              e.preventDefault()

          cy.get(":text:first").invoke("val", "foo").type("{leftarrow}{backspace}").then ($input) ->
            expect($input).to.have.value("foo")
            done()

      context "{del}", ->
        it "deletes character to the right", ->
          cy.get(":text:first").invoke("val", "bar").type("{leftarrow}{del}").then ($input) ->
            expect($input).to.have.value("ba")

        it "can delete a selection range of characters", ->
          cy
            .get(":text:first").invoke("val", "bar").focus().then ($input) ->
              ## select the 'ar' characters
              $input.get(0).setSelectionRange(1,3)
            .get(":text:first").type("{del}").then ($input) ->
              expect($input).to.have.value("b")

        it "sets which and keyCode to 46 and does not fire keypress events", (done) ->
          cy.$$(":text:first").on "keypress", ->
            done("should not have received keypress")

          cy.$$(":text:first").on "keydown", _.after 2, (e) ->
            expect(e.which).to.eq 46
            expect(e.keyCode).to.eq 46
            expect(e.key).to.eq "Delete"
            done()

          cy.get(":text:first").invoke("val", "ab").type("{leftarrow}{del}")

        it "does not fire textInput event", (done) ->
          cy.$$(":text:first").on "textInput", (e) ->
            done("textInput should not have fired")

          cy.get(":text:first").invoke("val", "ab").type("{del}").then -> done()

        it "does fire input event when value changes", (done) ->
          cy.$$(":text:first").on "input", (e) ->
            done()

          cy
            .get(":text:first").invoke("val", "bar").focus().then ($input) ->
              ## select the 'a' characters
              $input.get(0).setSelectionRange(0,1)
            .get(":text:first").type("{del}")

        it "does not fire input event when value does not change", (done) ->
          cy.$$(":text:first").on "input", (e) ->
            done("should not have fired input")

          cy.get(":text:first").invoke("val", "ab").type("{del}").then -> done()

        it "can prevent default del movement", (done) ->
          cy.$$(":text:first").on "keydown", (e) ->
            if e.keyCode is 46
              e.preventDefault()

          cy.get(":text:first").invoke("val", "foo").type("{leftarrow}{del}").then ($input) ->
            expect($input).to.have.value("foo")
            done()

      context "{leftarrow}", ->
        it "can move the cursor from the end to end - 1", ->
          cy.get(":text:first").invoke("val", "bar").type("{leftarrow}n").then ($input) ->
            expect($input).to.have.value("banr")

        it "does not move the cursor if already at bounds 0", ->
          cy.get(":text:first").invoke("val", "bar").type("{selectall}{leftarrow}n").then ($input) ->
            expect($input).to.have.value("nbar")

        it "sets the cursor to the left bounds", ->
          cy
            .get(":text:first").invoke("val", "bar").focus().then ($input) ->
              ## select the 'a' character
              $input.get(0).setSelectionRange(1,2)
            .get(":text:first").type("{leftarrow}n").then ($input) ->
              expect($input).to.have.value("bnar")

        it "sets the cursor to the very beginning", ->
          cy
            .get(":text:first").invoke("val", "bar").focus().then ($input) ->
              ## select the 'a' character
              $input.get(0).setSelectionRange(0,1)

            .get(":text:first").type("{leftarrow}n").then ($input) ->
              expect($input).to.have.value("nbar")

        it "sets which and keyCode to 37 and does not fire keypress events", (done) ->
          cy.$$(":text:first").on "keypress", ->
            done("should not have received keypress")

          cy.$$(":text:first").on "keydown", (e) ->
            expect(e.which).to.eq 37
            expect(e.keyCode).to.eq 37
            expect(e.key).to.eq "ArrowLeft"
            done()

          cy.get(":text:first").invoke("val", "ab").type("{leftarrow}").then ($input) ->
            done()

        it "does not fire textInput event", (done) ->
          cy.$$(":text:first").on "textInput", (e) ->
            done("textInput should not have fired")

          cy.get(":text:first").invoke("val", "ab").type("{leftarrow}").then -> done()

        it "does not fire input event", (done) ->
          cy.$$(":text:first").on "input", (e) ->
            done("input should not have fired")

          cy.get(":text:first").invoke("val", "ab").type("{leftarrow}").then -> done()

        it "can prevent default left arrow movement", (done) ->
          cy.$$(":text:first").on "keydown", (e) ->
            if e.keyCode is 37
              e.preventDefault()

          cy.get(":text:first").invoke("val", "foo").type("{leftarrow}d").then ($input) ->
            expect($input).to.have.value("food")
            done()

      context "{rightarrow}", ->
        it "can move the cursor from the beginning to beginning + 1", ->
          cy.get(":text:first").invoke("val", "bar").focus().then ($input) ->
            ## select the beginning
            $input.get(0).setSelectionRange(0,0)

          .get(":text:first").type("{rightarrow}n").then ($input) ->
            expect($input).to.have.value("bnar")

        it "does not move the cursor if already at end of bounds", ->
          cy.get(":text:first").invoke("val", "bar").type("{selectall}{rightarrow}n").then ($input) ->
            expect($input).to.have.value("barn")

        it "sets the cursor to the rights bounds", ->
          cy
            .get(":text:first").invoke("val", "bar").focus().then ($input) ->
              ## select the 'a' character
              $input.get(0).setSelectionRange(1,2)

            .get(":text:first").type("{rightarrow}n").then ($input) ->
              expect($input).to.have.value("banr")

        it "sets the cursor to the very beginning", ->
          cy
            .get(":text:first").invoke("val", "bar").focus().then ($input) ->
              $input.select()

            .get(":text:first").type("{leftarrow}n").then ($input) ->
              expect($input).to.have.value("nbar")

        it "sets which and keyCode to 39 and does not fire keypress events", (done) ->
          cy.$$(":text:first").on "keypress", ->
            done("should not have received keypress")

          cy.$$(":text:first").on "keydown", (e) ->
            expect(e.which).to.eq 39
            expect(e.keyCode).to.eq 39
            expect(e.key).to.eq "ArrowRight"
            done()

          cy.get(":text:first").invoke("val", "ab").type("{rightarrow}").then ($input) ->
            done()

        it "does not fire textInput event", (done) ->
          cy.$$(":text:first").on "textInput", (e) ->
            done("textInput should not have fired")

          cy.get(":text:first").invoke("val", "ab").type("{rightarrow}").then -> done()

        it "does not fire input event", (done) ->
          cy.$$(":text:first").on "input", (e) ->
            done("input should not have fired")

          cy.get(":text:first").invoke("val", "ab").type("{rightarrow}").then -> done()

        it "can prevent default right arrow movement", (done) ->
          cy.$$(":text:first").on "keydown", (e) ->
            if e.keyCode is 39
              e.preventDefault()

          cy.get(":text:first").invoke("val", "foo").type("{leftarrow}{rightarrow}d").then ($input) ->
            expect($input).to.have.value("fodo")
            done()

      context "{uparrow}", ->
        beforeEach ->
          cy.$$("#comments").val("foo\nbar\nbaz")

        it "sets which and keyCode to 38 and does not fire keypress events", (done) ->
          cy.$$("#comments").on "keypress", ->
            done("should not have received keypress")

          cy.$$("#comments").on "keydown", (e) ->
            expect(e.which).to.eq 38
            expect(e.keyCode).to.eq 38
            expect(e.key).to.eq "ArrowUp"
            done()

          cy.get("#comments").type("{uparrow}").then ($input) ->
            done()

        it "does not fire textInput event", (done) ->
          cy.$$("#comments").on "textInput", (e) ->
            done("textInput should not have fired")

          cy.get("#comments").type("{uparrow}").then -> done()

        it "does not fire input event", (done) ->
          cy.$$("#comments").on "input", (e) ->
            done("input should not have fired")

          cy.get("#comments").type("{uparrow}").then -> done()

        it "up and down arrow on contenteditable", ->
          cy.$$('[contenteditable]:first').get(0).innerHTML =
                      '<div>foo</div>' +
                      '<div>bar</div>' +
                      '<div>baz</div>'

          cy.get("[contenteditable]:first")
          .type("{leftarrow}{leftarrow}{uparrow}11{uparrow}22{downarrow}{downarrow}33").then ($div) ->
            expect($div.get(0).innerText).to.eql("foo22\nb11ar\nbaz33\n")

        it "uparrow ignores current selection", ->
          ce = cy.$$('[contenteditable]:first').get(0)
          ce.innerHTML =
                      '<div>foo</div>' +
                      '<div>bar</div>' +
                      '<div>baz</div>'
          ## select 'bar'
          line = cy.$$('[contenteditable]:first div:nth-child(1)').get(0)
          cy.document().then (doc) ->
            ce.focus()
            doc.getSelection().selectAllChildren(line)

          cy.get("[contenteditable]:first")
          .type("{uparrow}11").then ($div) ->
            expect($div.get(0).innerText).to.eql("11foo\nbar\nbaz\n")

        it "up and down arrow on textarea", ->
          cy.$$('textarea:first').get(0).value = 'foo\nbar\nbaz'

          cy.get("textarea:first")
          .type("{leftarrow}{leftarrow}{uparrow}11{uparrow}22{downarrow}{downarrow}33").should('have.value', "foo22\nb11ar\nbaz33")

        it "increments input[type=number]", ->
          cy.get('input[type="number"]:first')
            .invoke('val', '12.34')
            .type('{uparrow}{uparrow}')
            .should('have.value', '14')


      context "{downarrow}", ->
        beforeEach ->
          cy.$$("#comments").val("foo\nbar\nbaz")

        it "sets which and keyCode to 40 and does not fire keypress events", (done) ->
          cy.$$("#comments").on "keypress", ->
            done("should not have received keypress")

          cy.$$("#comments").on "keydown", (e) ->
            expect(e.which).to.eq 40
            expect(e.keyCode).to.eq 40
            expect(e.key).to.eq "ArrowDown"
            done()

          cy.get("#comments").type("{downarrow}").then ($input) ->
            done()

        it "does not fire textInput event", (done) ->
          cy.$$("#comments").on "textInput", (e) ->
            done("textInput should not have fired")

          cy.get("#comments").type("{downarrow}").then -> done()

        it "does not fire input event", (done) ->
          cy.$$("#comments").on "input", (e) ->
            done("input should not have fired")

          cy.get("#comments").type("{downarrow}").then -> done()

        it "{downarrow} will move to EOL on textarea", ->
          cy.$$('textarea:first').get(0).value = 'foo\nbar\nbaz'

          cy.get("textarea:first")
          .type("{leftarrow}{leftarrow}{uparrow}11{uparrow}22{downarrow}{downarrow}33{leftarrow}{downarrow}44").should('have.value', "foo22\nb11ar\nbaz3344")

        it "decrements input[type='number']", ->
          cy.get('input[type="number"]:first')
            .invoke('val', '12.34')
            .type('{downarrow}{downarrow}')
            .should('have.value', '11')

        it "downarrow ignores current selection", ->
          ce = cy.$$('[contenteditable]:first').get(0)
          ce.innerHTML =
                      '<div>foo</div>' +
                      '<div>bar</div>' +
                      '<div>baz</div>'
          ## select 'foo'
          line = cy.$$('[contenteditable]:first div:first').get(0)
          cy.document().then (doc) ->
            ce.focus()
            doc.getSelection().selectAllChildren(line)

          cy.get("[contenteditable]:first")
          .type("{downarrow}22").then ($div) ->
            expect($div.get(0).innerText).to.eql("foo\n22bar\nbaz\n")

      context "{selectall}{del}", ->
        it "can select all the text and delete", ->
          cy.get(":text:first").invoke("val", "1234").type("{selectall}{del}").type("foo").then ($text) ->
            expect($text).to.have.value("foo")

        it "can select all [contenteditable] and delete", ->
          cy.get("#input-types [contenteditable]").invoke("text", "1234").type("{selectall}{del}").type("foo").then ($div) ->
            expect($div).to.have.text("foo")

      context "{selectall} then type something", ->
        it "replaces the text", ->
          cy.get("#input-with-value").type("{selectall}new").then ($text) ->
            expect($text).to.have.value("new")

      context "{enter}", ->
        it "sets which and keyCode to 13 and prevents EOL insertion", (done) ->
          cy.$$("#input-types textarea").on "keypress", _.after 2, (e) ->
            done("should not have received keypress event")

          cy.$$("#input-types textarea").on "keydown", _.after 2, (e) ->
            expect(e.which).to.eq 13
            expect(e.keyCode).to.eq 13
            expect(e.key).to.eq "Enter"
            e.preventDefault()

          cy.get("#input-types textarea").invoke("val", "foo").type("d{enter}").then ($textarea) ->
            expect($textarea).to.have.value("food")
            done()

        it "sets which and keyCode and charCode to 13 and prevents EOL insertion", (done) ->
          cy.$$("#input-types textarea").on "keypress", _.after 2, (e) ->
            expect(e.which).to.eq 13
            expect(e.keyCode).to.eq 13
            expect(e.charCode).to.eq 13
            expect(e.key).to.eq "Enter"
            e.preventDefault()

          cy.get("#input-types textarea").invoke("val", "foo").type("d{enter}").then ($textarea) ->
            expect($textarea).to.have.value("food")
            done()

        it "does not fire textInput event", (done) ->
          cy.$$(":text:first").on "textInput", (e) ->
            done("textInput should not have fired")

          cy.get(":text:first").invoke("val", "ab").type("{enter}").then -> done()

        it "does not fire input event", (done) ->
          cy.$$(":text:first").on "input", (e) ->
            done("input should not have fired")

          cy.get(":text:first").invoke("val", "ab").type("{enter}").then -> done()

        it "inserts new line into textarea", ->
          cy.get("#input-types textarea").invoke("val", "foo").type("bar{enter}baz{enter}quux").then ($textarea) ->
            expect($textarea).to.have.value("foobar\nbaz\nquux")

        it "inserts new line into [contenteditable] ", ->
          cy.get("#input-types [contenteditable]:first").invoke("text", "foo")
          .type("bar{enter}baz{enter}{enter}{enter}quux").then ($div) ->
            expect($div.get(0).innerText).to.eql("foobar\nbaz\n\n\nquux\n")
            expect($div.get(0).textContent).to.eql("foobarbazquux")
            expect($div.get(0).innerHTML).to.eql("foobar<div>baz</div><div><br></div><div><br></div><div>quux</div>")

        it "inserts new line into [contenteditable] from midline", ->
          cy.get("#input-types [contenteditable]:first").invoke("text", "foo")
          .type("bar{leftarrow}{enter}baz{leftarrow}{enter}quux").then ($div) ->
            expect($div.get(0).innerText).to.eql("fooba\nba\nquuxzr\n")
            expect($div.get(0).textContent).to.eql("foobabaquuxzr")
            expect($div.get(0).innerHTML).to.eql("fooba<div>ba</div><div>quuxzr</div>")


    describe "modifiers", ->

      describe "activating modifiers", ->

        it "sends keydown event for modifiers in order", (done) ->
          $input = cy.$$("input:text:first")
          events = []
          $input.on "keydown", (e) ->
            events.push(e)

          cy.get("input:text:first").type("{shift}{ctrl}").then ->
            expect(events[0].shiftKey).to.be.true
            expect(events[0].which).to.equal(16)

            expect(events[1].ctrlKey).to.be.true
            expect(events[1].which).to.equal(17)

            $input.off("keydown")
            done()

        it "maintains modifiers for subsequent characters", (done) ->
          $input = cy.$$("input:text:first")
          events = []
          $input.on "keydown", (e) ->
            events.push(e)

          cy.get("input:text:first").type("{command}{control}ok").then ->
            expect(events[2].metaKey).to.be.true
            expect(events[2].ctrlKey).to.be.true
            expect(events[2].which).to.equal(79)

            expect(events[3].metaKey).to.be.true
            expect(events[3].ctrlKey).to.be.true
            expect(events[3].which).to.equal(75)

            $input.off("keydown")
            done()

        it "does not maintain modifiers for subsequent type commands", (done) ->
          $input = cy.$$("input:text:first")
          events = []
          $input.on "keydown", (e) ->
            events.push(e)

          cy
          .get("input:text:first")
          .type("{command}{control}")
          .type("ok")
          .then ->
            expect(events[2].metaKey).to.be.false
            expect(events[2].ctrlKey).to.be.false
            expect(events[2].which).to.equal(79)

            expect(events[3].metaKey).to.be.false
            expect(events[3].ctrlKey).to.be.false
            expect(events[3].which).to.equal(75)

            $input.off("keydown")
            done()

        it "does not maintain modifiers for subsequent click commands", (done) ->
          $button = cy.$$("button:first")
          mouseDownEvent = null
          mouseUpEvent = null
          clickEvent = null
          $button.on "mousedown", (e)-> mouseDownEvent = e
          $button.on "mouseup", (e)-> mouseUpEvent = e
          $button.on "click", (e)-> clickEvent = e

          cy
            .get("input:text:first")
            .type("{cmd}{option}")
            .get("button:first").click().then ->
              expect(mouseDownEvent.metaKey).to.be.false
              expect(mouseDownEvent.altKey).to.be.false

              expect(mouseUpEvent.metaKey).to.be.false
              expect(mouseUpEvent.altKey).to.be.false

              expect(clickEvent.metaKey).to.be.false
              expect(clickEvent.altKey).to.be.false

              $button.off "mousedown"
              $button.off "mouseup"
              $button.off "click"
              done()

        it "sends keyup event for activated modifiers when typing is finished", (done) ->
          $input = cy.$$("input:text:first")
          events = []
          $input.on "keyup", (e) ->
            events.push(e)

          cy
          .get("input:text:first")
            .type("{alt}{ctrl}{meta}{shift}ok")
          .then ->
            # first keyups should be for the chars typed, "ok"
            expect(events[0].which).to.equal(79)
            expect(events[1].which).to.equal(75)

            expect(events[2].which).to.equal(18)
            expect(events[3].which).to.equal(17)
            expect(events[4].which).to.equal(91)
            expect(events[5].which).to.equal(16)

            $input.off("keyup")
            done()

      describe "release: false", ->

        it "maintains modifiers for subsequent type commands", (done) ->
          $input = cy.$$("input:text:first")
          events = []

          $input.on "keydown", (e) ->
            events.push(e)

          cy
          .get("input:text:first")
          .type("{command}{control}", { release: false })
          .type("ok")
          .then ->
            expect(events[2].metaKey).to.be.true
            expect(events[2].ctrlKey).to.be.true
            expect(events[2].which).to.equal(79)

            expect(events[3].metaKey).to.be.true
            expect(events[3].ctrlKey).to.be.true
            expect(events[3].which).to.equal(75)

            done()

        it "maintains modifiers for subsequent click commands", (done) ->
          $button = cy.$$("button:first")
          mouseDownEvent = null
          mouseUpEvent = null
          clickEvent = null

          $button.on "mousedown", (e) -> mouseDownEvent = e
          $button.on "mouseup", (e) -> mouseUpEvent = e
          $button.on "click", (e) -> clickEvent = e

          cy
            .get("input:text:first")
            .type("{meta}{alt}", { release: false })
            .get("button:first").click().then ->
              expect(mouseDownEvent.metaKey).to.be.true
              expect(mouseDownEvent.altKey).to.be.true

              expect(mouseUpEvent.metaKey).to.be.true
              expect(mouseUpEvent.altKey).to.be.true

              expect(clickEvent.metaKey).to.be.true
              expect(clickEvent.altKey).to.be.true

              done()

        it "resets modifiers before next test", ->
          ## this test will fail if you comment out
          ## $Keyboard.resetModifiers

          $input = cy.$$("input:text:first")
          events = []

          $input.on "keyup", (e) ->
            events.push(e)

          cy
          .get("input:text:first")
          .type("a", { release: false })
          .then ->
            expect(events[0].metaKey).to.be.false
            expect(events[0].ctrlKey).to.be.false
            expect(events[0].altKey).to.be.false

      describe "changing modifiers", ->
        beforeEach ->
          @$input = cy.$$("input:text:first")
          cy.get("input:text:first").type("{command}{option}", { release: false })

        afterEach ->
          @$input.off("keydown")

        it "sends keydown event for new modifiers", (done) ->
          event = null
          @$input.on "keydown", (e)->
            event = e

          cy.get("input:text:first").type("{shift}").then ->
            expect(event.shiftKey).to.be.true
            expect(event.which).to.equal(16)
            done()

        it "does not send keydown event for already activated modifiers", (done) ->
          triggered = false
          @$input.on "keydown", (e)->
            triggered = true if e.which is 18 or e.which is 17

          cy.get("input:text:first").type("{cmd}{alt}").then ->
            expect(triggered).to.be.false
            done()

    describe "case-insensitivity", ->

      it "special chars are case-insensitive", ->
        cy.get(":text:first").invoke("val", "bar").type("{leftarrow}{DeL}").then ($input) ->
          expect($input).to.have.value("ba")

      it "modifiers are case-insensitive", (done) ->
        $input = cy.$$("input:text:first")
        alt = false
        $input.on "keydown", (e) ->
          alt = true if e.altKey

        cy.get("input:text:first").type("{aLt}").then ->
          expect(alt).to.be.true

          $input.off("keydown")
          done()

      it "letters are case-sensitive", ->
        cy.get("input:text:first").type("FoO").then ($input) ->
          expect($input).to.have.value("FoO")

    describe "click events", ->
      it "passes timeout and interval down to click", (done) ->
        input  = $("<input />").attr("id", "input-covered-in-span").prependTo(cy.$$("body"))
        span = $("<span>span on input</span>")
          .css {
            position: "absolute"
            left: input.offset().left
            top: input.offset().top
            padding: 5
            display: "inline-block"
            backgroundColor: "yellow"
          }
          .prependTo cy.$$("body")

        cy.on "command:retry", (options) ->
          expect(options.timeout).to.eq 1000
          expect(options.interval).to.eq 60
          done()

        cy.get("#input-covered-in-span").type("foobar", {timeout: 1000, interval: 60})

      it "does not issue another click event between type/type", ->
        clicked = 0

        cy.$$(":text:first").click ->
          clicked += 1

        cy.get(":text:first").type("f").type("o").then ->
          expect(clicked).to.eq 1

      it "does not issue another click event if element is already in focus from click", ->
        clicked = 0

        cy.$$(":text:first").click ->
          clicked += 1

        cy.get(":text:first").click().type("o").then ->
          expect(clicked).to.eq 1

    describe "change events", ->
      it "fires when enter is pressed and value has changed", ->
        changed = 0

        cy.$$(":text:first").change ->
          changed += 1

        cy.get(":text:first").invoke("val", "foo").type("bar{enter}").then ->
          expect(changed).to.eq 1

      it "fires twice when enter is pressed and then again after losing focus", ->
        changed = 0

        cy.$$(":text:first").change ->
          changed += 1

        cy.get(":text:first").invoke("val", "foo").type("bar{enter}baz").blur().then ->
          expect(changed).to.eq 2

      it "fires when element loses focus due to another action (click)", ->
        changed = 0

        cy.$$(":text:first").change ->
          changed += 1

        cy
          .get(":text:first").type("foo").then ->
            expect(changed).to.eq 0
          .get("button:first").click().then ->
            expect(changed).to.eq 1

      it "fires when element loses focus due to another action (type)", ->
        changed = 0

        cy.$$(":text:first").change ->
          changed += 1

        cy
          .get(":text:first").type("foo").then ->
            expect(changed).to.eq 0
          .get("textarea:first").type("bar").then ->
            expect(changed).to.eq 1

      it "fires when element is directly blurred", ->
        changed = 0

        cy.$$(":text:first").change ->
          changed += 1

        cy
          .get(":text:first").type("foo").blur().then ->
            expect(changed).to.eq 1

      it "fires when element is tabbed away from"#, ->
      #   changed = 0

      #   cy.$$(":text:first").change ->
      #     changed += 1

      #   cy.get(":text:first").invoke("val", "foo").type("b{tab}").then ->
      #     expect(changed).to.eq 1

      it "does not fire twice if element is already in focus between type/type", ->
        changed = 0

        cy.$$(":text:first").change ->
          changed += 1

        cy.get(":text:first").invoke("val", "foo").type("f").type("o{enter}").then ->
          expect(changed).to.eq 1

      it "does not fire twice if element is already in focus between clear/type", ->
        changed = 0

        cy.$$(":text:first").change ->
          changed += 1

        cy.get(":text:first").invoke("val", "foo").clear().type("o{enter}").then ->
          expect(changed).to.eq 1

      it "does not fire twice if element is already in focus between click/type", ->
        changed = 0

        cy.$$(":text:first").change ->
          changed += 1

        cy.get(":text:first").invoke("val", "foo").click().type("o{enter}").then ->
          expect(changed).to.eq 1

      it "does not fire twice if element is already in focus between type/click", ->
        changed = 0

        cy.$$(":text:first").change ->
          changed += 1

        cy.get(":text:first").invoke("val", "foo").type("d{enter}").click().then ->
          expect(changed).to.eq 1

      it "does not fire at all between clear/type/click", ->
        changed = 0

        cy.$$(":text:first").change ->
          changed += 1

        cy.get(":text:first").invoke("val", "foo").clear().type("o").click().then ($el) ->
          expect(changed).to.eq 0
          $el
        .blur()
        .then ->
          expect(changed).to.eq 1

      it "does not fire if {enter} is preventedDefault", ->
        changed = 0

        cy.$$(":text:first").keypress (e) ->
          e.preventDefault() if e.which is 13

        cy.$$(":text:first").change ->
          changed += 1

        cy.get(":text:first").invoke("val", "foo").type("b{enter}").then ->
          expect(changed).to.eq 0

      it "does not fire when enter is pressed and value hasnt changed", ->
        changed = 0

        cy.$$(":text:first").change ->
          changed += 1

        cy.get(":text:first").invoke("val", "foo").type("b{backspace}{enter}").then ->
          expect(changed).to.eq 0

      it "does not fire at the end of the type", ->
        changed = 0

        cy.$$(":text:first").change ->
          changed += 1

        cy
          .get(":text:first").type("foo").then ->
            expect(changed).to.eq 0

      it "does not fire change event if value hasnt actually changed", ->
        changed = 0

        cy.$$(":text:first").change ->
          changed += 1

        cy
          .get(":text:first").invoke("val", "foo").type("{backspace}{backspace}oo{enter}").blur().then ->
            expect(changed).to.eq 0

      it "does not fire if mousedown is preventedDefault which prevents element from losing focus", ->
        changed = 0

        cy.$$(":text:first").change ->
          changed += 1

        cy.$$("textarea:first").mousedown -> return false

        cy
          .get(":text:first").invoke("val", "foo").type("bar")
          .get("textarea:first").click().then ->
            expect(changed).to.eq 0

      it "does not fire hitting {enter} inside of a textarea", ->
        changed = 0

        cy.$$("textarea:first").change ->
          changed += 1

        cy
          .get("textarea:first").type("foo{enter}bar").then ->
            expect(changed).to.eq 0

      it "does not fire hitting {enter} inside of [contenteditable]", ->
        changed = 0

        cy.$$("[contenteditable]:first").change ->
          changed += 1

        cy
          .get("[contenteditable]:first").type("foo{enter}bar").then ->
            expect(changed).to.eq 0

      ## [contenteditable] does not fire ANY change events ever.
      it "does not fire at ALL for [contenteditable]", ->
        changed = 0

        cy.$$("[contenteditable]:first").change ->
          changed += 1

        cy
          .get("[contenteditable]:first").type("foo")
          .get("button:first").click().then ->
            expect(changed).to.eq 0

      it "does not fire on .clear() without blur", ->
        changed = 0

        cy.$$("input:first").change ->
          changed += 1

        cy.get("input:first").invoke('val', 'foo')
        .clear()
        .then ($el) ->
          expect(changed).to.eq 0
          $el
        .type('foo')
        .blur()
        .then ->
          expect(changed).to.eq 0

      it "fires change for single value change inputs", ->
        changed = 0
        cy.$$('input[type="date"]:first').change ->
          changed++
        cy.get('input[type="date"]:first')
          .type("1959-09-13")
          .blur()
          .then ->
            expect(changed).to.eql 1

      it "does not fire change for non-change single value input", ->
        changed = 0
        cy.$$('input[type="date"]:first').change ->
          changed++
        cy.get('input[type="date"]:first')
          .invoke('val', "1959-09-13")
          .type("1959-09-13")
          .blur()
          .then ->
            expect(changed).to.eql(0)

      it "does not fire change for type'd change that restores value", ->
        changed = 0
        cy.$$('input:first').change ->
          changed++
        cy.get('input:first')
        .invoke('val', 'foo')
        .type('{backspace}o')
        .invoke('val', 'bar')
        .type('{backspace}r')
        .blur()
        .then ->
          expect(changed).to.eql 0


    describe "caret position", ->

      it "respects being formatted by input event handlers"

      it "can arrow from maxlength", ->
        cy.get('input:first').invoke('attr', 'maxlength', "5").type('foobar{leftarrow}')
        cy.window().then (win) ->
          expect $selection.getSelectionBounds Cypress.$('input:first').get(0)
          .to.deep.eq({start:4, end:4})

      it "won't arrowright past length", ->
        cy.get('input:first').type('foo{rightarrow}{rightarrow}{rightarrow}bar{rightarrow}')
        cy.window().then (win) ->
          expect $selection.getSelectionBounds Cypress.$('input:first').get(0)
          .to.deep.eq({start:6, end:6})

      it "won't arrowleft before word", ->
        cy.get('input:first').type('oo' + '{leftarrow}{leftarrow}{leftarrow}' + 'f' + '{leftarrow}'.repeat(5))
        cy.window().then (win) ->
          expect $selection.getSelectionBounds Cypress.$('input:first').get(0)
          .to.deep.eq({start:0, end:0})

      it "leaves caret at the end of contenteditable", ->
        cy.get('[contenteditable]:first').type('foobar')
        cy.window().then (win) ->
          expect $selection.getSelectionBounds Cypress.$('[contenteditable]:first').get(0)
          .to.deep.eq({start:6, end:6})

      it "leaves caret at the end of contenteditable when prefilled", ->
        $el = cy.$$('[contenteditable]:first')
        el = $el.get(0)
        el.innerHTML = 'foo'
        cy.get('[contenteditable]:first').type('bar')
        cy.window().then (win) ->
          expect $selection.getSelectionBounds Cypress.$('[contenteditable]:first').get(0)
          .to.deep.eq({start:6, end:6})

      it "can move the caret left on contenteditable", ->
        cy.get('[contenteditable]:first').type('foo{leftarrow}{leftarrow}')
        cy.window().then (win) ->
          expect $selection.getSelectionBounds Cypress.$('[contenteditable]:first').get(0)
          .to.deep.eq({start:1, end:1})

        ##make sure caret is correct
        ## type left left
        ## make sure caret correct
        ## text is fboo
        ## fix input-mask issue

      it "leaves caret at the end of input", ->
        cy.get(':text:first').type('foobar')
        cy.window().then (win) ->
          expect $selection.getSelectionBounds Cypress.$(':text:first').get(0)
          .to.deep.eq({start:6, end:6})

      it "leaves caret at the end of textarea", ->
        cy.get('#comments').type('foobar')
        cy.window().then (win) ->
          expect $selection.getSelectionBounds Cypress.$('#comments').get(0)
          .to.deep.eq({start:6, end:6})

      it "can wrap cursor to next line in [contenteditable] with {rightarrow}", ->
        $el = cy.$$('[contenteditable]:first')
        el = $el.get(0)
        el.innerHTML = 'start'+
        '<div>middle</div>'+
        '<div>end</div>'
        cy.get('[contenteditable]:first')
        ## move cursor to beginning of div
        .type('{selectall}{leftarrow}')
        .type('{rightarrow}'.repeat(14)+'[_I_]').then ->
          expect(cy.$$('[contenteditable]:first').get(0).innerText).to.eql('start\nmiddle\ne[_I_]nd\n')

      it "can wrap cursor to prev line in [contenteditable] with {leftarrow}", ->
        $el = cy.$$('[contenteditable]:first')
        el = $el.get(0)
        el.innerHTML = 'start'+
        '<div>middle</div>'+
        '<div>end</div>'
        cy.get('[contenteditable]:first').type('{leftarrow}'.repeat(12)+'[_I_]').then ->
          expect(cy.$$('[contenteditable]:first').get(0).innerText).to.eql('star[_I_]t\nmiddle\nend\n')


      it "can wrap cursor to next line in [contenteditable] with {rightarrow} and empty lines", ->
        $el = cy.$$('[contenteditable]:first')
        el = $el.get(0)
        el.innerHTML = '<div><br></div>'.repeat(4)+
        '<div>end</div>'

        cy.get('[contenteditable]:first')
        .type('{selectall}{leftarrow}')
        # .type('foobar'+'{rightarrow}'.repeat(6)+'[_I_]').then ->
        #   expect(cy.$$('[contenteditable]:first').get(0).innerText).to.eql('foobar\n\n\n\nen[_I_]d\n')

      it "can use {rightarrow} and nested elements", ->
        $el = cy.$$('[contenteditable]:first')
        el = $el.get(0)
        el.innerHTML = '<div><b>s</b>ta<b>rt</b></div>'

        cy.get('[contenteditable]:first')
        .type('{selectall}{leftarrow}')
        .type('{rightarrow}'.repeat(3)+'[_I_]').then ->
          expect(cy.$$('[contenteditable]:first').get(0).innerText).to.eql('sta[_I_]rt\n')

      it "enter and \\n should act the same for [contenteditable]", ->

        cleanseText = (text) ->
          text.replace(/ /g, ' ')

        expectMatchInnerText = ($el , innerText) ->
          expect(cleanseText($el.get(0).innerText)).to.eql(innerText)

        ## NOTE: this may only pass in Chrome since the whitespace may be different in other browsers
        ##  even if actual and expected appear the same.
        expected = "{\n  foo:   1\n  bar:   2\n  baz:   3\n}\n"
        cy.get('[contenteditable]:first')
        .invoke('html', '<div><br></div>')
        .type('{{}{enter}  foo:   1{enter}  bar:   2{enter}  baz:   3{enter}}')
        .should ($el) ->
          expectMatchInnerText($el, expected)
        .clear()
        .type('{{}\n  foo:   1\n  bar:   2\n  baz:   3\n}')
        .should ($el) ->
          expectMatchInnerText($el, expected)


      it "enter and \\n should act the same for textarea", ->
        expected = "{\n  foo:   1\n  bar:   2\n  baz:   3\n}"
        cy.get('textarea:first')
        .clear()
        .type('{{}{enter}  foo:   1{enter}  bar:   2{enter}  baz:   3{enter}}')
        .should('have.prop', 'value', expected)
        .clear()
        .type('{{}\n  foo:   1\n  bar:   2\n  baz:   3\n}')
        .should('have.prop', 'value', expected)



    describe "{enter}", ->
      beforeEach ->
        @$forms = cy.$$("#form-submits")

      context "1 input, no 'submit' elements", ->
        it "triggers form submit", (done) ->
          @foo = {}

          @$forms.find("#single-input").submit (e) ->
            e.preventDefault()
            done()

          cy.get("#single-input input").type("foo{enter}")

        it "triggers form submit synchronously before type logs or resolves", ->
          events = []

          cy.on "command:start", (cmd) ->
            events.push "#{cmd.get('name')}:start"

          @$forms.find("#single-input").submit (e) ->
            e.preventDefault()
            events.push "submit"

          cy.on "log:added", (attrs, log) ->
            state = log.get("state")

            if state is "pending"
              log.on "state:changed", (state) ->
                events.push "#{log.get('name')}:log:#{state}"

              events.push "#{log.get('name')}:log:#{state}"

          cy.on "command:end", (cmd) ->
            events.push "#{cmd.get('name')}:end"

          cy.get("#single-input input").type("f{enter}").then ->
            expect(events).to.deep.eq [
              "get:start", "get:log:pending", "get:end", "type:start", "type:log:pending", "submit", "type:end", "then:start"
            ]

        it "triggers 2 form submit event", ->
          submits = 0

          @$forms.find("#single-input").submit (e) ->
            e.preventDefault()
            submits += 1

          cy.get("#single-input input").type("f{enter}{enter}").then ->
            expect(submits).to.eq 2

        it "does not submit when keydown is defaultPrevented on input", (done) ->
          form = @$forms.find("#single-input").submit -> done("err: should not have submitted")
          form.find("input").keydown (e) -> e.preventDefault()

          cy.get("#single-input input").type("f").type("f{enter}").then -> done()

        it "does not submit when keydown is defaultPrevented on wrapper", (done) ->
          form = @$forms.find("#single-input").submit -> done("err: should not have submitted")
          form.find("div").keydown (e) -> e.preventDefault()

          cy.get("#single-input input").type("f").type("f{enter}").then -> done()

        it "does not submit when keydown is defaultPrevented on form", (done) ->
          form = @$forms.find("#single-input").submit -> done("err: should not have submitted")
          form.keydown (e) -> e.preventDefault()

          cy.get("#single-input input").type("f").type("f{enter}").then -> done()

        it "does not submit when keypress is defaultPrevented on input", (done) ->
          form = @$forms.find("#single-input").submit -> done("err: should not have submitted")
          form.find("input").keypress (e) -> e.preventDefault()

          cy.get("#single-input input").type("f").type("f{enter}").then -> done()

        it "does not submit when keypress is defaultPrevented on wrapper", (done) ->
          form = @$forms.find("#single-input").submit -> done("err: should not have submitted")
          form.find("div").keypress (e) -> e.preventDefault()

          cy.get("#single-input input").type("f").type("f{enter}").then -> done()

        it "does not submit when keypress is defaultPrevented on form", (done) ->
          form = @$forms.find("#single-input").submit -> done("err: should not have submitted")
          form.keypress (e) -> e.preventDefault()

          cy.get("#single-input input").type("f").type("f{enter}").then -> done()

      context "2 inputs, no 'submit' elements", ->
        it "does not trigger submit event", (done) ->
          form = @$forms.find("#no-buttons").submit -> done("err: should not have submitted")

          cy.get("#no-buttons input:first").type("f").type("{enter}").then -> done()

      context "2 inputs, no 'submit' elements but 1 button[type=button]", ->
        it "does not trigger submit event", (done) ->
          form = @$forms.find("#one-button-type-button").submit -> done("err: should not have submitted")

          cy.get("#one-button-type-button input:first").type("f").type("{enter}").then -> done()

      context "2 inputs, 1 'submit' element input[type=submit]", ->
        it "triggers form submit", (done) ->
          @$forms.find("#multiple-inputs-and-input-submit").submit (e) ->
            e.preventDefault()
            done()

          cy.get("#multiple-inputs-and-input-submit input:first").type("foo{enter}")

        it "causes click event on the input[type=submit]", (done) ->
          @$forms.find("#multiple-inputs-and-input-submit input[type=submit]").click (e) ->
            e.preventDefault()
            done()

          cy.get("#multiple-inputs-and-input-submit input:first").type("foo{enter}")

        it "does not cause click event on the input[type=submit] if keydown is defaultPrevented on input", (done) ->
          form = @$forms.find("#multiple-inputs-and-input-submit").submit -> done("err: should not have submitted")
          form.find("input").keypress (e) -> e.preventDefault()

          cy.get("#multiple-inputs-and-input-submit input:first").type("f{enter}").then -> done()

      context "2 inputs, 1 'submit' element button[type=submit]", ->
        it "triggers form submit", (done) ->
          @$forms.find("#multiple-inputs-and-button-submit").submit (e) ->
            e.preventDefault()
            done()

          cy.get("#multiple-inputs-and-button-submit input:first").type("foo{enter}")

        it "causes click event on the button[type=submit]", (done) ->
          @$forms.find("#multiple-inputs-and-button-submit button[type=submit]").click (e) ->
            e.preventDefault()
            done()

          cy.get("#multiple-inputs-and-button-submit input:first").type("foo{enter}")

        it "does not cause click event on the button[type=submit] if keydown is defaultPrevented on input", (done) ->
          form = @$forms.find("#multiple-inputs-and-button-submit").submit ->
            done("err: should not have submitted")
          form.find("input").keypress (e) -> e.preventDefault()

          cy.get("#multiple-inputs-and-button-submit input:first").type("f{enter}").then -> done()

      context "2 inputs, 1 'submit' element button", ->
        it "triggers form submit", (done) ->
          @$forms.find("#multiple-inputs-and-button-with-no-type").submit (e) ->
            e.preventDefault()
            done()

          cy.get("#multiple-inputs-and-button-with-no-type input:first").type("foo{enter}")

        it "causes click event on the button", (done) ->
          @$forms.find("#multiple-inputs-and-button-with-no-type button").click (e) ->
            e.preventDefault()
            done()

          cy.get("#multiple-inputs-and-button-with-no-type input:first").type("foo{enter}")

        it "does not cause click event on the button if keydown is defaultPrevented on input", (done) ->
          form = @$forms.find("#multiple-inputs-and-button-with-no-type").submit -> done("err: should not have submitted")
          form.find("input").keypress (e) -> e.preventDefault()

          cy.get("#multiple-inputs-and-button-with-no-type input:first").type("f{enter}").then -> done()

      context "2 inputs, 2 'submit' elements", ->
        it "triggers form submit", (done) ->
          @$forms.find("#multiple-inputs-and-multiple-submits").submit (e) ->
            e.preventDefault()
            done()

          cy.get("#multiple-inputs-and-multiple-submits input:first").type("foo{enter}")

        it "causes click event on the button", (done) ->
          @$forms.find("#multiple-inputs-and-multiple-submits button").click (e) ->
            e.preventDefault()
            done()

          cy.get("#multiple-inputs-and-multiple-submits input:first").type("foo{enter}")

        it "does not cause click event on the button if keydown is defaultPrevented on input", (done) ->
          form = @$forms.find("#multiple-inputs-and-multiple-submits").submit -> done("err: should not have submitted")
          form.find("input").keypress (e) -> e.preventDefault()

          cy.get("#multiple-inputs-and-multiple-submits input:first").type("f{enter}").then -> done()

      context "disabled default button", ->
        beforeEach ->
          @$forms.find("#multiple-inputs-and-multiple-submits").find("button").prop("disabled", true)

        it "will not receive click event", (done) ->
          @$forms.find("#multiple-inputs-and-multiple-submits button").click -> done("err: should not receive click event")

          cy.get("#multiple-inputs-and-multiple-submits input:first").type("foo{enter}").then -> done()

        it "will not submit the form", (done) ->
          @$forms.find("#multiple-inputs-and-multiple-submits").submit -> done("err: should not receive submit event")

          cy.get("#multiple-inputs-and-multiple-submits input:first").type("foo{enter}").then -> done()

    describe "assertion verification", ->
      beforeEach ->
        cy.on "log:added", (attrs, log) =>
          if log.get("name") is "assert"
            @lastLog = log

        return null

      it "eventually passes the assertion", ->
        cy.$$("input:first").keyup ->
          _.delay =>
            $(@).addClass("typed")
          , 100

        cy.get("input:first").type("f").should("have.class", "typed").then ->
          lastLog = @lastLog

          expect(lastLog.get("name")).to.eq("assert")
          expect(lastLog.get("state")).to.eq("passed")
          expect(lastLog.get("ended")).to.be.true

    describe ".log", ->
      beforeEach ->
        cy.on "log:added", (attrs, log) =>
          @lastLog = log

        return null

      it "passes in $el", ->
        cy.get("input:first").type("foobar").then ($input) ->
          lastLog = @lastLog

          expect(lastLog.get("$el")).to.eq $input

      it "logs message", ->
        cy.get(":text:first").type("foobar").then ->
          lastLog = @lastLog

          expect(lastLog.get("message")).to.eq "foobar"

      it "logs delay arguments", ->
        cy.get(":text:first").type("foo", {delay: 20}).then ->
          lastLog = @lastLog

          expect(lastLog.get("message")).to.eq "foo, {delay: 20}"

      it "clones textarea value after the type happens", ->
        expectToHaveValueAndCoords = =>
          cmd = cy.queue.find({name: "type"})
          log = cmd.get("logs")[0]
          txt = log.get("snapshots")[1].body.find("#comments")
          expect(txt).to.have.value("foobarbaz")
          expect(log.get("coords")).to.be.ok

        cy
          .get("#comments").type("foobarbaz").then ($txt) ->
            expectToHaveValueAndCoords()
          .get("#comments").clear().type("onetwothree").then ->
            expectToHaveValueAndCoords()

      it "clones textarea value when textarea is focused first", ->
        expectToHaveValueAndNoCoords = =>
          cmd = cy.queue.find({name: "type"})
          log = cmd.get("logs")[0]
          txt = log.get("snapshots")[1].body.find("#comments")
          expect(txt).to.have.value("foobarbaz")
          expect(log.get("coords")).not.to.be.ok

        cy
          .get("#comments").focus().type("foobarbaz").then ($txt) ->
            expectToHaveValueAndNoCoords()
          .get("#comments").clear().type("onetwothree").then ->
            expectToHaveValueAndNoCoords()

      it "logs only one type event", ->
        logs = []
        types = []

        cy.on "log:added", (attrs, log) ->
          logs.push(log)
          if log.get("name") is "type"
            types.push(log)

        cy.get(":text:first").type("foo").then ->
          expect(logs.length).to.eq(2)
          expect(types.length).to.eq(1)

      it "logs immediately before resolving", ->
        $txt = cy.$$(":text:first")

        expected = false

        cy.on "log:added", (attrs, log) ->
          if log.get("name") is "type"
            expect(log.get("state")).to.eq("pending")
            expect(log.get("$el").get(0)).to.eq $txt.get(0)

            expected = true

        cy.get(":text:first").type("foo").then ->
        cy.get(":text:first").type("foo")

      it "snapshots before typing", ->
        expected = false

        cy.$$(":text:first").one "keydown", =>
          lastLog = @lastLog

          expect(lastLog.get("snapshots").length).to.eq(1)
          expect(lastLog.get("snapshots")[0].name).to.eq("before")
          expect(lastLog.get("snapshots")[0].body).to.be.an("object")

          expected = true

        cy.get(":text:first").type("foo").then ->
          expect(expected).to.be.true

      it "snapshots after typing", ->
        cy.get(":text:first").type("foo").then ->
          lastLog = @lastLog

          expect(lastLog.get("snapshots").length).to.eq(2)
          expect(lastLog.get("snapshots")[1].name).to.eq("after")
          expect(lastLog.get("snapshots")[1].body).to.be.an("object")

      it "logs deltaOptions", ->
        cy.get(":text:first").type("foo", {force: true, timeout: 1000}).then ->
          lastLog = @lastLog

          expect(lastLog.get("message")).to.eq "foo, {force: true, timeout: 1000}"
          expect(lastLog.invoke("consoleProps").Options).to.deep.eq {force: true, timeout: 1000}

      context "#consoleProps", ->
        it "has all of the regular options", ->
          cy.get("input:first").type("foobar").then ($input) ->
            { fromWindow } = Cypress.dom.getElementCoordinatesByPosition($input)
            console = @lastLog.invoke("consoleProps")
            expect(console.Command).to.eq("type")
            expect(console.Typed).to.eq("foobar")
            expect(console["Applied To"]).to.eq $input.get(0)
            expect(console.Coords.x).to.be.closeTo(fromWindow.x, 1)
            expect(console.Coords.y).to.be.closeTo(fromWindow.y, 1)

        it "has a table of keys", ->
          cy.get(":text:first").type("{cmd}{option}foo{enter}b{leftarrow}{del}{enter}").then ->
            table = @lastLog.invoke("consoleProps").table()
            console.table(table.data, table.columns)
            expect(table.columns).to.deep.eq [
              "typed", "which", "keydown", "keypress", "textInput", "input", "keyup", "change", "modifiers"
            ]
            expect(table.name).to.eq "Key Events Table"
            expectedTable = {
              1: {typed: "<meta>", which: 91, keydown: true, modifiers: "meta"}
              2: {typed: "<alt>", which: 18, keydown: true, modifiers: "alt, meta"}
              3: {typed: "f", which: 70, keydown: true, keypress: true, textInput: true, input: true, keyup: true, modifiers: "alt, meta"}
              4: {typed: "o", which: 79, keydown: true, keypress: true, textInput: true, input: true, keyup: true, modifiers: "alt, meta"}
              5: {typed: "o", which: 79, keydown: true, keypress: true, textInput: true, input: true, keyup: true, modifiers: "alt, meta"}
              6: {typed: "{enter}", which: 13, keydown: true, keypress: true, keyup: true, change: true, modifiers: "alt, meta"}
              7: {typed: "b", which: 66, keydown: true, keypress: true, textInput: true, input: true, keyup: true, modifiers: "alt, meta"}
              8: {typed: "{leftarrow}", which: 37, keydown: true, keyup: true, modifiers: "alt, meta"}
              9: {typed: "{del}", which: 46, keydown: true, input: true, keyup: true, modifiers: "alt, meta"}
              10: {typed: "{enter}", which: 13, keydown: true, keypress: true, keyup: true, modifiers: "alt, meta"}
            }

            for i in [1..10]
              expect(table.data[i]).to.deep.eq(expectedTable[i])

            # table.data.forEach (item, i) ->
            #   expect(item).to.deep.eq(expectedTable[i])

            # expect(table.data).to.deep.eq(expectedTable)

        it "has no modifiers when there are none activated", ->
          cy.get(":text:first").type("f").then ->
            table = @lastLog.invoke("consoleProps").table()
            expect(table.data).to.deep.eq {
              1: {typed: "f", which: 70, keydown: true, keypress: true, textInput: true, input: true, keyup: true}
            }

        it "has a table of keys with preventedDefault", ->
          cy.$$(":text:first").keydown -> return false

          cy.get(":text:first").type("f").then ->
            table = @lastLog.invoke("consoleProps").table()
            console.table(table.data, table.columns)
            expect(table.data).to.deep.eq {
              1: {typed: "f", which: 70, keydown: "preventedDefault", keyup: true}
            }

    describe "errors", ->
      beforeEach ->
        Cypress.config("defaultCommandTimeout", 100)

        @logs = []

        cy.on "log:added", (attrs, log) =>
          @lastLog = log
          @logs.push(log)

        return null

      it "throws when not a dom subject", (done) ->
        cy.on "fail", -> done()

        cy.noop({}).type("foo")

      it "throws when subject is not in the document", (done) ->
        typed = 0

        input = cy.$$("input:first").keypress (e) ->
          typed += 1
          input.remove()

        cy.on "fail", (err) ->
          expect(typed).to.eq 1
          expect(err.message).to.include "cy.type() failed because this element"
          done()

        cy.get("input:first").type("a").type("b")

      it "throws when not textarea or text-like", (done) ->
        cy.get("form").type("foo")

        cy.on "fail", (err) ->
          expect(err.message).to.include "cy.type() failed because it requires a valid typeable element."
          expect(err.message).to.include "The element typed into was:"
          expect(err.message).to.include "<form id=\"by-id\">...</form>"
          expect(err.message).to.include "Cypress considers the 'body', 'textarea', any 'element' with a 'tabindex' or 'contenteditable' attribute, or any 'input' with a 'type' attribute of 'text', 'password', 'email', 'number', 'date', 'week', 'month', 'time', 'datetime', 'datetime-local', 'search', 'url', or 'tel' to be valid typeable elements."
          done()

      it "throws when subject is a collection of elements", (done) ->
        cy.get("textarea,:text").then ($inputs) ->
            @num = $inputs.length
            return $inputs
          .type("foo")

        cy.on "fail", (err) =>
          expect(err.message).to.include "cy.type() can only be called on a single element. Your subject contained #{@num} elements."
          done()

      it "throws when the subject isnt visible", (done) ->
        input = cy.$$("input:text:first").show().hide()

        cy.on "fail", (err) =>
          lastLog = @lastLog

          expect(@logs.length).to.eq(2)
          expect(lastLog.get("error")).to.eq(err)
          expect(err.message).to.include "cy.type() failed because this element is not visible"
          done()

        cy.get("input:text:first").type("foo")

      it "throws when subject is disabled", (done) ->
        cy.$$("input:text:first").prop("disabled", true)

        cy.on "fail", (err) =>
          ## get + type logs
          expect(@logs.length).eq(2)
          expect(err.message).to.include("cy.type() failed because this element is disabled:\n")
          done()

        cy.get("input:text:first").type("foo")

      it "throws when submitting within nested forms"

      it "logs once when not dom subject", (done) ->
        cy.on "fail", (err) =>
          lastLog = @lastLog

          expect(@logs.length).to.eq(1)
          expect(lastLog.get("error")).to.eq(err)
          done()

        cy.type("foobar")

      it "throws when input cannot be clicked", (done) ->
        $input = $("<input />")
        .attr("id", "input-covered-in-span")
        .prependTo(cy.$$("body"))

        $span = $("<span>span on button</span>")
        .css({
          position: "absolute",
          left: $input.offset().left,
          top: $input.offset().top,
          padding: 5,
          display: "inline-block",
          backgroundColor: "yellow"
        })
        .prependTo(cy.$$("body"))

        cy.on "fail", (err) =>
          expect(@logs.length).to.eq(2)
          expect(err.message).to.include "cy.type() failed because this element"
          expect(err.message).to.include "is being covered by another element"
          done()

        cy.get("#input-covered-in-span").type("foo")

      it "throws when special characters dont exist", (done) ->
        cy.on "fail", (err) =>
          expect(@logs.length).to.eq 2

          allChars = _.keys(Keyboard.specialChars).concat(_.keys(Keyboard.modifierChars)).join(", ")

          expect(err.message).to.eq "Special character sequence: '{bar}' is not recognized. Available sequences are: #{allChars}"
          done()

        cy.get(":text:first").type("foo{bar}")

      it "throws when attemping to type tab", (done) ->
        cy.on "fail", (err) =>
          expect(@logs.length).to.eq 2
          expect(err.message).to.eq "{tab} isn't a supported character sequence. You'll want to use the command cy.tab(), which is not ready yet, but when it is done that's what you'll use."
          done()

        cy.get(":text:first").type("foo{tab}")

      it "throws on an empty string", (done) ->
        cy.on "fail", (err) =>
          expect(@logs.length).to.eq 2
          expect(err.message).to.eq "cy.type() cannot accept an empty String. You need to actually type something."
          done()

        cy.get(":text:first").type("")

      it "allows typing spaces", ->
        cy
          .get(":text:first").type(" ")
          .should("have.value", " ")

      it "can type into input with invalid type attribute", ->
        cy.get(':text:first')
          .invoke('attr', 'type', 'asdf')
          .type('foobar')
          .should('have.value', 'foobar')

      _.each [NaN, Infinity, [], {}, null, undefined], (val) =>
        it "throws when trying to type: #{val}", (done) ->
          logs = []

          cy.on "log:added", (attrs, log) ->
            logs.push(log)

          cy.on "fail", (err) =>
            expect(@logs.length).to.eq 2
            expect(err.message).to.eq "cy.type() can only accept a String or Number. You passed in: '#{val}'"
            done()

          cy.get(":text:first").type(val)

      it "throws when type is cancelled by preventingDefault mousedown"

      it "throws when element animation exceeds timeout", (done) ->
        ## force the animation calculation to think we moving at a huge distance ;-)
        cy.stub(Cypress.utils, "getDistanceBetween").returns(100000)

        keydowns = 0

        cy.$$(":text:first").on "keydown", ->
          keydowns += 1

        cy.on "fail", (err) ->
          expect(keydowns).to.eq(0)
          expect(err.message).to.include("cy.type() could not be issued because this element is currently animating:\n")
          done()

        cy.get(":text:first").type("foo")

      it "eventually fails the assertion", (done) ->
        cy.on "fail", (err) =>
          lastLog = @lastLog

          expect(err.message).to.include(lastLog.get("error").message)
          expect(err.message).not.to.include("undefined")
          expect(lastLog.get("name")).to.eq("assert")
          expect(lastLog.get("state")).to.eq("failed")
          expect(lastLog.get("error")).to.be.an.instanceof(chai.AssertionError)

          done()

        cy.get("input:first").type("f").should("have.class", "typed")

      it "does not log an additional log on failure", (done) ->
        cy.on "fail", =>
          expect(@logs.length).to.eq(3)
          done()

        cy.get("input:first").type("f").should("have.class", "typed")

      context "[type=date]", ->
        it "throws when chars is not a string", (done) ->
          cy.on "fail", (err) =>
            expect(@logs.length).to.eq(2)
            expect(err.message).to.eq("Typing into a date input with cy.type() requires a valid date with the format 'yyyy-MM-dd'. You passed: 1989")
            done()

          cy.get("#date-without-value").type(1989)

        it "throws when chars is invalid format", (done) ->
          cy.on "fail", (err) =>
            expect(@logs.length).to.eq(2)
            expect(err.message).to.eq("Typing into a date input with cy.type() requires a valid date with the format 'yyyy-MM-dd'. You passed: 01-01-1989")
            done()

          cy.get("#date-without-value").type("01-01-1989")

        it "throws when chars is invalid date", (done) ->
          cy.on "fail", (err) =>
            expect(@logs.length).to.eq(2)
            expect(err.message).to.eq("Typing into a date input with cy.type() requires a valid date with the format 'yyyy-MM-dd'. You passed: 1989-04-31")
            done()

          cy.get("#date-without-value").type("1989-04-31")

      context "[type=month]", ->
        it "throws when chars is not a string", (done) ->
          cy.on "fail", (err) =>
            expect(@logs.length).to.eq(2)
            expect(err.message).to.eq("Typing into a month input with cy.type() requires a valid month with the format 'yyyy-MM'. You passed: 6")
            done()

          cy.get("#month-without-value").type(6)

        it "throws when chars is invalid format", (done) ->
          cy.on "fail", (err) =>
            expect(@logs.length).to.eq(2)
            expect(err.message).to.eq("Typing into a month input with cy.type() requires a valid month with the format 'yyyy-MM'. You passed: 01/2000")
            done()

          cy.get("#month-without-value").type("01/2000")

        it "throws when chars is invalid month", (done) ->
          cy.on "fail", (err) =>
            expect(@logs.length).to.eq(2)
            expect(err.message).to.eq("Typing into a month input with cy.type() requires a valid month with the format 'yyyy-MM'. You passed: 1989-13")
            done()

          cy.get("#month-without-value").type("1989-13")

      context "[type=tel]", ->
        it "can edit tel", ->
          cy.get('input[type="tel"]')
          .type('1234567890')
          .should('have.prop', 'value', '1234567890')

        # it "throws when chars is invalid format", (done) ->
        #   cy.on "fail", (err) =>
        #     expect(@logs.length).to.eq(2)
        #     expect(err.message).to.eq("Typing into a week input with cy.type() requires a valid week with the format 'yyyy-Www', where W is the literal character 'W' and ww is the week number (00-53). You passed: 2005/W18")
        #     done()


      context "[type=week]", ->
        it "throws when chars is not a string", (done) ->
          cy.on "fail", (err) =>
            expect(@logs.length).to.eq(2)
            expect(err.message).to.eq("Typing into a week input with cy.type() requires a valid week with the format 'yyyy-Www', where W is the literal character 'W' and ww is the week number (00-53). You passed: 23")
            done()

          cy.get("#week-without-value").type(23)

        it "throws when chars is invalid format", (done) ->
          cy.on "fail", (err) =>
            expect(@logs.length).to.eq(2)
            expect(err.message).to.eq("Typing into a week input with cy.type() requires a valid week with the format 'yyyy-Www', where W is the literal character 'W' and ww is the week number (00-53). You passed: 2005/W18")
            done()

          cy.get("#week-without-value").type("2005/W18")

        it "throws when chars is invalid week", (done) ->
          cy.on "fail", (err) =>
            expect(@logs.length).to.eq(2)
            expect(err.message).to.eq("Typing into a week input with cy.type() requires a valid week with the format 'yyyy-Www', where W is the literal character 'W' and ww is the week number (00-53). You passed: 1995-W60")
            done()

          cy.get("#week-without-value").type("1995-W60")

      context "[type=time]", ->
        it "throws when chars is not a string", (done) ->
          cy.on "fail", (err) =>
            expect(@logs.length).to.equal(2)
            expect(err.message).to.equal("Typing into a time input with cy.type() requires a valid time with the format 'HH:mm', 'HH:mm:ss' or 'HH:mm:ss.SSS', where HH is 00-23, mm is 00-59, ss is 00-59, and SSS is 000-999. You passed: 9999")
            done()

          cy.get("#time-without-value").type(9999)

        it "throws when chars is invalid format (1:30)", (done) ->
          cy.on "fail", (err) =>
            expect(@logs.length).to.equal(2)
            expect(err.message).to.equal("Typing into a time input with cy.type() requires a valid time with the format 'HH:mm', 'HH:mm:ss' or 'HH:mm:ss.SSS', where HH is 00-23, mm is 00-59, ss is 00-59, and SSS is 000-999. You passed: 1:30")
            done()

          cy.get("#time-without-value").type("1:30")

        it "throws when chars is invalid format (01:30pm)", (done) ->
          cy.on "fail", (err) =>
            expect(@logs.length).to.equal(2)
            expect(err.message).to.equal("Typing into a time input with cy.type() requires a valid time with the format 'HH:mm', 'HH:mm:ss' or 'HH:mm:ss.SSS', where HH is 00-23, mm is 00-59, ss is 00-59, and SSS is 000-999. You passed: 01:30pm")
            done()

          cy.get("#time-without-value").type("01:30pm")

        it "throws when chars is invalid format (01:30:30.3333)", (done) ->
          cy.on "fail", (err) =>
            expect(@logs.length).to.equal(2)
            expect(err.message).to.equal("Typing into a time input with cy.type() requires a valid time with the format 'HH:mm', 'HH:mm:ss' or 'HH:mm:ss.SSS', where HH is 00-23, mm is 00-59, ss is 00-59, and SSS is 000-999. You passed: 01:30:30.3333")
            done()

          cy.get("#time-without-value").type("01:30:30.3333")

        it "throws when chars is invalid time", (done) ->
          cy.on "fail", (err) =>
            expect(@logs.length).to.equal(2)
            expect(err.message).to.equal("Typing into a time input with cy.type() requires a valid time with the format 'HH:mm', 'HH:mm:ss' or 'HH:mm:ss.SSS', where HH is 00-23, mm is 00-59, ss is 00-59, and SSS is 000-999. You passed: 01:60")
            done()

          cy.get("#time-without-value").type("01:60")

  context "#clear", ->
    it "does not change the subject", ->
      textarea = cy.$$("textarea")

      cy.get("textarea").clear().then ($textarea) ->
        expect($textarea).to.match textarea

    it "removes the current value", ->
      textarea = cy.$$("#comments")
      textarea.val("foo bar")

      ## make sure it really has that value first
      expect(textarea).to.have.value("foo bar")

      cy.get("#comments").clear().then ($textarea) ->
        expect($textarea).to.have.value("")

    it "waits until element is no longer disabled", ->
      textarea = cy.$$("#comments").val("foo bar").prop("disabled", true)

      retried = false
      clicks = 0

      textarea.on "click", ->
        clicks += 1

      cy.on "command:retry", _.after 3, ->
        textarea.prop("disabled", false)
        retried = true

      cy.get("#comments").clear().then ->
        expect(clicks).to.eq(1)
        expect(retried).to.be.true

    it "can forcibly click even when being covered by another element", ->
      $input = $("<input />")
      .attr("id", "input-covered-in-span")
      .prependTo(cy.$$("body"))

      $span = $("<span>span on input</span>")
      .css({
        position: "absolute",
        left: $input.offset().left,
        top: $input.offset().top,
        padding: 5,
        display: "inline-block",
        backgroundColor: "yellow"
      })
      .prependTo(cy.$$("body"))

      clicked = false

      $input.on "click", ->
        clicked = true

      cy.get("#input-covered-in-span").clear({force: true}).then ->
        expect(clicked).to.be.true

    it "passes timeout and interval down to click", (done) ->
      input  = $("<input />").attr("id", "input-covered-in-span").prependTo(cy.$$("body"))
      span = $("<span>span on input</span>").css(position: "absolute", left: input.offset().left, top: input.offset().top, padding: 5, display: "inline-block", backgroundColor: "yellow").prependTo(cy.$$("body"))

      cy.on "command:retry", (options) ->
        expect(options.timeout).to.eq 1000
        expect(options.interval).to.eq 60
        done()

      cy.get("#input-covered-in-span").clear({timeout: 1000, interval: 60})

    it "works on input[type=number]", ->
      cy.get("#number-with-value").clear().then ($input) ->
        expect($input.val()).to.equal("")

    describe "assertion verification", ->
      beforeEach ->
        cy.on "log:added", (attrs, log) =>
          if log.get("name") is "assert"
            @lastLog = log

        return null

      it "eventually passes the assertion", ->
        cy.$$("input:first").keyup ->
          _.delay =>
            $(@).addClass("cleared")
          , 100

        cy.get("input:first").clear().should("have.class", "cleared").then ->
          lastLog = @lastLog

          expect(lastLog.get("name")).to.eq("assert")
          expect(lastLog.get("state")).to.eq("passed")
          expect(lastLog.get("ended")).to.be.true

      it "eventually passes the assertion on multiple inputs", ->
        cy.$$("input").keyup ->
          _.delay =>
            $(@).addClass("cleared")
          , 100

        cy.get("input").invoke("slice", 0, 2).clear().should("have.class", "cleared")

    describe "errors", ->
      beforeEach ->
        Cypress.config("defaultCommandTimeout", 100)

        @logs = []

        cy.on "log:added", (attrs, log) =>
          @lastLog = log
          @logs.push(log)

        return null

      it "throws when not a dom subject", (done) ->
        cy.on "fail", (err) -> done()

        cy.noop({}).clear()

      it "throws when subject is not in the document", (done) ->
        cleared = 0

        input = cy.$$("input:first").val("123").keydown (e) ->
          cleared += 1
          input.remove()

        cy.on "fail", (err) ->
          expect(cleared).to.eq 1
          expect(err.message).to.include "cy.clear() failed because this element"
          done()

        cy.get("input:first").clear().clear()

      it "throws if any subject isnt a textarea or text-like", (done) ->
        cy.on "fail", (err) =>
          lastLog = @lastLog

          expect(@logs.length).to.eq(3)
          expect(lastLog.get("error")).to.eq(err)
          expect(err.message).to.include "cy.clear() failed because it requires a valid clearable element."
          expect(err.message).to.include "The element cleared was:"
          expect(err.message).to.include "<form id=\"checkboxes\">...</form>"
          expect(err.message).to.include "Cypress considers a 'textarea', any 'element' with a 'contenteditable' attribute, or any 'input' with a 'type' attribute of 'text', 'password', 'email', 'number', 'date', 'week', 'month', 'time', 'datetime', 'datetime-local', 'search', 'url', or 'tel' to be valid clearable elements."
          done()

        cy.get("textarea:first,form#checkboxes").clear()

      it "throws if any subject isnt a :text", (done) ->
        cy.on "fail", (err) ->
          expect(err.message).to.include "cy.clear() failed because it requires a valid clearable element."
          expect(err.message).to.include "The element cleared was:"
          expect(err.message).to.include "<div id=\"dom\">...</div>"
          expect(err.message).to.include "Cypress considers a 'textarea', any 'element' with a 'contenteditable' attribute, or any 'input' with a 'type' attribute of 'text', 'password', 'email', 'number', 'date', 'week', 'month', 'time', 'datetime', 'datetime-local', 'search', 'url', or 'tel' to be valid clearable elements."
          done()

        cy.get("div").clear()

      it "throws on an input radio", (done) ->
        cy.on "fail", (err) ->
          expect(err.message).to.include "cy.clear() failed because it requires a valid clearable element."
          expect(err.message).to.include "The element cleared was:"
          expect(err.message).to.match /<input(.*)type="radio"(.*)>/
          expect(err.message).to.match /<input(.*)name="gender"(.*)>/
          expect(err.message).to.match /<input(.*)value="male"(.*)>/
          expect(err.message).to.include "Cypress considers a 'textarea', any 'element' with a 'contenteditable' attribute, or any 'input' with a 'type' attribute of 'text', 'password', 'email', 'number', 'date', 'week', 'month', 'time', 'datetime', 'datetime-local', 'search', 'url', or 'tel' to be valid clearable elements."
          done()

        cy.get(":radio").clear()

      it "throws on an input checkbox", (done) ->
        cy.on "fail", (err) ->
          expect(err.message).to.include "cy.clear() failed because it requires a valid clearable element."
          expect(err.message).to.include "The element cleared was:"
          expect(err.message).to.match /<input(.*)type="checkbox"(.*)>/
          expect(err.message).to.match /<input(.*)name="colors"(.*)>/
          expect(err.message).to.match /<input(.*)value="blue"(.*)>/
          expect(err.message).to.include "Cypress considers a 'textarea', any 'element' with a 'contenteditable' attribute, or any 'input' with a 'type' attribute of 'text', 'password', 'email', 'number', 'date', 'week', 'month', 'time', 'datetime', 'datetime-local', 'search', 'url', or 'tel' to be valid clearable elements."
          done()

        cy.get(":checkbox").clear()

      it "throws when the subject isnt visible", (done) ->
        input = cy.$$("input:text:first").show().hide()

        cy.on "fail", (err) ->
          expect(err.message).to.include "cy.clear() failed because this element is not visible"
          done()

        cy.get("input:text:first").clear()

      it "throws when subject is disabled", (done) ->
        cy.$$("input:text:first").prop("disabled", true)

        cy.on "fail", (err) =>
          ## get + type logs
          expect(@logs.length).eq(2)
          expect(err.message).to.include("cy.clear() failed because this element is disabled:\n")
          done()

        cy.get("input:text:first").clear()

      it "logs once when not dom subject", (done) ->
        cy.on "fail", (err) =>
          lastLog = @lastLog

          expect(@logs.length).to.eq(1)
          expect(lastLog.get("error")).to.eq(err)
          done()

        cy.clear()

      it "throws when input cannot be cleared", (done) ->
        $input = $("<input />")
        .attr("id", "input-covered-in-span")
        .prependTo(cy.$$("body"))

        $span = $("<span>span on input</span>")
        .css({
          position: "absolute",
          left: $input.offset().left,
          top: $input.offset().top,
          padding: 5,
          display: "inline-block",
          backgroundColor: "yellow"
        })
        .prependTo(cy.$$("body"))

        cy.on "fail", (err) =>
          expect(@logs.length).to.eq(2)
          expect(err.message).to.include "cy.clear() failed because this element"
          expect(err.message).to.include "is being covered by another element"
          done()

        cy.get("#input-covered-in-span").clear()

      it "eventually fails the assertion", (done) ->
        cy.on "fail", (err) =>
          lastLog = @lastLog

          expect(err.message).to.include(lastLog.get("error").message)
          expect(err.message).not.to.include("undefined")
          expect(lastLog.get("name")).to.eq("assert")
          expect(lastLog.get("state")).to.eq("failed")
          expect(lastLog.get("error")).to.be.an.instanceof(chai.AssertionError)

          done()

        cy.get("input:first").clear().should("have.class", "cleared")

      it "does not log an additional log on failure", (done) ->
        logs = []

        cy.on "log:added", (attrs, log) ->
          logs.push(log)

        cy.on "fail", =>
          expect(@logs.length).to.eq(3)
          done()

        cy.get("input:first").clear().should("have.class", "cleared")

    describe ".log", ->
      beforeEach ->
        cy.on "log:added", (attrs, log) =>
          @lastLog = log

        return null

      it "logs immediately before resolving", ->
        $input = cy.$$("input:first")

        expected = false

        cy.on "log:added", (attrs, log) ->
          if log.get("name") is "clear"
            expect(log.get("state")).to.eq("pending")
            expect(log.get("$el").get(0)).to.eq $input.get(0)

            expected = true

        cy.get("input:first").clear().then ->
          expect(expected).to.be.true

      it "ends", ->
        logs = []

        cy.on "log:added", (attrs, log) ->
          logs.push(log) if log.get("name") is "clear"

        cy.get("input").invoke("slice", 0, 2).clear().then ->
          _.each logs, (log) ->
            expect(log.get("state")).to.eq("passed")
            expect(log.get("ended")).to.be.true

      it "snapshots after clicking", ->
        cy.get("input:first").clear().then ($input) ->
          lastLog = @lastLog

          expect(lastLog.get("snapshots").length).to.eq(1)
          expect(lastLog.get("snapshots")[0]).to.be.an("object")

      it "logs deltaOptions", ->
        cy.get("input:first").clear({force: true, timeout: 1000}).then ->
          lastLog = @lastLog

          expect(lastLog.get("message")).to.eq "{force: true, timeout: 1000}"

          expect(lastLog.invoke("consoleProps").Options).to.deep.eq {force: true, timeout: 1000}<|MERGE_RESOLUTION|>--- conflicted
+++ resolved
@@ -1073,11 +1073,7 @@
 
         it "can type into an iframe with designmode = 'on'", ->
           ## append a new iframe to the body
-<<<<<<< HEAD
-          cy.$$('<iframe id="generic-iframe" src="/fixtures/generic.html"></iframe>')
-=======
           cy.$$('<iframe id="generic-iframe" src="/fixtures/generic.html" style="height: 500px"></iframe>')
->>>>>>> 797673d7
             .appendTo cy.$$('body')
 
           ## wait for iframe to load
@@ -1103,12 +1099,6 @@
             .then ($iframe) ->
               iframeText = $iframe[0].contentDocument.body.innerText
               expect(iframeText).to.include('foo bar baz\nabc')
-<<<<<<< HEAD
-
-
-
-=======
->>>>>>> 797673d7
 
       ## TODO: fix this with 4.0 updates
       describe.skip "element reference loss", ->
