--- conflicted
+++ resolved
@@ -12,23 +12,6 @@
   shouldBeCalledOnce,
 } = require('../../../support/utils')
 
-<<<<<<< HEAD
-const keyEvents = [
-  'keydown',
-  'keyup',
-  'keypress',
-  'input',
-  'textInput',
-]
-const attachKeyListeners = attachListeners(keyEvents)
-
-// trim new lines at the end of innerText
-// due to changing browser versions implementing
-// this differently
-const trimInnerText = ($el) => {
-  return _.trimEnd($el.get(0).innerText, '\n')
-}
-
 const expectTextEndsWith = (expected) => {
   return ($el) => {
     const text = $el.text().trim()
@@ -40,7 +23,7 @@
     assert(passed, `expected ${displayText} to end with ${expected}`)
   }
 }
-=======
+
 describe('src/cy/commands/actions/type - #type', () => {
   beforeEach(() => {
     cy.visit('/fixtures/dom.html')
@@ -147,7 +130,6 @@
     cy.$$(':text:first').on('change', (e) => {
       cy.spy(Promise, 'delay')
     })
->>>>>>> 18cfb3cc
 
     cy.get(':text:first').type('foo{enter}').then(() => {
       expect(Promise.delay).to.be.calledWith(50, 'type')
@@ -1466,200 +1448,6 @@
 
       it('<area> element', () => {
         cy.$$(`
-        <map name="map">
-        <area shape="circle" coords="0,0,100"
-        href="#"
-        target="_blank" alt="area" />
-        </map>
-        <img usemap="#map" src="/__cypress/static/favicon.ico" alt="image" />
-        `).prependTo(cy.$$('body'))
-
-        let keydown = cy.stub()
-
-        cy.$$('area:first').on('keydown', keydown)
-
-        cy.get('area:first')
-        // TODO: look into why using .then here does not retry chained assertions
-        .should(($el) => {
-          $el.focus()
-        })
-        .should('be.focused')
-        .type('foo')
-        .then(() => expect(keydown).calledThrice)
-      })
-
-      // https://github.com/cypress-io/cypress/issues/2166
-      it('<button> element', () => {
-        let keydown = cy.stub()
-        let click = cy.stub()
-
-        cy.get('button:first')
-        .then(($el) => {
-          $el.on('keydown', keydown)
-          $el.on('click', click)
-        })
-        .focus().type('foo')
-        .then(() => {
-          expect(keydown).calledThrice
-          expect(click).not.called
-        })
-      })
-    })
-
-<<<<<<< HEAD
-      describe('input[type=email]', () => {
-        it('can change values', () => {
-          cy.get('#email-without-value').type('brian@foo.com').then(($text) => {
-            expect($text).to.have.value('brian@foo.com')
-          })
-        })
-
-        it('can utilize {selectall}', () => {
-          cy.get('#email-with-value').type('{selectall}brian@foo.com').then(($text) => {
-            expect($text).to.have.value('brian@foo.com')
-          })
-        })
-
-        it('can utilize arrows', () => {
-          cy.get('#email-with-value').type('{leftarrow}{rightarrow}om').then(($text) => {
-            expect($text).to.have.value('brian@foo.com')
-          })
-        })
-
-        it('inserts text after existing text', () => {
-          cy.get('#email-with-value').type('om').then(($text) => {
-            expect($text).to.have.value('brian@foo.com')
-          })
-        })
-
-        it('inserts text after existing text input by invoking val', () => {
-          cy.get('#email-without-value').invoke('val', 'brian@foo.c').type('om').then(($text) => {
-            expect($text).to.have.value('brian@foo.com')
-          })
-        })
-
-        it('overwrites text when input has existing text selected', () => {
-          cy.get('#email-without-value').invoke('val', 'foo@bar.com').invoke('select')
-
-          cy.get('#email-without-value').type('bar@foo.com').then(($input) => {
-            expect($input).to.have.value('bar@foo.com')
-          })
-        })
-
-        it('type=email blurs consistently', () => {
-          const blurred = cy.stub()
-
-          cy.$$('#email-without-value').blur(blurred)
-
-          cy.get('#email-without-value')
-          .type('foo@bar.com').blur()
-          .then(() => {
-            expect(blurred).to.be.calledOnce
-          })
-        })
-      })
-
-      describe('input[type=password]', () => {
-        it('can change values', () => {
-          cy.get('#password-without-value').type('password').then(($text) => {
-            expect($text).to.have.value('password')
-          })
-        })
-
-        it('inserts text after existing text', () => {
-          cy.get('#password-with-value').type('word').then(($text) => {
-            expect($text).to.have.value('password')
-          })
-        })
-
-        it('inserts text after existing text input by invoking val', () => {
-          cy.get('#password-without-value').invoke('val', 'secr').type('et').then(($text) => {
-            expect($text).to.have.value('secret')
-          })
-        })
-
-        it('overwrites text when input has existing text selected', () => {
-          cy.get('#password-without-value').invoke('val', 'secret').invoke('select')
-
-          cy.get('#password-without-value').type('agent').then(($input) => {
-            expect($input).to.have.value('agent')
-          })
-        })
-
-        it('overwrites text when input has selected range of text in click handler', () => {
-          // e.preventDefault()
-          cy.$$('#input-with-value').mouseup((e) => {
-            e.target.setSelectionRange(1, 1)
-          })
-
-          const select = (e) => {
-            e.target.select()
-          }
-
-          cy
-          .$$('#password-without-value')
-          .val('secret')
-          .click(select)
-          .keyup((e) => {
-            switch (e.key) {
-              case 'g':
-                return select(e)
-              case 'n':
-                return e.target.setSelectionRange(0, 1)
-              default:
-            }
-          })
-
-          cy.get('#password-without-value').type('agent').then(($input) => {
-            expect($input).to.have.value('tn')
-          })
-        })
-      })
-
-      describe('input[type=date]', () => {
-        it('can change values', () => {
-          cy.get('#date-without-value').type('1959-09-13').then(($text) => {
-            expect($text).to.have.value('1959-09-13')
-          })
-        })
-
-        it('overwrites existing value', () => {
-          cy.get('#date-with-value').type('1959-09-13').then(($text) => {
-            expect($text).to.have.value('1959-09-13')
-          })
-        })
-
-        it('overwrites existing value input by invoking val', () => {
-          cy.get('#date-without-value').invoke('val', '2016-01-01').type('1959-09-13').then(($text) => {
-            expect($text).to.have.value('1959-09-13')
-          })
-        })
-      })
-
-      // https://github.com/cypress-io/cypress/issues/3661
-      describe('various focusable elements', () => {
-        it('<select> element', () => {
-          let keydown = cy.stub()
-
-          cy.get('select:first')
-          .then(($el) => $el.on('keydown', keydown))
-          .type('foo')
-          .then(() => {
-            expect(keydown).calledThrice
-          })
-        })
-
-        it('<a> element', () => {
-          let keydown = cy.stub()
-
-          cy.get('a:first')
-          .then(($el) => $el.on('keydown', keydown))
-          .focus().type('foo')
-          .then(() => expect(keydown).calledThrice)
-        })
-
-        it('<area> element', () => {
-          cy.$$(`
           <map name="map">
           <area shape="circle" coords="0,0,100"
           href="#"
@@ -1668,2353 +1456,42 @@
           <img usemap="#map" src="/__cypress/static/favicon.ico" alt="image" />
           `).prependTo(cy.$$('body'))
 
-          let keydown = cy.stub()
-
-          cy.$$('area:first').on('keydown', keydown)
-
-          cy.get('area:first')
-          // TODO: look into why using .then here does not retry chained assertions
-          .should(($el) => {
-            $el.focus()
-          })
-          .should('be.focused')
-          .type('foo')
-          .then(() => expect(keydown).calledThrice)
-        })
-
-        // https://github.com/cypress-io/cypress/issues/2166
-        it('<button> element', () => {
-          let keydown = cy.stub()
-          let click = cy.stub()
-
-          cy.get('button:first')
-          .then(($el) => {
-            $el.on('keydown', keydown)
-            $el.on('click', click)
-          })
-          .focus().type('foo')
-          .then(() => {
-            expect(keydown).calledThrice
-            expect(click).not.called
-          })
-        })
-      })
-
-      // https://github.com/cypress-io/cypress/issues/2613
-      describe('input[type=datetime-local]', () => {
-        it('can change values', () => {
-          cy.get('[type="datetime-local"]').type('1959-09-13T10:10').should('have.value', '1959-09-13T10:10')
-        })
-
-        it('overwrites existing value', () => {
-          cy.get('[type="datetime-local"]').type('1959-09-13T10:10').should('have.value', '1959-09-13T10:10')
-        })
-
-        it('overwrites existing value input by invoking val', () => {
-          cy.get('[type="datetime-local"]').invoke('val', '2016-01-01T05:05').type('1959-09-13T10:10').should('have.value', '1959-09-13T10:10')
-        })
-
-        it('errors when invalid datetime', (done) => {
-          cy.on('fail', (err) => {
-            expect(err.message).contain('datetime')
-            expect(err.message).contain('yyyy-MM-ddThh:mm')
-            done()
-          })
-
-          cy.get('[type="datetime-local"]').invoke('val', '2016-01-01T05:05').type('1959-09-13')
-        })
-      })
-
-      describe('input[type=month]', () => {
-        it('can change values', () => {
-          cy.get('#month-without-value').type('1959-09').then(($text) => {
-            expect($text).to.have.value('1959-09')
-          })
-        })
-
-        it('overwrites existing value', () => {
-          cy.get('#month-with-value').type('1959-09').then(($text) => {
-            expect($text).to.have.value('1959-09')
-          })
-        })
-
-        it('overwrites existing value input by invoking val', () => {
-          cy.get('#month-without-value').invoke('val', '2016-01').type('1959-09').then(($text) => {
-            expect($text).to.have.value('1959-09')
-          })
-        })
-      })
-
-      describe('input[type=week]', () => {
-        it('can change values', () => {
-          cy.get('#week-without-value').type('1959-W09').then(($text) => {
-            expect($text).to.have.value('1959-W09')
-          })
-        })
-
-        it('overwrites existing value', () => {
-          cy.get('#week-with-value').type('1959-W09').then(($text) => {
-            expect($text).to.have.value('1959-W09')
-          })
-        })
-
-        it('overwrites existing value input by invoking val', () => {
-          cy.get('#week-without-value').invoke('val', '2016-W01').type('1959-W09').then(($text) => {
-            expect($text).to.have.value('1959-W09')
-          })
-        })
-      })
-
-      describe('input[type=time]', () => {
-        it('can change values', () => {
-          cy.get('#time-without-value').type('01:23:45').then(($text) => {
-            expect($text).to.have.value('01:23:45')
-          })
-        })
-
-        it('overwrites existing value', () => {
-          cy.get('#time-with-value').type('12:34:56').then(($text) => {
-            expect($text).to.have.value('12:34:56')
-          })
-        })
-
-        it('overwrites existing value input by invoking val', () => {
-          cy.get('#time-without-value').invoke('val', '01:23:45').type('12:34:56').then(($text) => {
-            expect($text).to.have.value('12:34:56')
-          })
-        })
-
-        it('can be formatted HH:mm', () => {
-          cy.get('#time-without-value').type('01:23').then(($text) => {
-            expect($text).to.have.value('01:23')
-          })
-        })
-
-        it('can be formatted HH:mm:ss', () => {
-          cy.get('#time-without-value').type('01:23:45').then(($text) => {
-            expect($text).to.have.value('01:23:45')
-          })
-        })
-
-        it('can be formatted HH:mm:ss.S', () => {
-          cy.get('#time-without-value').type('01:23:45.9').then(($text) => {
-            expect($text).to.have.value('01:23:45.9')
-          })
-        })
-
-        it('can be formatted HH:mm:ss.SS', () => {
-          cy.get('#time-without-value').type('01:23:45.99').then(($text) => {
-            expect($text).to.have.value('01:23:45.99')
-          })
-        })
-
-        it('can be formatted HH:mm:ss.SSS', () => {
-          cy.get('#time-without-value').type('01:23:45.999').then(($text) => {
-            expect($text).to.have.value('01:23:45.999')
-          })
-        })
-      })
-
-      describe('[contenteditable]', () => {
-        it('can change values', () => {
-          cy.get('#input-types [contenteditable]').type('foo').then(($div) => {
-            expect($div).to.have.text('foo')
-          })
-        })
-
-        it('inserts text after existing text', () => {
-          cy.get('#input-types [contenteditable]').invoke('text', 'foo').type(' bar').then(($text) => {
-            expect($text).to.have.text('foo bar')
-          })
-        })
-
-        it('inserts text with only one input event', () => {
-          const ce = cy.$$('#input-types [contenteditable]')
-
-          attachKeyListeners({ ce })
-
-          cy.get('#input-types [contenteditable]')
-          .invoke('text', 'foo')
-          .type('f')
-          .should(($text) => {
-            expect(trimInnerText($text)).eq('foof')
-          })
-
-          cy.getAll('ce', 'keydown keypress textInput input keyup').each(shouldBeCalledOnce)
-        })
-
-        it('{enter} inserts text with only one input event', () => {
-          const ce = cy.$$('#input-types [contenteditable]')
-
-          attachKeyListeners({ ce })
-
-          cy.get('#input-types [contenteditable]')
-          .invoke('text', 'foo')
-          .type('{enter}')
-          .should(($text) => {
-            expect(trimInnerText($text)).eq('foo')
-          })
-
-          cy.getAll('ce', 'keydown keypress textInput input keyup').each(shouldBeCalledOnce)
-        })
-
-        it('can type into [contenteditable] with existing <div>', () => {
-          cy.$$('[contenteditable]:first').get(0).innerHTML = '<div>foo</div>'
-
-          cy.get('[contenteditable]:first')
-          .type('bar').then(($div) => {
-            expect(trimInnerText($div)).to.eql('foobar')
-            expect($div.get(0).textContent).to.eql('foobar')
-
-            expect($div.get(0).innerHTML).to.eql('<div>foobar</div>')
-          })
-        })
-
-        it('can type into [contenteditable] with existing text', () => {
-          cy.$$('[contenteditable]:first').get(0).innerHTML = '<p>foo</p>'
-
-          cy.get('[contenteditable]:first')
-          .type('bar').then(($div) => {
-            expect(trimInnerText($div)).to.eql('foobar')
-            expect($div.get(0).textContent).to.eql('foobar')
-
-            expect($div.get(0).innerHTML).to.eql('<p>foobar</p>')
-          })
-        })
-
-        it('collapses selection to start on {leftarrow}', () => {
-          cy.$$('[contenteditable]:first').get(0).innerHTML = 'bar'
-
-          cy.get('[contenteditable]:first')
-          .type('{selectall}{leftarrow}foo')
-          .then(($div) => {
-            expect(trimInnerText($div)).to.eql('foobar')
-          })
-        })
-
-        it('collapses selection to end on {rightarrow}', () => {
-          cy.$$('[contenteditable]:first').get(0).innerHTML = 'bar'
-
-          cy.get('[contenteditable]:first')
-          .type('{selectall}{leftarrow}foo{selectall}{rightarrow}baz').then(($div) => {
-            expect(trimInnerText($div)).to.eql('foobarbaz')
-          })
-        })
-
-        // https://github.com/cypress-io/cypress/issues/5622
-        it('collapses selection to end on {rightarrow} with modifiers', () => {
-          cy.$$('[contenteditable]:first').get(0).innerHTML = '<div>bar</div>'
-
-          cy.get('[contenteditable]:first')
-          .type('{selectall}foo{selectall}{ctrl}Hello{selectall}{rightarrow} world').then(($div) => {
-            expect(trimInnerText($div)).to.eql('Hello world')
-          })
-        })
-
-        it('can remove a placeholder <br>', () => {
-          cy.$$('[contenteditable]:first').get(0).innerHTML = '<div><br></div>'
-
-          cy.get('[contenteditable]:first')
-          .type('foobar')
-
-          .then(($div) => {
-            expect(trimInnerText($div)).eq('foobar')
-          })
-        })
-
-        function insertIframe () {
-          cy.$$('<iframe id="generic-iframe" src="/fixtures/generic.html" style="height: 500px"></iframe>')
-          .appendTo(cy.$$('body'))
-
-          // wait for iframe to load
-          let loaded = false
-
-          cy.get('#generic-iframe')
-          .then(($iframe) => {
-            $iframe.on('load', () => {
-              loaded = true
-            })
-          }).scrollIntoView()
-          .should(() => {
-            expect(loaded).to.eq(true)
-          })
-        }
-
-        it('can type in designmode="on"', () => {
-          cy.timeout(100)
-          cy.state('document').designMode = 'on'
-          cy.state('document').documentElement.focus()
-          cy.get('div.item:first')
-          .type('111')
-
-          cy.get('body').then(expectTextEndsWith('111'))
-          // .should('contain', 'New Yorkfoo')
-        })
-
-        it('can type in body[contenteditable]', () => {
-          cy.state('document').body.setAttribute('contenteditable', true)
-          cy.state('document').documentElement.focus()
-          cy.get('div.item:first')
-          .type('111')
-
-          cy.get('body')
-          .then(expectTextEndsWith('111'))
-        })
-
-        // https://github.com/cypress-io/cypress/issues/5930
-        it('can type into an iframe with body[contenteditable]', () => {
-          insertIframe()
-          cy.get('#generic-iframe').then(($iframe) => {
-            cy.wrap($iframe.contents().find('html').first().find('body'))
-            .then(($body) => {
-              $body.attr('contenteditable', true)
-            })
-            .type('111')
-            .then(expectTextEndsWith('111'))
-          })
-        })
-
-        it(`can type into an iframe with designmode = 'on'`, () => {
-          // append a new iframe to the body
-          insertIframe()
-          // type text into iframe
-          cy.get('#generic-iframe')
-          .then(($iframe) => {
-            $iframe[0].contentDocument.designMode = 'on'
-            const iframe = $iframe.contents()
-
-            cy.wrap(iframe.find('html')).first()
-            .type('{selectall}{del} foo bar baz{enter}ac{leftarrow}b')
-          })
-
-          // assert that text was typed
-          cy.get('#generic-iframe')
-          .then(($iframe) => {
-            const iframeText = $iframe[0].contentDocument.body.innerText
-
-            expect(iframeText).to.include('foo bar baz\nabc')
-          })
-        })
-      })
-
-      // type follows focus
-      // https://github.com/cypress-io/cypress/issues/2240
-      describe('element reference loss', () => {
-        it('follows the focus of the cursor', () => {
-          cy.$$('input:first').keydown(_.after(4, () => {
-            cy.$$('input').eq(1).focus()
-          }))
-
-          cy.get('input:first').type('foobar').then(() => {
-            cy.get('input:first').should('have.value', 'foo')
-
-            cy.get('input').eq(1).should('have.value', 'bar')
-          })
-        })
-
-        it('follows focus into date input', () => {
-          cy.$$('input:first').on('input', _.after(3, _.once((e) => {
-            cy.$$('input[type=date]:first').focus()
-          })))
-
-          cy.get('input:first')
-          .type('foo2010-10-10')
-          .should('have.value', 'foo')
-
-          cy.get('input[type=date]:first').should('have.value', '2010-10-10')
-        })
-
-        it('validates input after following focus change', (done) => {
-          cy.on('fail', (err) => {
-            expect(err.message).contain('fooBAR')
-            expect(err.message).contain('requires a valid date')
-            done()
-          })
-
-          cy.$$('input:first').on('input', _.after(3, (e) => {
-            cy.$$('input[type=date]:first').focus()
-          }))
-
-          cy.get('input:first')
-          .type('fooBAR')
-        })
-      })
-    })
-
-    describe('specialChars', () => {
-      context('parseSpecialCharSequences: false', () => {
-        it('types special character sequences literally', (done) => {
-          cy.get(':text:first').invoke('val', 'foo')
-          .type('{{}{backspace}', { parseSpecialCharSequences: false }).then(($input) => {
-            expect($input).to.have.value('foo{{}{backspace}')
-
-            done()
-          })
-        })
-      })
-
-      context('{{}', () => {
-        it('sets which and keyCode to 219', (done) => {
-          cy.$$(':text:first').on('keydown', (e) => {
-            expect(e.which).to.eq(219)
-            expect(e.keyCode).to.eq(219)
-
-            done()
-          })
-
-          cy.get(':text:first').invoke('val', 'ab').type('{{}')
-        })
-
-        it('fires keypress event with 123 charCode', (done) => {
-          cy.$$(':text:first').on('keypress', (e) => {
-            expect(e.charCode).to.eq(123)
-            expect(e.which).to.eq(123)
-            expect(e.keyCode).to.eq(123)
-
-            done()
-          })
-
-          cy.get(':text:first').invoke('val', 'ab').type('{{}')
-        })
-
-        it('fires textInput event with e.data', (done) => {
-          cy.$$(':text:first').on('textInput', (e) => {
-            expect(e.originalEvent.data).to.eq('{')
-
-            done()
-          })
-
-          cy.get(':text:first').invoke('val', 'ab').type('{{}')
-        })
-
-        it('fires input event', (done) => {
-          cy.$$(':text:first').on('input', (e) => {
-            done()
-          })
-
-          cy.get(':text:first').invoke('val', 'ab').type('{{}')
-        })
-
-        it('can prevent default character insertion', () => {
-          cy.$$(':text:first').on('keydown', (e) => {
-            if (e.keyCode === 219) {
-              e.preventDefault()
-            }
-          })
-
-          cy.get(':text:first').invoke('val', 'foo').type('{{}').then(($input) => {
-            expect($input).to.have.value('foo')
-          })
-        })
-      })
-
-      context('{esc}', () => {
-        it('sets which and keyCode to 27 and does not fire keypress events', (done) => {
-          cy.$$(':text:first').on('keypress', () => {
-            done('should not have received keypress')
-          })
-
-          cy.$$(':text:first').on('keydown', (e) => {
-            expect(e.which).to.eq(27)
-            expect(e.keyCode).to.eq(27)
-            expect(e.key).to.eq('Escape')
-
-            done()
-          })
-
-          cy.get(':text:first').invoke('val', 'ab').type('{esc}')
-        })
-
-        it('does not fire textInput event', (done) => {
-          cy.$$(':text:first').on('textInput', (e) => {
-            done('textInput should not have fired')
-          })
-
-          cy.get(':text:first').invoke('val', 'ab').type('{esc}').then(() => {
-            done()
-          })
-        })
-
-        it('does not fire input event', (done) => {
-          cy.$$(':text:first').on('input', (e) => {
-            done('input should not have fired')
-          })
-
-          cy.get(':text:first').invoke('val', 'ab').type('{esc}').then(() => {
-            done()
-          })
-        })
-
-        it('can prevent default esc movement', (done) => {
-          cy.$$(':text:first').on('keydown', (e) => {
-            if (e.keyCode === 27) {
-              e.preventDefault()
-            }
-          })
-
-          cy.get(':text:first').invoke('val', 'foo').type('d{esc}').then(($input) => {
-            expect($input).to.have.value('food')
-
-            done()
-          })
-        })
-      })
-
-      context('{backspace}', () => {
-        it('backspaces character to the left', () => {
-          cy.get(':text:first').invoke('val', 'bar').type('{leftarrow}{backspace}u').then(($input) => {
-            expect($input).to.have.value('bur')
-          })
-        })
-
-        it('can delete all with {selectall}{backspace} in non-selectionrange element', () => {
-          cy.get('input[type=email]:first')
-          .should(($el) => $el.val('sdfsdf'))
-          .type('{selectall}{backspace}')
-          .should('have.value', '')
-        })
-
-        it('can backspace a selection range of characters', () => {
-          // select the 'ar' characters
-          cy
-          .get(':text:first').invoke('val', 'bar')
-          .focus()
-          .should(($input) => {
-            $input.get(0).setSelectionRange(1, 3)
-          })
-          .type('{backspace}')
-          .should('have.value', 'b')
-        })
-
-        it('sets which and keyCode to 8 and does not fire keypress events', (done) => {
-          cy.$$(':text:first').on('keypress', () => {
-            done('should not have received keypress')
-          })
-
-          cy.$$(':text:first').on('keydown', _.after(2, (e) => {
-            expect(e.which).to.eq(8)
-            expect(e.keyCode).to.eq(8)
-            expect(e.key).to.eq('Backspace')
-
-            done()
-          }))
-
-          cy.get(':text:first').invoke('val', 'ab').type('{leftarrow}{backspace}')
-        })
-
-        it('does not fire textInput event', (done) => {
-          cy.$$(':text:first').on('textInput', (e) => {
-            done('textInput should not have fired')
-          })
-
-          cy.get(':text:first').invoke('val', 'ab').type('{backspace}').then(() => {
-            done()
-          })
-        })
-
-        it('can prevent default backspace movement', (done) => {
-          cy.$$(':text:first').on('keydown', (e) => {
-            if (e.keyCode === 8) {
-              e.preventDefault()
-            }
-          })
-
-          cy.get(':text:first').invoke('val', 'foo').type('{leftarrow}{backspace}').then(($input) => {
-            expect($input).to.have.value('foo')
-
-            done()
-          })
-        })
-
-        it('correct events in input', () => {
-          const input = cy.$$(':text:first')
-
-          attachKeyListeners({ input })
-
-          cy.get(':text:first').invoke('val', 'ab')
-          .focus()
-          .type('{backspace}')
-          .should('have.value', 'a')
-
-          cy.getAll('input', 'keydown input keyup').each(shouldBeCalledOnce)
-          cy.getAll('input', 'keypress textInput').each(shouldNotBeCalled)
-        })
-
-        it('correct events in input with selection', () => {
-          const input = cy.$$(':text:first')
-
-          attachKeyListeners({ input })
-
-          cy.get(':text:first').invoke('val', 'ab')
-          .focus()
-          .type('{selectall}{backspace}')
-          .should('have.value', '')
-
-          cy.getAll('input', 'keydown input keyup').each(shouldBeCalledOnce)
-          cy.getAll('input', 'keypress textInput').each(shouldNotBeCalled)
-        })
-
-        it('correct events in input when noop', () => {
-          const input = cy.$$(':text:first')
-
-          attachKeyListeners({ input })
-
-          cy.get(':text:first').invoke('val', 'ab')
-          .then(($input) => $input[0].setSelectionRange(0, 0))
-          .focus()
-          .type('{backspace}')
-          .should('have.value', 'ab')
-
-          cy.getAll('input', 'keydown keyup').each(shouldBeCalledOnce)
-          cy.getAll('input', 'keypress textInput input').each(shouldNotBeCalled)
-        })
-
-        it('correct events in textarea', () => {
-          const textarea = cy.$$('textarea:first')
-
-          attachKeyListeners({ textarea })
-
-          cy.get('textarea:first').invoke('val', 'ab')
-          .focus()
-          .type('{backspace}')
-          .should('have.value', 'a')
-
-          cy.getAll('textarea', 'keydown input keyup').each(shouldBeCalledOnce)
-          cy.getAll('textarea', 'keypress textInput').each(shouldNotBeCalled)
-        })
-
-        it('correct events in textarea with selection', () => {
-          const textarea = cy.$$('textarea:first')
-
-          attachKeyListeners({ textarea })
-
-          cy.get('textarea:first').invoke('val', 'ab')
-          .focus()
-          .type('{selectall}{backspace}')
-          .should('have.value', '')
-
-          cy.getAll('textarea', 'keydown input keyup').each(shouldBeCalledOnce)
-          cy.getAll('textarea', 'keypress textInput').each(shouldNotBeCalled)
-        })
-
-        it('correct events in textarea when noop', () => {
-          const input = cy.$$('textarea:first')
-
-          attachKeyListeners({ input })
-
-          cy.get('textarea:first').invoke('val', 'ab')
-          .then(($textarea) => $textarea[0].setSelectionRange(0, 0))
-          .focus()
-          .type('{backspace}')
-          .should('have.value', 'ab')
-
-          cy.getAll('input', 'keydown keyup').each(shouldBeCalledOnce)
-          cy.getAll('input', 'keypress textInput input').each(shouldNotBeCalled)
-        })
-
-        it('correct events in contenteditable', () => {
-          const ce = cy.$$('[contenteditable]:first')
-
-          attachKeyListeners({ ce })
-
-          cy.get('[contenteditable]:first').invoke('text', 'ab')
-          .scrollIntoView()
-          .type('{backspace}')
-          .should('have.text', 'a')
-
-          cy.getAll('ce', 'keydown input keyup').each(shouldBeCalledOnce)
-          cy.getAll('ce', 'keypress textInput').each(shouldNotBeCalled)
-        })
-
-        it('correct events in contenteditable with selection', () => {
-          const ce = cy.$$('[contenteditable]:first')
-
-          attachKeyListeners({ ce })
-
-          cy.get('[contenteditable]:first').invoke('text', 'ab')
-          .scrollIntoView()
-          .type('{moveToEnd}')
-          .then(($el) => {
-            $el[0].ownerDocument.getSelection().modify('extend', 'backward', 'character')
-          })
-          .type('{backspace}')
-          .should('have.text', 'a')
-
-          cy.getAll('ce', 'keydown input keyup').each(shouldBeCalledOnce)
-          cy.getAll('ce', 'keypress textInput').each(shouldNotBeCalled)
-        })
-
-        it('correct events in contenteditable when noop', () => {
-          const ce = cy.$$('[contenteditable]:first')
-
-          attachKeyListeners({ ce })
-
-          cy.get('[contenteditable]:first').invoke('text', 'ab')
-          .focus()
-          .type('{backspace}')
-          .should('have.text', 'ab')
-
-          cy.getAll('ce', 'keydown keyup').each(shouldBeCalledOnce)
-          cy.getAll('ce', 'keypress textInput input').each(shouldNotBeCalled)
-        })
-      })
-
-      context('{del}', () => {
-        it('deletes character to the right', () => {
-          cy.get(':text:first').invoke('val', 'bar').type('{leftarrow}{del}').then(($input) => {
-            expect($input).to.have.value('ba')
-          })
-        })
-
-        it('can delete a selection range of characters', () => {
-          // select the 'ar' characters
-          cy
-          .get(':text:first').invoke('val', 'bar').focus().then(($input) => {
-            $input.get(0).setSelectionRange(1, 3)
-          }).get(':text:first').type('{del}').then(($input) => {
-            expect($input).to.have.value('b')
-          })
-        })
-
-        it('sets which and keyCode to 46 and does not fire keypress events', (done) => {
-          cy.$$(':text:first').on('keypress', () => {
-            done('should not have received keypress')
-          })
-
-          cy.$$(':text:first').on('keydown', _.after(2, (e) => {
-            expect(e.which).to.eq(46)
-            expect(e.keyCode).to.eq(46)
-            expect(e.key).to.eq('Delete')
-
-            done()
-          }))
-
-          cy.get(':text:first').invoke('val', 'ab').type('{leftarrow}{del}')
-        })
-
-        it('correct events in input', () => {
-          const input = cy.$$(':text:first')
-
-          attachKeyListeners({ input })
-
-          cy.get(':text:first').invoke('val', 'ab')
-
-          .then(($input) => $input[0].setSelectionRange(0, 0))
-          .focus()
-          .type('{del}')
-          .should('have.value', 'b')
-
-          cy.getAll('input', 'keydown input keyup').each(shouldBeCalledOnce)
-          cy.getAll('input', 'keypress textInput').each(shouldNotBeCalled)
-        })
-
-        it('correct events in input with selection', () => {
-          const input = cy.$$(':text:first')
-
-          attachKeyListeners({ input })
-
-          cy.get(':text:first').invoke('val', 'ab')
-
-          .then(($input) => $input[0].setSelectionRange(0, 0))
-          .focus()
-          .type('{selectall}{del}')
-          .should('have.value', '')
-
-          cy.getAll('input', 'keydown input keyup').each(shouldBeCalledOnce)
-          cy.getAll('input', 'keypress textInput').each(shouldNotBeCalled)
-        })
-
-        it('correct events in input when noop', () => {
-          const input = cy.$$(':text:first')
-
-          attachKeyListeners({ input })
-
-          cy.get(':text:first').invoke('val', 'ab')
-          .focus()
-          .type('{del}')
-          .should('have.value', 'ab')
-
-          cy.getAll('input', 'keydown keyup').each(shouldBeCalledOnce)
-          cy.getAll('input', 'keypress textInput input').each(shouldNotBeCalled)
-        })
-
-        it('correct events in textarea', () => {
-          const textarea = cy.$$('textarea:first')
-
-          attachKeyListeners({ textarea })
-
-          cy.get('textarea:first').invoke('val', 'ab')
-          .then(($textarea) => $textarea[0].setSelectionRange(0, 0))
-          .focus()
-          .type('{del}')
-          .should('have.value', 'b')
-
-          cy.getAll('textarea', 'keydown input keyup').each(shouldBeCalledOnce)
-          cy.getAll('textarea', 'keypress textInput').each(shouldNotBeCalled)
-        })
-
-        it('correct events in textarea with selection', () => {
-          const textarea = cy.$$('textarea:first')
-
-          attachKeyListeners({ textarea })
-
-          cy.get('textarea:first').invoke('val', 'ab')
-          .then(($textarea) => $textarea[0].setSelectionRange(0, 0))
-          .focus()
-          .type('{selectall}{del}')
-          .should('have.value', '')
-
-          cy.getAll('textarea', 'keydown input keyup').each(shouldBeCalledOnce)
-          cy.getAll('textarea', 'keypress textInput').each(shouldNotBeCalled)
-        })
-
-        it('correct events in textarea when noop', () => {
-          const input = cy.$$('textarea:first')
-
-          attachKeyListeners({ input })
-
-          cy.get('textarea:first').invoke('val', 'ab')
-          .scrollIntoView()
-          .type('{del}')
-          .should('have.value', 'ab')
-
-          cy.getAll('input', 'keydown keyup').each(shouldBeCalledOnce)
-          cy.getAll('input', 'keypress textInput input').each(shouldNotBeCalled)
-        })
-
-        it('correct events in contenteditable', () => {
-          const ce = cy.$$('[contenteditable]:first')
-
-          attachKeyListeners({ ce })
-
-          cy.get('[contenteditable]:first').invoke('text', 'ab')
-          .focus()
-          .type('{del}')
-          .should('have.text', 'b')
-
-          cy.getAll('ce', 'keydown input keyup').each(shouldBeCalledOnce)
-          cy.getAll('ce', 'keypress textInput').each(shouldNotBeCalled)
-        })
-
-        it('correct events in contenteditable with selection', () => {
-          const ce = cy.$$('[contenteditable]:first')
-
-          attachKeyListeners({ ce })
-
-          cy.get('[contenteditable]:first').invoke('text', 'ab')
-          .type('{moveToStart}')
-          .then(($el) => {
-            $el[0].ownerDocument.getSelection().modify('extend', 'forward', 'character')
-          })
-          .type('{del}')
-          .should('have.text', 'b')
-
-          cy.getAll('ce', 'keydown input keyup').each(shouldBeCalledOnce)
-          cy.getAll('ce', 'keypress textInput').each(shouldNotBeCalled)
-        })
-
-        it('correct events in contenteditable when noop', () => {
-          const ce = cy.$$('[contenteditable]:first')
-
-          attachKeyListeners({ ce })
-
-          cy.get('[contenteditable]:first').invoke('text', 'ab')
-          .scrollIntoView()
-          .type('{del}')
-          .should('have.text', 'ab')
-
-          cy.getAll('ce', 'keydown keyup').each(shouldBeCalledOnce)
-          cy.getAll('ce', 'keypress textInput input').each(shouldNotBeCalled)
-        })
-
-        it('can prevent default del movement', (done) => {
-          cy.$$(':text:first').on('keydown', (e) => {
-            if (e.keyCode === 46) {
-              e.preventDefault()
-            }
-          })
-
-          cy.get(':text:first').invoke('val', 'foo').type('{leftarrow}{del}').then(($input) => {
-            expect($input).to.have.value('foo')
-
-            done()
-          })
-        })
-      })
-
-      context('{leftarrow}', () => {
-        it('can move the cursor from the end to end - 1', () => {
-          cy.get(':text:first').invoke('val', 'bar').type('{leftarrow}n').then(($input) => {
-            expect($input).to.have.value('banr')
-          })
-        })
-
-        it('does not move the cursor if already at bounds 0', () => {
-          cy.get(':text:first').invoke('val', 'bar').type('{selectall}{leftarrow}n').then(($input) => {
-            expect($input).to.have.value('nbar')
-          })
-        })
-
-        it('sets the cursor to the left bounds', () => {
-          // select the 'a' character
-          cy
-          .get(':text:first').invoke('val', 'bar').focus().then(($input) => {
-            $input.get(0).setSelectionRange(1, 2)
-          }).get(':text:first').type('{leftarrow}n').then(($input) => {
-            expect($input).to.have.value('bnar')
-          })
-        })
-
-        it('sets the cursor to the very beginning', () => {
-          // select the 'a' character
-          cy
-          .get(':text:first').invoke('val', 'bar').focus().then(($input) => {
-            $input.get(0).setSelectionRange(0, 1)
-          }).get(':text:first').type('{leftarrow}n').then(($input) => {
-            expect($input).to.have.value('nbar')
-          })
-        })
-
-        it('sets which and keyCode to 37 and does not fire keypress events', (done) => {
-          cy.$$(':text:first').on('keypress', () => {
-            done('should not have received keypress')
-          })
-
-          cy.$$(':text:first').on('keydown', (e) => {
-            expect(e.which).to.eq(37)
-            expect(e.keyCode).to.eq(37)
-            expect(e.key).to.eq('ArrowLeft')
-
-            done()
-          })
-
-          cy.get(':text:first').invoke('val', 'ab').type('{leftarrow}').then(($input) => {
-            done()
-          })
-        })
-
-        it('does not fire textInput event', (done) => {
-          cy.$$(':text:first').on('textInput', (e) => {
-            done('textInput should not have fired')
-          })
-
-          cy.get(':text:first').invoke('val', 'ab').type('{leftarrow}').then(() => {
-            done()
-          })
-        })
-
-        it('does not fire input event', (done) => {
-          cy.$$(':text:first').on('input', (e) => {
-            done('input should not have fired')
-          })
-
-          cy.get(':text:first').invoke('val', 'ab').type('{leftarrow}').then(() => {
-            done()
-          })
-        })
-
-        it('can prevent default left arrow movement', (done) => {
-          cy.$$(':text:first').on('keydown', (e) => {
-            if (e.keyCode === 37) {
-              e.preventDefault()
-            }
-          })
-
-          cy.get(':text:first').invoke('val', 'foo').type('{leftarrow}d').then(($input) => {
-            expect($input).to.have.value('food')
-
-            done()
-          })
-        })
-      })
-
-      context('{rightarrow}', () => {
-        it('can move the cursor from the beginning to beginning + 1', () => {
-          // select the beginning
-          cy.get(':text:first').invoke('val', 'bar').focus().then(($input) => {
-            $input.get(0).setSelectionRange(0, 0)
-          }).get(':text:first').type('{rightarrow}n').then(($input) => {
-            expect($input).to.have.value('bnar')
-          })
-        })
-
-        it('does not move the cursor if already at end of bounds', () => {
-          cy.get(':text:first').invoke('val', 'bar').type('{selectall}{rightarrow}n').then(($input) => {
-            expect($input).to.have.value('barn')
-          })
-        })
-
-        it('sets the cursor to the rights bounds', () => {
-          // select the 'a' character
-          cy
-          .get(':text:first').invoke('val', 'bar').focus().then(($input) => {
-            $input.get(0).setSelectionRange(1, 2)
-          }).get(':text:first').type('{rightarrow}n').then(($input) => {
-            expect($input).to.have.value('banr')
-          })
-        })
-
-        it('sets the cursor to the very beginning', () => {
-          cy
-          .get(':text:first').invoke('val', 'bar').focus().then(($input) => {
-            return $input.select()
-          }).get(':text:first').type('{leftarrow}n').then(($input) => {
-            expect($input).to.have.value('nbar')
-          })
-        })
-
-        it('sets which and keyCode to 39 and does not fire keypress events', (done) => {
-          cy.$$(':text:first').on('keypress', () => {
-            done('should not have received keypress')
-          })
-
-          cy.$$(':text:first').on('keydown', (e) => {
-            expect(e.which).to.eq(39)
-            expect(e.keyCode).to.eq(39)
-            expect(e.key).to.eq('ArrowRight')
-
-            done()
-          })
-
-          cy.get(':text:first').invoke('val', 'ab').type('{rightarrow}').then(($input) => {
-            done()
-          })
-        })
-
-        it('does not fire textInput event', (done) => {
-          cy.$$(':text:first').on('textInput', (e) => {
-            done('textInput should not have fired')
-          })
-
-          cy.get(':text:first').invoke('val', 'ab').type('{rightarrow}').then(() => {
-            done()
-          })
-        })
-
-        it('does not fire input event', (done) => {
-          cy.$$(':text:first').on('input', (e) => {
-            done('input should not have fired')
-          })
-
-          cy.get(':text:first').invoke('val', 'ab').type('{rightarrow}').then(() => {
-            done()
-          })
-        })
-
-        it('can prevent default right arrow movement', (done) => {
-          cy.$$(':text:first').on('keydown', (e) => {
-            if (e.keyCode === 39) {
-              e.preventDefault()
-            }
-          })
-
-          cy.get(':text:first').invoke('val', 'foo').type('{leftarrow}{rightarrow}d').then(($input) => {
-            expect($input).to.have.value('fodo')
-
-            done()
-          })
-        })
-      })
-
-      context('{home}', () => {
-        it('sets which and keyCode to 36 and does not fire keypress events', (done) => {
-          cy.$$('#comments').on('keypress', () => {
-            done('should not have received keypress')
-          })
-
-          cy.$$('#comments').on('keydown', (e) => {
-            expect(e.which).to.eq(36)
-            expect(e.keyCode).to.eq(36)
-            expect(e.key).to.eq('Home')
-
-            done()
-          })
-
-          cy.get('#comments').type('{home}').then(($input) => {
-            done()
-          })
-        })
-
-        it('does not fire textInput event', (done) => {
-          cy.$$('#comments').on('textInput', (e) => {
-            done('textInput should not have fired')
-          })
-
-          cy.get('#comments').type('{home}').then(() => {
-            done()
-          })
-        })
-
-        it('does not fire input event', (done) => {
-          cy.$$('#comments').on('input', (e) => {
-            done('input should not have fired')
-          })
-
-          cy.get('#comments').type('{home}').then(() => {
-            done()
-          })
-        })
-
-        it('can move the cursor to input start', () => {
-          cy.get(':text:first').invoke('val', 'bar').type('{home}n').then(($input) => {
-            expect($input).to.have.value('nbar')
-          })
-        })
-
-        it('does not move the cursor if already at bounds 0', () => {
-          cy.get(':text:first').invoke('val', 'bar').type('{selectall}{leftarrow}{home}n').then(($input) => {
-            expect($input).to.have.value('nbar')
-          })
-        })
-
-        it('should move the cursor to the start of each line in textarea', () => {
-          cy.$$('textarea:first').get(0).value = 'foo\nbar\nbaz'
-
-          cy.get('textarea:first')
-          .type('{home}11{uparrow}{home}22{uparrow}{home}33').should('have.value', '33foo\n22bar\n11baz')
-        })
-
-        it('should move cursor to the start of each line in contenteditable', () => {
-          cy.$$('[contenteditable]:first').get(0).innerHTML =
-            '<div>foo</div>' +
-            '<div>bar</div>' +
-            '<div>baz</div>'
-
-          cy.get('[contenteditable]:first')
-          .type('{home}11{uparrow}{home}22{uparrow}{home}33').then(($div) => {
-            expect(trimInnerText($div)).to.eql('33foo\n22bar\n11baz')
-          })
-        })
-      })
-
-      context('{end}', () => {
-        it('sets which and keyCode to 35 and does not fire keypress events', (done) => {
-          cy.$$('#comments').on('keypress', () => {
-            done('should not have received keypress')
-          })
-
-          cy.$$('#comments').on('keydown', (e) => {
-            expect(e.which).to.eq(35)
-            expect(e.keyCode).to.eq(35)
-            expect(e.key).to.eq('End')
-
-            done()
-          })
-
-          cy.get('#comments').type('{end}').then(($input) => {
-            done()
-          })
-        })
-
-        it('does not fire textInput event', (done) => {
-          cy.$$('#comments').on('textInput', (e) => {
-            done('textInput should not have fired')
-          })
-
-          cy.get('#comments').type('{end}').then(() => {
-            done()
-          })
-        })
-
-        it('does not fire input event', (done) => {
-          cy.$$('#comments').on('input', (e) => {
-            done('input should not have fired')
-          })
-
-          cy.get('#comments').type('{end}').then(() => {
-            done()
-          })
-        })
-
-        it('can move the cursor to input end', () => {
-          cy.get(':text:first').invoke('val', 'bar').type('{selectall}{leftarrow}{end}n').then(($input) => {
-            expect($input).to.have.value('barn')
-          })
-        })
-
-        it('does not move the cursor if already at end of bounds', () => {
-          cy.get(':text:first').invoke('val', 'bar').type('{selectall}{rightarrow}{end}n').then(($input) => {
-            expect($input).to.have.value('barn')
-          })
-        })
-
-        it('should move the cursor to the end of each line in textarea', () => {
-          cy.$$('textarea:first').get(0).value = 'foo\nbar\nbaz'
-
-          cy.get('textarea:first')
-          .type('{end}11{uparrow}{end}22{uparrow}{end}33').should('have.value', 'foo33\nbar22\nbaz11')
-        })
-
-        it('should move cursor to the end of each line in contenteditable', () => {
-          cy.$$('[contenteditable]:first').get(0).innerHTML =
-            '<div>foo</div>' +
-            '<div>bar</div>' +
-            '<div>baz</div>'
-
-          cy.get('[contenteditable]:first')
-          .type('{end}11{uparrow}{end}22{uparrow}{end}33').then(($div) => {
-            expect(trimInnerText($div)).to.eql('foo33\nbar22\nbaz11')
-          })
-        })
-      })
-
-      context('{uparrow}', () => {
-        beforeEach(() => {
-          cy.$$('#comments').val('foo\nbar\nbaz')
-        })
-
-        it('sets which and keyCode to 38 and does not fire keypress events', (done) => {
-          cy.$$('#comments').on('keypress', () => {
-            done('should not have received keypress')
-          })
-
-          cy.$$('#comments').on('keydown', (e) => {
-            expect(e.which).to.eq(38)
-            expect(e.keyCode).to.eq(38)
-            expect(e.key).to.eq('ArrowUp')
-
-            done()
-          })
-
-          cy.get('#comments').type('{uparrow}').then(($input) => {
-            done()
-          })
-        })
-
-        it('does not fire textInput event', (done) => {
-          cy.$$('#comments').on('textInput', (e) => {
-            done('textInput should not have fired')
-          })
-
-          cy.get('#comments').type('{uparrow}').then(() => {
-            done()
-          })
-        })
-
-        it('does not fire input event', (done) => {
-          cy.$$('#comments').on('input', (e) => {
-            done('input should not have fired')
-          })
-
-          cy.get('#comments').type('{uparrow}').then(() => {
-            done()
-          })
-        })
-
-        it('up and down arrow on contenteditable', () => {
-          cy.$$('[contenteditable]:first').get(0).innerHTML =
-                      '<div>foo</div>' +
-                      '<div>bar</div>' +
-                      '<div>baz</div>'
-
-          cy.get('[contenteditable]:first')
-          .type('{leftarrow}{leftarrow}{uparrow}11{uparrow}22{downarrow}{downarrow}33')
-          .then(($div) => {
-            expect(trimInnerText($div)).to.eql('foo22\nb11ar\nbaz33')
-          })
-        })
-
-        it('uparrow ignores current selection', () => {
-          const ce = cy.$$('[contenteditable]:first').get(0)
-
-          ce.innerHTML =
-                      '<div>foo</div>' +
-                      '<div>bar</div>' +
-                      '<div>baz</div>'
-
-          // select 'bar'
-          const line = cy.$$('[contenteditable]:first div:nth-child(1)').get(0)
-
-          cy.document().then((doc) => {
-            ce.focus()
-
-            doc.getSelection().selectAllChildren(line)
-          })
-
-          cy.get('[contenteditable]:first')
-          .type('{uparrow}11').then(($div) => {
-            expect(trimInnerText($div)).to.eql('11foo\nbar\nbaz')
-          })
-        })
-
-        it('up and down arrow on textarea', () => {
-          cy.$$('textarea:first').get(0).value = 'foo\nbar\nbaz'
-
-          cy.get('textarea:first')
-          .type('{leftarrow}{leftarrow}{uparrow}11{uparrow}22{downarrow}{downarrow}33')
-          .should('have.value', 'foo22\nb11ar\nbaz33')
-        })
-
-        it('increments input[type=number]', () => {
-          cy.get('input[type="number"]:first')
-          .invoke('val', '12.34')
-          .type('{uparrow}{uparrow}')
-          .should('have.value', '14')
-        })
-      })
-
-      context('{downarrow}', () => {
-        beforeEach(() => {
-          cy.$$('#comments').val('foo\nbar\nbaz')
-        })
-
-        it('sets which and keyCode to 40 and does not fire keypress events', (done) => {
-          cy.$$('#comments').on('keypress', () => {
-            done('should not have received keypress')
-          })
-
-          cy.$$('#comments').on('keydown', (e) => {
-            expect(e.which).to.eq(40)
-            expect(e.keyCode).to.eq(40)
-            expect(e.key).to.eq('ArrowDown')
-
-            done()
-          })
-
-          cy.get('#comments').type('{downarrow}').then(($input) => {
-            done()
-          })
-        })
-
-        it('does not fire textInput event', (done) => {
-          cy.$$('#comments').on('textInput', (e) => {
-            done('textInput should not have fired')
-          })
-
-          cy.get('#comments').type('{downarrow}').then(() => {
-            done()
-          })
-        })
-
-        it('does not fire input event', (done) => {
-          cy.$$('#comments').on('input', (e) => {
-            done('input should not have fired')
-          })
-
-          cy.get('#comments').type('{downarrow}').then(() => {
-            done()
-          })
-        })
-
-        it('{downarrow} will move to EOL on textarea', () => {
-          cy.$$('textarea:first').get(0).value = 'foo\nbar\nbaz'
-
-          cy.get('textarea:first')
-          .type('{leftarrow}{leftarrow}{uparrow}11{uparrow}22{downarrow}{downarrow}33{leftarrow}{downarrow}44').should('have.value', 'foo22\nb11ar\nbaz3344')
-        })
-
-        it('decrements input[type=\'number\']', () => {
-          cy.get('input[type="number"]:first')
-          .invoke('val', '12.34')
-          .type('{downarrow}{downarrow}')
-          .should('have.value', '11')
-        })
-
-        it('downarrow ignores current selection', () => {
-          const ce = cy.$$('[contenteditable]:first').get(0)
-
-          ce.innerHTML =
-                      '<div>foo</div>' +
-                      '<div>bar</div>' +
-                      '<div>baz</div>'
-
-          // select 'foo'
-          const line = cy.$$('[contenteditable]:first div:first').get(0)
-
-          cy.document().then((doc) => {
-            ce.focus()
-
-            doc.getSelection().selectAllChildren(line)
-          })
-
-          cy.get('[contenteditable]:first')
-          .type('{downarrow}22').then(($div) => {
-            if (Cypress.isBrowser('firefox')) {
-              expect(trimInnerText($div)).to.eq('foo22\nbar\nbaz')
-
-              return
-            }
-
-            expect(trimInnerText($div)).to.eql('foo\n22bar\nbaz')
-          })
-        })
-      })
-
-      context('{selectall}{del}', () => {
-        it('can select all the text and delete', () => {
-          cy.get(':text:first').invoke('val', '1234').type('{selectall}{del}').type('foo').then(($text) => {
-            expect($text).to.have.value('foo')
-          })
-        })
-
-        it('can select all [contenteditable] and delete', () => {
-          cy.get('#input-types [contenteditable]').invoke('text', '1234').type('{selectall}{del}').type('foo').then(($div) => {
-            expect($div).to.have.text('foo')
-          })
-        })
-      })
-
-      context('{selectall} then type something', () => {
-        it('replaces the text', () => {
-          cy.get('#input-with-value').type('{selectall}new').then(($text) => {
-            expect($text).to.have.value('new')
-          })
-        })
-      })
-
-      context('{enter}', () => {
-        it('sets which and keyCode to 13 and prevents EOL insertion', (done) => {
-          cy.$$('#input-types textarea').on('keypress', _.after(2, (e) => {
-            done('should not have received keypress event')
-          }))
-
-          cy.$$('#input-types textarea').on('keydown', _.after(2, (e) => {
-            expect(e.which).to.eq(13)
-            expect(e.keyCode).to.eq(13)
-            expect(e.key).to.eq('Enter')
-
-            e.preventDefault()
-          }))
-
-          cy.get('#input-types textarea').invoke('val', 'foo').type('d{enter}').then(($textarea) => {
-            expect($textarea).to.have.value('food')
-
-            done()
-          })
-        })
-
-        it('sets which and keyCode and charCode to 13 and prevents EOL insertion', (done) => {
-          cy.$$('#input-types textarea').on('keypress', _.after(2, (e) => {
-            expect(e.which).to.eq(13)
-            expect(e.keyCode).to.eq(13)
-            expect(e.charCode).to.eq(13)
-            expect(e.key).to.eq('Enter')
-
-            e.preventDefault()
-          }))
-
-          cy.get('#input-types textarea').invoke('val', 'foo').type('d{enter}').then(($textarea) => {
-            expect($textarea).to.have.value('food')
-
-            done()
-          })
-        })
-
-        it('{enter} correct events in input', () => {
-          const input = cy.$$(':text:first')
-
-          attachKeyListeners({ input })
-
-          cy.get(':text:first')
-          .invoke('val', 'ab')
-          .type('{enter}')
-          .should('have.value', 'ab')
-
-          cy.getAll('input', 'keydown keypress keyup').each(shouldBeCalledOnce)
-          cy.getAll('input', 'textInput input').each(shouldNotBeCalled)
-        })
-
-        it('{enter} correct events in [contenteditable]', () => {
-          const ce = cy.$$('[contenteditable]:first')
-
-          attachKeyListeners({ ce })
-
-          cy.get('[contenteditable]:first')
-          .focus()
-          .invoke('val', 'ab')
-          .type('{enter}')
-          .should('have.value', 'ab')
-
-          cy.getAll('ce', 'keydown keypress keyup input textInput').each(shouldBeCalledOnce)
-        })
-
-        it('{enter} correct events in textarea', () => {
-          const input = cy.$$('textarea:first')
-
-          attachKeyListeners({ input })
-
-          cy.get('textarea:first')
-          .invoke('val', 'foo')
-          .scrollIntoView()
-          .type('{enter}')
-          .should('have.value', 'foo\n')
-
-          cy.getAll('input', 'keydown keyup keypress input textInput').each(shouldBeCalledOnce)
-        })
-
-        it('{enter} correct events in textarea when preventDefault', () => {
-          const input = cy.$$('textarea:first')
-
-          attachKeyListeners({ input })
-
-          input.on('keydown', (e) => {
-            if (e.key === 'Enter') {
-              e.stopPropagation()
-              e.preventDefault()
-            }
-          })
-
-          cy.get('textarea:first')
-          .invoke('val', 'foo')
-          .scrollIntoView()
-          .type('{enter}')
-          .should('have.value', 'foo')
-
-          cy.getAll('input', 'keydown keyup').each(shouldBeCalledOnce)
-          cy.getAll('input', 'keypress textInput input').each(shouldNotBeCalled)
-        })
-
-        it('does not fire input event when no text inserted', (done) => {
-          cy.$$(':text:first').on('input', (e) => {
-            done('input should not have fired')
-          })
-
-          cy.get(':text:first').invoke('val', 'ab').type('{enter}').then(() => {
-            done()
-          })
-        })
-
-        // https://github.com/cypress-io/cypress/issues/3405
-        it('does fire input event when text inserted', (done) => {
-          cy.$$('[contenteditable]:first').on('input', (e) => {
-            done()
-          })
-
-          cy.get('[contenteditable]:first').type('{enter}')
-        })
-
-        it('inserts new line into textarea', () => {
-          cy.get('#input-types textarea').invoke('val', 'foo').type('bar{enter}baz{enter}quux').then(($textarea) => {
-            expect($textarea).to.have.value('foobar\nbaz\nquux')
-          })
-        })
-
-        it('inserts new line into [contenteditable] ', () => {
-          cy.get('#input-types [contenteditable]:first').invoke('text', 'foo')
-          .type('bar{enter}baz{enter}{enter}{enter}quux').then(function ($div) {
-            const conditionalNewLines = '\n\n'.repeat(this.multiplierNumNewLines)
-
-            if (Cypress.isBrowser('firefox')) {
-              expect(trimInnerText($div)).to.eql(`foobar\nbaz\n\n\nquux`)
-              expect($div.get(0).textContent).to.eql('foobarbazquux')
-
-              return
-            }
-
-            expect(trimInnerText($div)).to.eql(`foobar\nbaz${conditionalNewLines}\nquux`)
-            expect($div.get(0).textContent).to.eql('foobarbazquux')
-          })
-        })
-
-        it('inserts new line into [contenteditable] from midline', () => {
-          cy.get('#input-types [contenteditable]:first').invoke('text', 'foo')
-          .type('bar{leftarrow}{enter}baz{leftarrow}{enter}quux').then(($div) => {
-            expect(trimInnerText($div)).to.eql('fooba\nba\nquuxzr')
-            expect($div.get(0).textContent).to.eql('foobabaquuxzr')
-          })
-        })
-      })
-
-      context('{insert}', () => {
-        it('sets which and keyCode to 45 and does not fire keypress events', (done) => {
-          cy.$$(':text:first').on('keypress', () => {
-            done('should not have received keypress')
-          })
-
-          cy.$$(':text:first').on('keydown', (e) => {
-            expect(e.which).to.eq(45)
-            expect(e.keyCode).to.eq(45)
-            expect(e.key).to.eq('Insert')
-
-            done()
-          })
-
-          cy.get(':text:first').invoke('val', 'ab').type('{insert}')
-        })
-
-        it('does not fire textInput event', (done) => {
-          cy.$$(':text:first').on('textInput', (e) => {
-            done('textInput should not have fired')
-          })
-
-          cy.get(':text:first').invoke('val', 'ab').type('{insert}').then(() => {
-            done()
-          })
-        })
-
-        it('does not fire input event', (done) => {
-          cy.$$(':text:first').on('input', (e) => {
-            done('input should not have fired')
-          })
-
-          cy.get(':text:first').invoke('val', 'ab').type('{insert}').then(() => {
-            done()
-          })
-        })
-
-        it('can prevent default insert movement', (done) => {
-          cy.$$(':text:first').on('keydown', (e) => {
-            if (e.keyCode === 45) {
-              e.preventDefault()
-            }
-          })
-
-          cy.get(':text:first').invoke('val', 'foo').type('d{insert}').then(($input) => {
-            expect($input).to.have.value('food')
-
-            done()
-          })
-        })
-      })
-
-      context('{pageup}', () => {
-        it('sets which and keyCode to 33 and does not fire keypress events', (done) => {
-          cy.$$(':text:first').on('keypress', () => {
-            done('should not have received keypress')
-          })
-
-          cy.$$(':text:first').on('keydown', (e) => {
-            expect(e.which).to.eq(33)
-            expect(e.keyCode).to.eq(33)
-            expect(e.key).to.eq('PageUp')
-
-            done()
-          })
-
-          cy.get(':text:first').invoke('val', 'ab').type('{pageup}')
-        })
-
-        it('does not fire textInput event', (done) => {
-          cy.$$(':text:first').on('textInput', (e) => {
-            done('textInput should not have fired')
-          })
-
-          cy.get(':text:first').invoke('val', 'ab').type('{pageup}').then(() => {
-            done()
-          })
-        })
-
-        it('does not fire input event', (done) => {
-          cy.$$(':text:first').on('input', (e) => {
-            done('input should not have fired')
-          })
-
-          cy.get(':text:first').invoke('val', 'ab').type('{pageup}').then(() => {
-            done()
-          })
-        })
-
-        it('can prevent default pageup movement', (done) => {
-          cy.$$(':text:first').on('keydown', (e) => {
-            if (e.keyCode === 33) {
-              e.preventDefault()
-            }
-          })
-
-          cy.get(':text:first').invoke('val', 'foo').type('d{pageup}').then(($input) => {
-            expect($input).to.have.value('food')
-
-            done()
-          })
-        })
-      })
-
-      context('{pagedown}', () => {
-        it('sets which and keyCode to 34 and does not fire keypress events', (done) => {
-          cy.$$(':text:first').on('keypress', () => {
-            done('should not have received keypress')
-          })
-
-          cy.$$(':text:first').on('keydown', (e) => {
-            expect(e.which).to.eq(34)
-            expect(e.keyCode).to.eq(34)
-            expect(e.key).to.eq('PageDown')
-
-            done()
-          })
-
-          cy.get(':text:first').invoke('val', 'ab').type('{pagedown}')
-        })
-
-        it('does not fire textInput event', (done) => {
-          cy.$$(':text:first').on('textInput', (e) => {
-            done('textInput should not have fired')
-          })
-
-          cy.get(':text:first').invoke('val', 'ab').type('{pagedown}').then(() => {
-            done()
-          })
-        })
-
-        it('does not fire input event', (done) => {
-          cy.$$(':text:first').on('input', (e) => {
-            done('input should not have fired')
-          })
-
-          cy.get(':text:first').invoke('val', 'ab').type('{pagedown}').then(() => {
-            done()
-          })
-        })
-
-        it('can prevent default pagedown movement', (done) => {
-          cy.$$(':text:first').on('keydown', (e) => {
-            if (e.keyCode === 34) {
-              e.preventDefault()
-            }
-          })
-
-          cy.get(':text:first').invoke('val', 'foo').type('d{pagedown}').then(($input) => {
-            expect($input).to.have.value('food')
-
-            done()
-          })
-        })
-      })
-    })
-
-    describe('modifiers', () => {
-      describe('activating modifiers', () => {
-        it('sends keydown event for modifiers in order', (done) => {
-          const $input = cy.$$('input:text:first')
-          const events = []
-
-          $input.on('keydown', (e) => {
-            return events.push(e)
-          })
-
-          cy.get('input:text:first').type('{shift}{ctrl}').then(() => {
-            expect(events[0].shiftKey).to.be.true
-            expect(events[0].which).to.equal(16)
-
-            expect(events[1].ctrlKey).to.be.true
-            expect(events[1].which).to.equal(17)
-
-            $input.off('keydown')
-
-            done()
-          })
-        })
-
-        it('maintains modifiers for subsequent characters', (done) => {
-          const $input = cy.$$('input:text:first')
-          const events = []
-
-          $input.on('keydown', (e) => {
-            return events.push(e)
-          })
-
-          cy.get('input:text:first').type('{command}{control}ok').then(() => {
-            expect(events[2].metaKey).to.be.true
-            expect(events[2].ctrlKey).to.be.true
-            expect(events[2].which).to.equal(79)
-
-            expect(events[3].metaKey).to.be.true
-            expect(events[3].ctrlKey).to.be.true
-            expect(events[3].which).to.equal(75)
-
-            $input.off('keydown')
-
-            done()
-          })
-        })
-
-        it('does not maintain modifiers for subsequent type commands', (done) => {
-          const $input = cy.$$('input:text:first')
-          const events = []
-
-          $input.on('keydown', (e) => {
-            return events.push(e)
-          })
-
-          cy
-          .get('input:text:first')
-          .type('{command}{control}')
-          .type('ok')
-          .then(() => {
-            expect(events[2].metaKey).to.be.false
-            expect(events[2].ctrlKey).to.be.false
-            expect(events[2].which).to.equal(79)
-
-            expect(events[3].metaKey).to.be.false
-            expect(events[3].ctrlKey).to.be.false
-            expect(events[3].which).to.equal(75)
-
-            $input.off('keydown')
-
-            done()
-          })
-        })
-
-        // https://github.com/cypress-io/cypress/issues/5622
-        it('still inserts text with non-shift modifiers', () => {
-          cy.get('input:first').type('{ctrl}{meta}foobar')
-          .should('have.value', 'foobar')
-        })
-
-        // https://github.com/cypress-io/cypress/issues/5622
-        it('ignores duplicate modifiers in one command', () => {
-          const events = []
-
-          cy.$$('input:first').on('keydown', (e) => {
-            events.push(['keydown', e.key])
-          }).on('keyup', (e) => {
-            events.push(['keyup', e.key])
-          })
-
-          cy.get('input:first')
-          .type('{ctrl}{meta}a{control}b')
-          .should('have.value', 'ab')
-          .then(() => {
-            expect(events).deep.eq([
-              ['keydown', 'Control'],
-              ['keydown', 'Meta'],
-              ['keydown', 'a'],
-              ['keyup', 'a'],
-              ['keydown', 'b'],
-              ['keyup', 'b'],
-              ['keyup', 'Control'],
-              ['keyup', 'Meta'],
-            ])
-          })
-        })
-
-        it('does not maintain modifiers for subsequent click commands', (done) => {
-          const $button = cy.$$('button:first')
-          let mouseDownEvent = null
-          let mouseUpEvent = null
-          let clickEvent = null
-
-          $button.on('mousedown', (e) => {
-            mouseDownEvent = e
-          })
-
-          $button.on('mouseup', (e) => {
-            mouseUpEvent = e
-          })
-
-          $button.on('click', (e) => {
-            clickEvent = e
-          })
-
-          cy
-          .get('input:text:first')
-          .type('{cmd}{option}')
-          .get('button:first').click().then(() => {
-            expect(mouseDownEvent.metaKey).to.be.false
-            expect(mouseDownEvent.altKey).to.be.false
-
-            expect(mouseUpEvent.metaKey).to.be.false
-            expect(mouseUpEvent.altKey).to.be.false
-
-            expect(clickEvent.metaKey).to.be.false
-            expect(clickEvent.altKey).to.be.false
-
-            $button.off('mousedown')
-            $button.off('mouseup')
-            $button.off('click')
-
-            done()
-          })
-        })
-
-        // https://github.com/cypress-io/cypress/issues/5439
-        it('do not replace selection during modifier key', () => {
-          cy
-          .get('input:first').type('123')
-          .then(($el) => {
-            $el[0].setSelectionRange(0, 3)
-          })
-          .type('{ctrl}')
-          .should('have.value', '123')
-        })
-
-        // sends keyboard events for modifiers https://github.com/cypress-io/cypress/issues/3316
-        it('sends keyup event for activated modifiers when typing is finished', (done) => {
-          const $input = cy.$$('input:text:first')
-          const events = []
-
-          $input.on('keyup', (e) => {
-            return events.push(e)
-          })
-
-          cy
-          .get('input:text:first')
-          .type('{alt}{ctrl}{meta}{shift}ok')
-          .then(() => {
-            // first keyups should be for the chars typed, "ok"
-            expect(events[0].which).to.equal(79)
-            expect(events[1].which).to.equal(75)
-
-            expect(events[2].which).to.equal(18)
-            expect(events[3].which).to.equal(17)
-            expect(events[4].which).to.equal(91)
-            expect(events[5].which).to.equal(16)
-
-            $input.off('keyup')
-
-            done()
-          })
-        })
-      })
-
-      describe('release: false', () => {
-        it('maintains modifiers for subsequent type commands', (done) => {
-          const $input = cy.$$('input:text:first')
-          const events = []
-
-          $input.on('keydown', (e) => {
-            return events.push(e)
-          })
-
-          cy
-          .get('input:text:first')
-          .type('{command}{control}', { release: false })
-          .type('ok')
-          .then(() => {
-            expect(events[2].metaKey).to.be.true
-            expect(events[2].ctrlKey).to.be.true
-            expect(events[2].which).to.equal(79)
-
-            expect(events[3].metaKey).to.be.true
-            expect(events[3].ctrlKey).to.be.true
-            expect(events[3].which).to.equal(75)
-
-            done()
-          })
-        })
-
-        it('maintains modifiers for subsequent click commands', (done) => {
-          const $button = cy.$$('button:first')
-          let mouseDownEvent = null
-          let mouseUpEvent = null
-          let clickEvent = null
-
-          $button.on('mousedown', (e) => {
-            mouseDownEvent = e
-          })
-
-          $button.on('mouseup', (e) => {
-            mouseUpEvent = e
-          })
-
-          $button.on('click', (e) => {
-            clickEvent = e
-          })
-
-          cy
-          .get('input:text:first')
-          .type('{meta}{alt}', { release: false })
-          .get('button:first').click().then(() => {
-            expect(mouseDownEvent.metaKey).to.be.true
-            expect(mouseDownEvent.altKey).to.be.true
-
-            expect(mouseUpEvent.metaKey).to.be.true
-            expect(mouseUpEvent.altKey).to.be.true
-
-            expect(clickEvent.metaKey).to.be.true
-            expect(clickEvent.altKey).to.be.true
-
-            done()
-          })
-        })
-
-        it('resets modifiers before next test', () => {
-          // this test will fail if you comment out
-          // keyboard.resetModifiers
-
-          const $input = cy.$$('input:text:first')
-          const events = []
-
-          $input.on('keyup', (e) => {
-            return events.push(e)
-          })
-
-          cy
-          .get('input:text:first')
-          .type('a', { release: false })
-          .then(() => {
-            expect(events[0].metaKey).to.be.false
-            expect(events[0].ctrlKey).to.be.false
-
-            expect(events[0].altKey).to.be.false
-          })
-        })
-      })
-
-      describe('changing modifiers', () => {
-        beforeEach(function () {
-          this.$input = cy.$$('input:text:first')
-
-          cy.get('input:text:first').type('{command}{option}', { release: false })
-        })
-
-        afterEach(function () {
-          this.$input.off('keydown')
-        })
-
-        it('sends keydown event for new modifiers', function () {
-          const spy = cy.spy().as('keydown')
-
-          this.$input.on('keydown', spy)
-
-          cy.get('input:text:first').type('{shift}').then(() => {
-            expect(spy).to.be.calledWithMatch({ which: 16 })
-          })
-        })
-
-        it('does not send keydown event for already activated modifiers', function () {
-          const spy = cy.spy().as('keydown')
-
-          this.$input.on('keydown', spy)
-
-          cy.get('input:text:first').type('{cmd}{alt}').then(() => {
-            expect(spy).to.not.be.called
-          })
-        })
-      })
-    })
-
-    describe('case-insensitivity', () => {
-      it('special chars are case-insensitive', () => {
-        cy.get(':text:first').invoke('val', 'bar').type('{leftarrow}{DeL}').then(($input) => {
-          expect($input).to.have.value('ba')
-        })
-      })
-
-      it('modifiers are case-insensitive', (done) => {
-        const $input = cy.$$('input:text:first')
-        let alt = false
-
-        $input.on('keydown', (e) => {
-          if (e.altKey) {
-            alt = true
-          }
-        })
-
-        cy.get('input:text:first').type('{aLt}').then(() => {
-          expect(alt).to.be.true
-
-          $input.off('keydown')
-
-          done()
-        })
-      })
-
-      it('letters are case-sensitive', () => {
-        cy.get('input:text:first').type('FoO').then(($input) => {
-          expect($input).to.have.value('FoO')
-        })
-      })
-
-      it('{shift} does not capitalize characters', () => {
-        cy.get('input:first').type('{shift}foo').should('have.value', 'foo')
-      })
-    })
-
-    describe('click events', () => {
-      it('passes timeout and interval down to click', (done) => {
-        const input = $('<input />').attr('id', 'input-covered-in-span').prependTo(cy.$$('body'))
-
-        $('<span>span on input</span>')
-        .css({
-          position: 'absolute',
-          left: input.offset().left,
-          top: input.offset().top,
-          padding: 5,
-          display: 'inline-block',
-          backgroundColor: 'yellow',
-        })
-        .prependTo(cy.$$('body'))
-
-        cy.on('command:retry', (options) => {
-          expect(options.timeout).to.eq(1000)
-          expect(options.interval).to.eq(60)
-
-          done()
-        })
-
-        cy.get('#input-covered-in-span').type('foobar', { timeout: 1000, interval: 60 })
-      })
-
-      it('does not issue another click event between type/type', () => {
-        const clicked = cy.stub()
-
-        cy.$$(':text:first').click(clicked)
-
-        cy.get(':text:first').type('f').type('o').then(() => {
-          expect(clicked).to.be.calledOnce
-        })
-      })
-
-      it('does not issue another click event if element is already in focus from click', () => {
-        const clicked = cy.stub()
-
-        cy.$$(':text:first').click(clicked)
-
-        cy.get(':text:first').click().type('o').then(() => {
-          expect(clicked).to.be.calledOnce
-        })
-      })
-    })
-
-    describe('change events', () => {
-      it('fires when enter is pressed and value has changed', () => {
-        const changed = cy.stub()
-
-        cy.$$(':text:first').change(changed)
-
-        cy.get(':text:first').invoke('val', 'foo').type('bar{enter}').then(() => {
-          expect(changed).to.be.calledOnce
-        })
-      })
-
-      it('fires twice when enter is pressed and then again after losing focus', () => {
-        const changed = cy.stub()
-
-        cy.$$(':text:first').change(changed)
-
-        cy.get(':text:first').invoke('val', 'foo').type('bar{enter}baz').blur().then(() => {
-          expect(changed).to.be.calledTwice
-        })
-      })
-
-      it('fires when element loses focus due to another action (click)', () => {
-        const changed = cy.stub()
-
-        cy.$$(':text:first').change(changed)
-
-        cy
-        .get(':text:first').type('foo').then(() => {
-          expect(changed).not.to.be.called
-        })
-        .get('button:first').click().then(() => {
-          expect(changed).to.be.calledOnce
-        })
-      })
-
-      it('fires when element loses focus due to another action (type)', () => {
-        const changed = cy.stub()
-
-        cy.$$(':text:first').change(changed)
-
-        cy
-        .get(':text:first').type('foo').then(() => {
-          expect(changed).not.to.be.called
-        })
-        .get('textarea:first').type('bar').then(() => {
-          expect(changed).to.be.calledOnce
-        })
-      })
-
-      it('fires when element is directly blurred', () => {
-        const changed = cy.stub()
-
-        cy.$$(':text:first').change(changed)
-
-        cy
-        .get(':text:first').type('foo').blur().then(() => {
-          expect(changed).to.be.calledOnce
-        })
-      })
-
-      it('fires when element is tabbed away from')//, ->
-      //   changed = 0
-
-      //   cy.$$(":text:first").change ->
-      //     changed += 1
-
-      //   cy.get(":text:first").invoke("val", "foo").type("b{tab}").then ->
-      //     expect(changed).to.eq 1
-
-      it('does not fire twice if element is already in focus between type/type', () => {
-        const changed = cy.stub()
-
-        cy.$$(':text:first').change(changed)
-
-        cy.get(':text:first').invoke('val', 'foo').type('f').type('o{enter}').then(() => {
-          expect(changed).to.be.calledOnce
-        })
-      })
-
-      it('does not fire twice if element is already in focus between clear/type', () => {
-        const changed = cy.stub()
-
-        cy.$$(':text:first').change(changed)
-
-        cy.get(':text:first').invoke('val', 'foo').clear().type('o{enter}').then(() => {
-          expect(changed).to.be.calledOnce
-        })
-      })
-
-      it('does not fire twice if element is already in focus between click/type', () => {
-        const changed = cy.stub()
-
-        cy.$$(':text:first').change(changed)
-
-        cy.get(':text:first').invoke('val', 'foo').click().type('o{enter}').then(() => {
-          expect(changed).to.be.calledOnce
-        })
-      })
-
-      it('does not fire twice if element is already in focus between type/click', () => {
-        const changed = cy.stub()
-
-        cy.$$(':text:first').change(changed)
-
-        cy.get(':text:first').invoke('val', 'foo').type('d{enter}').click().then(() => {
-          expect(changed).to.be.calledOnce
-        })
-      })
-
-      it('does not fire at all between clear/type/click', () => {
-        const changed = cy.stub()
-
-        cy.$$(':text:first').change(changed)
-
-        cy.get(':text:first').invoke('val', 'foo').clear().type('o').click().then(($el) => {
-          expect(changed).not.to.be.called
-
-          return $el
-        }).blur()
+        let keydown = cy.stub()
+
+        cy.$$('area:first').on('keydown', keydown)
+
+        cy.get('area:first')
+        // TODO: look into why using .then here does not retry chained assertions
+        .should(($el) => {
+          $el.focus()
+        })
+        .should('be.focused')
+        .type('foo')
+        .then(() => expect(keydown).calledThrice)
+      })
+
+      // https://github.com/cypress-io/cypress/issues/2166
+      it('<button> element', () => {
+        let keydown = cy.stub()
+        let click = cy.stub()
+
+        cy.get('button:first')
+        .then(($el) => {
+          $el.on('keydown', keydown)
+          $el.on('click', click)
+        })
+        .focus().type('foo')
         .then(() => {
-          expect(changed).to.be.calledOnce
-        })
-      })
-
-      it('does not fire if {enter} is preventedDefault', () => {
-        const changed = cy.stub()
-
-        cy.$$(':text:first').keypress((e) => {
-          if (e.which === 13) {
-            e.preventDefault()
-          }
-        })
-
-        cy.$$(':text:first').change(changed)
-
-        cy.get(':text:first').invoke('val', 'foo').type('b{enter}').then(() => {
-          expect(changed).not.to.be.called
-        })
-      })
-
-      it('does not fire when enter is pressed and value hasnt changed', () => {
-        const changed = cy.stub()
-
-        cy.$$(':text:first').change(changed)
-
-        cy.get(':text:first').invoke('val', 'foo').type('b{backspace}{enter}').then(() => {
-          expect(changed).not.to.be.called
-        })
-      })
-
-      it('does not fire at the end of the type', () => {
-        const changed = cy.stub()
-
-        cy.$$(':text:first').change(changed)
-
-        cy
-        .get(':text:first').type('foo').then(() => {
-          expect(changed).not.to.be.called
-        })
-      })
-
-      it('does not fire change event if value hasnt actually changed', () => {
-        const changed = cy.stub()
-
-        cy.$$(':text:first').change(changed)
-
-        cy
-        .get(':text:first').invoke('val', 'foo').type('{backspace}{backspace}oo{enter}').blur().then(() => {
-          expect(changed).not.to.be.called
-        })
-      })
-
-      it('does not fire if mousedown is preventedDefault which prevents element from losing focus', () => {
-        const changed = cy.stub()
-
-        cy.$$(':text:first').change(changed)
-
-        cy.$$('textarea:first').mousedown(() => {
-          return false
-        })
-
-        cy
-        .get(':text:first').invoke('val', 'foo').type('bar')
-        .get('textarea:first').click().then(() => {
-          expect(changed).not.to.be.called
-        })
-      })
-
-      it('does not fire hitting {enter} inside of a textarea', () => {
-        const changed = cy.stub()
-
-        cy.$$('textarea:first').change(changed)
-
-        cy
-        .get('textarea:first').type('foo{enter}bar').then(() => {
-          expect(changed).not.to.be.called
-        })
-      })
-
-      it('does not fire hitting {enter} inside of [contenteditable]', () => {
-        const changed = cy.stub()
-
-        cy.$$('[contenteditable]:first').change(changed)
-
-        cy
-        .get('[contenteditable]:first').type('foo{enter}bar').then(() => {
-          expect(changed).not.to.be.called
-        })
-      })
-
-      // [contenteditable] does not fire ANY change events ever.
-      it('does not fire at ALL for [contenteditable]', () => {
-        const changed = cy.stub()
-
-        cy.$$('[contenteditable]:first').change(changed)
-
-        cy
-        .get('[contenteditable]:first').type('foo')
-        .get('button:first').click().then(() => {
-          expect(changed).not.to.be.called
-        })
-      })
-
-      it('does not fire on .clear() without blur', () => {
-        const changed = cy.stub()
-
-        cy.$$('input:first').change(changed)
-
-        cy.get('input:first').invoke('val', 'foo')
-        .clear()
-        .then(($el) => {
-          expect(changed).not.to.be.called
-
-          return $el
-        }).type('foo')
-        .blur()
-        .then(() => {
-          expect(changed).not.to.be.called
-        })
-      })
-
-      it('fires change for single value change inputs', () => {
-        const changed = cy.stub()
-
-        cy.$$('input[type="date"]:first').change(changed)
-
-        cy.get('input[type="date"]:first')
-        .type('1959-09-13')
-        .blur()
-        .then(() => {
-          expect(changed).to.be.calledOnce
-        })
-=======
+          expect(keydown).calledThrice
+          expect(click).not.called
+        })
+      })
+    })
+
     // https://github.com/cypress-io/cypress/issues/2613
     describe('input[type=datetime-local]', () => {
       it('can change values', () => {
         cy.get('[type="datetime-local"]').type('1959-09-13T10:10').should('have.value', '1959-09-13T10:10')
->>>>>>> 18cfb3cc
       })
 
       it('overwrites existing value', () => {
@@ -4032,16 +1509,7 @@
           done()
         })
 
-<<<<<<< HEAD
-      it('accurately returns documentElement el when contenteditable="false" attr', () => {
-        cy.$$('<div contenteditable="false"><div id="ce-inner1">foo</div></div>').appendTo(cy.$$('body'))
-
-        cy.get('#ce-inner1').then(($el) => {
-          expect(Cypress.dom.getHostContenteditable($el[0])).to.eq($el[0].ownerDocument.documentElement)
-        })
-=======
         cy.get('[type="datetime-local"]').invoke('val', '2016-01-01T05:05').type('1959-09-13')
->>>>>>> 18cfb3cc
       })
     })
 
@@ -4242,8 +1710,7 @@
         })
       })
 
-      it(`can type into an iframe with designmode = 'on'`, () => {
-        // append a new iframe to the body
+      function insertIframe () {
         cy.$$('<iframe id="generic-iframe" src="/fixtures/generic.html" style="height: 500px"></iframe>')
         .appendTo(cy.$$('body'))
 
@@ -4259,7 +1726,45 @@
         .should(() => {
           expect(loaded).to.eq(true)
         })
-
+      }
+
+      it('can type in designmode="on"', () => {
+        cy.timeout(100)
+        cy.state('document').designMode = 'on'
+        cy.state('document').documentElement.focus()
+        cy.get('div.item:first')
+        .type('111')
+
+        cy.get('body').then(expectTextEndsWith('111'))
+        // .should('contain', 'New Yorkfoo')
+      })
+
+      it('can type in body[contenteditable]', () => {
+        cy.state('document').body.setAttribute('contenteditable', true)
+        cy.state('document').documentElement.focus()
+        cy.get('div.item:first')
+        .type('111')
+
+        cy.get('body')
+        .then(expectTextEndsWith('111'))
+      })
+
+      // https://github.com/cypress-io/cypress/issues/5930
+      it('can type into an iframe with body[contenteditable]', () => {
+        insertIframe()
+        cy.get('#generic-iframe').then(($iframe) => {
+          cy.wrap($iframe.contents().find('html').first().find('body'))
+          .then(($body) => {
+            $body.attr('contenteditable', true)
+          })
+          .type('111')
+          .then(expectTextEndsWith('111'))
+        })
+      })
+
+      it(`can type into an iframe with designmode = 'on'`, () => {
+        // append a new iframe to the body
+        insertIframe()
         // type text into iframe
         cy.get('#generic-iframe')
         .then(($iframe) => {
@@ -4570,18 +2075,6 @@
         })
       })
 
-<<<<<<< HEAD
-      it('throws when not textarea or text-like', () => {
-        cy.timeout(1000)
-        cy.get('div#nested-find').type('foo')
-
-        cy.on('fail', (err) => {
-          expect(err.message).to.include('cy.type() failed because it requires a valid typeable element.')
-          expect(err.message).to.include('The element typed into was:')
-          expect(err.message).to.include('<div id="nested-find">Nested ...</div>')
-          expect(err.message).to.include(`A typeable element matches one of the following selectors:`)
-          // done()
-=======
       it('resets modifiers before next test', () => {
         // this test will fail if you comment out
         // keyboard.resetModifiers
@@ -4591,7 +2084,6 @@
 
         $input.on('keyup', (e) => {
           return events.push(e)
->>>>>>> 18cfb3cc
         })
 
         cy
@@ -5058,11 +2550,11 @@
       })
     })
 
-    it('accurately returns document body el with no falsey contenteditable="false" attr', () => {
+    it('accurately returns documentElement el when contenteditable="false" attr', () => {
       cy.$$('<div contenteditable="false"><div id="ce-inner1">foo</div></div>').appendTo(cy.$$('body'))
 
       cy.get('#ce-inner1').then(($el) => {
-        expect(Cypress.dom.getHostContenteditable($el[0])).to.eq($el[0].ownerDocument.body)
+        expect(Cypress.dom.getHostContenteditable($el[0])).to.eq($el[0].ownerDocument.documentElement)
       })
     })
 
@@ -5207,8 +2699,8 @@
       const el = $el.get(0)
 
       el.innerHTML = 'start' +
-      '<div>middle</div>' +
-      '<div>end</div>'
+        '<div>middle</div>' +
+        '<div>end</div>'
 
       cy.get('[contenteditable]:first')
       // move cursor to beginning of div
@@ -5223,8 +2715,8 @@
       const el = $el.get(0)
 
       el.innerHTML = 'start' +
-      '<div>middle</div>' +
-      '<div>end</div>'
+        '<div>middle</div>' +
+        '<div>end</div>'
 
       cy.get('[contenteditable]:first').type(`${'{leftarrow}'.repeat(12)}[_I_]`).then(($el) => {
         expect(trimInnerText($el)).to.eql('star[_I_]t\nmiddle\nend')
@@ -5494,7 +2986,7 @@
           const table = this.lastLog.invoke('consoleProps').table[2]()
 
           // eslint-disable-next-line
-          console.table(table.data, table.columns)
+            console.table(table.data, table.columns)
 
           expect(table.name).to.eq('Keyboard Events')
           const expectedTable = {
@@ -5538,7 +3030,7 @@
           const table = this.lastLog.invoke('consoleProps').table[2]()
 
           // eslint-disable-next-line
-          console.table(table.data, table.columns)
+            console.table(table.data, table.columns)
 
           expect(table.data).to.deep.eq({
             1: { Typed: 'f', 'Events Fired': 'keydown, keyup', 'Active Modifiers': null, Details: '{ code: KeyF, which: 70 }', 'Prevented Default': true, 'Target Element': $el[0] },
