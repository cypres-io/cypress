--- conflicted
+++ resolved
@@ -45,8 +45,6 @@
         expect(err.backend).to.be.true
         expect(err.stack).not.to.include("From previous event")
 
-<<<<<<< HEAD
-=======
         done()
 
     ## https://github.com/cypress-io/cypress/issues/4346
@@ -63,7 +61,6 @@
       .catch (e) ->
         expect(e.message).to.eq("You requested a backend event we cannot handle: foo")
 
->>>>>>> ce156e28
   context ".isCy", ->
     it "returns true on cy, cy chainable", ->
       expect(Cypress.isCy(cy)).to.be.true
@@ -92,4 +89,4 @@
       fn = ->
         Cypress.log({ message: 'My Log' })
 
-      expect(fn).not.to.throw()+      expect(fn).to.not.throw()