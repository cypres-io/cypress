/* eslint-disable prefer-rest-params */
const _ = require('lodash')
const moment = require('moment')
const Promise = require('bluebird')
const Pending = require('mocha/lib/pending')

const $Log = require('./log')
const $utils = require('./utils')

const defaultGrepRe = /.*/
const $errUtils = require('./error_utils')
const $stackUtils = require('./stack_utils')

const mochaCtxKeysRe = /^(_runnable|test)$/
const betweenQuotesRe = /\"(.+?)\"/

const HOOKS = 'beforeAll beforeEach afterEach afterAll'.split(' ')
const TEST_BEFORE_RUN_EVENT = 'runner:test:before:run'
const TEST_AFTER_RUN_EVENT = 'runner:test:after:run'

const RUNNABLE_LOGS = 'routes agents commands'.split(' ')
const RUNNABLE_PROPS = 'id order title root hookName hookId err state failedFromHookId body speed type duration wallClockStartedAt wallClockDuration timings file final currentRetry retries'.split(' ')
// const ERROR_PROPS = 'message type name stack fileName lineNumber columnNumber host uncaught actual expected showDiff isPending'.split(' ')

const debug = require('debug')('cypress:driver:runner')
// ## initial payload
// {
//   suites: [
//     {id: "r1"}, {id: "r4", suiteId: "r1"}
//   ]
//   tests: [
//     {id: "r2", title: "foo", suiteId: "r1"}
//   ]
// }

// ## normalized
// {
//   {
//     root: true
//     suites: []
//     tests: []
//   }
// }

// ## resetting state (get back from server)
// {
//   scrollTop: 100
//   tests: {
//     r2: {id: "r2", title: "foo", suiteId: "r1", state: "passed", err: "", routes: [
//         {}, {}
//       ]
//       agents: [
//       ]
//       commands: [
//         {}, {}, {}
//       ]
//     }}
//
//     r3: {id: "r3", title: "bar", suiteId: "r1", state: "failed", logs: {
//       routes: [
//         {}, {}
//       ]
//       spies: [
//       ]
//       commands: [
//         {}, {}, {}
//       ]
//     }}
//   ]
// }

const fire = function (event, runnable, Cypress) {
  debug('fire: %o', { event })
  if (runnable._fired == null) {
    runnable._fired = {}
  }

  runnable._fired[event] = true

  // dont fire anything again if we are skipped
  if (runnable._ALREADY_RAN) {
    return
  }

  return Cypress.action(event, wrap(runnable), runnable)
}

const fired = (event, runnable) => {
  return !!(runnable._fired && runnable._fired[event])
}

const testBeforeRunAsync = (test, Cypress) => {
  return Promise.try(() => {
    if (!fired('runner:test:before:run:async', test)) {
      return fire('runner:test:before:run:async', test, Cypress)
    }
  })
}

const runnableAfterRunAsync = function (runnable, Cypress) {
  runnable.clearTimeout()

  return Promise.try(() => {
    return fire('runner:runnable:after:run:async', runnable, Cypress)
  })
}

const testAfterRun = function (test, Cypress) {
  test.clearTimeout()
  if (!fired(TEST_AFTER_RUN_EVENT, test)) {
    setWallClockDuration(test)
    fire(TEST_AFTER_RUN_EVENT, test, Cypress)

    // perf loop only through
    // a tests OWN properties and not
    // inherited properties from its shared ctx
    for (let key of Object.keys(test.ctx || {})) {
      const value = test.ctx[key]

      if (_.isObject(value) && !mochaCtxKeysRe.test(key)) {
        // nuke any object properties that come from
        // cy.as() aliases or anything set from 'this'
        // so we aggressively perform GC and prevent obj
        // ref's from building up
        test.ctx[key] = undefined
      }
    }

    // reset the fn to be empty function
    // for GC to be aggressive and prevent
    // closures from hold references
    test.fn = function () {}

    // prevent loop comprehension
    return null
  }
}

const setTestTimingsForHook = function (test, hookName, obj) {
  if (test.timings == null) {
    test.timings = {}
  }

  if (test.timings[hookName] == null) {
    test.timings[hookName] = []
  }

  return test.timings[hookName].push(obj)
}

const setTestTimings = function (test, name, obj) {
  if (test.timings == null) {
    test.timings = {}
  }

  test.timings[name] = obj
}

const setWallClockDuration = (test) => {
  return test.wallClockDuration = new Date() - test.wallClockStartedAt
}

// we need to optimize wrap by converting
// tests to an id-based object which prevents
// us from recursively iterating through every
// parent since we could just return the found test
const wrap = (runnable) => {
  return $utils.reduceProps(runnable, RUNNABLE_PROPS)
}

const wrapAll = (runnable) => {
  return _.extend(
    {},
    $utils.reduceProps(runnable, RUNNABLE_PROPS),
    $utils.reduceProps(runnable, RUNNABLE_LOGS),
  )
}

const getHookName = function (hook) {
  // find the name of the hook by parsing its
  // title and pulling out whats between the quotes
  const name = hook.title.match(betweenQuotesRe)

  return name && name[1]
}

const forceGc = function (obj) {
  // aggressively forces GC by purging
  // references to ctx, and removes callback
  // functions for closures
  for (let key of Object.keys(obj.ctx || {})) {
    obj.ctx[key] = undefined
  }

  if (obj.fn) {
    obj.fn = function () {}
  }
}

// const anyTestInSuite = function (suite, fn) {
//   for (let test of suite.tests) {
//     if (fn(test) === true) {
//       return true
//     }
//   }

//   for (suite of suite.suites) {
//     if (anyTestInSuite(suite, fn) === true) {
//       return true
//     }
//   }

//   // else return false
//   return false
// }

const eachHookInSuite = function (suite, fn) {
  for (let type of HOOKS) {
    for (let hook of suite[`_${type}`]) {
      fn(hook)
    }
  }

  // prevent loop comprehension
  return null
}

<<<<<<< HEAD
const onFirstTest = function (suite, fn) {
  if (suite) {
    for (const test of suite.tests) {
      if (fn(test)) {
        return test
      }
    }
  }

  for (const suite of suite.suites) {
    const test = onFirstTest(suite, fn)
=======
// iterates over a suite's tests (including nested suites)
// and will return as soon as the callback is true
const findTestInSuite = function (suite, fn = _.identity) {
  for (const test of suite.tests) {
    if (fn(test)) {
      return test
    }
  }

  for (suite of suite.suites) {
    const test = findTestInSuite(suite, fn)
>>>>>>> e1bc067e

    if (test) {
      return test
    }
  }
}

// same as findTestInSuite but iterates backwards
const findLastTestInSuite = function (suite, fn = _.identity) {
  for (let i = suite.suites.length - 1; i >= 0; i--) {
    const test = findLastTestInSuite(suite.suites[i], fn)

    if (test) {
      return test
    }
  }

  for (let i = suite.tests.length - 1; i >= 0; i--) {
    const test = suite.tests[i]

    if (fn(test)) {
      return test
    }
  }
}

const getAllSiblingTests = function (suite, getTestById) {
  const tests = []

  suite.eachTest((testRunnable) => {
    // iterate through each of our suites tests.
    // this will iterate through all nested tests
    // as well.  and then we add it only if its
    // in our filtered tests array
    const test = getTestById(testRunnable.id)

    if (test) {
      return tests.push(test)
    }
  })

  return tests
}

<<<<<<< HEAD
const getTestFromHook = function (hook, getTestById) {
  // if theres already a currentTest use that
  const test = hook != null ? hook.ctx.currentTest : undefined
=======
function getOrderFromId (id) {
  return +id.slice(1)
}

function isNotAlreadyRunTest (test) {
  return !(Cypress._RESUMED_AT_TEST && getOrderFromId(test.id) < getOrderFromId(Cypress._RESUMED_AT_TEST))
}

const getTestFromHook = function (hook) {
  // if theres already a currentTest use that

  const test = hook.ctx.currentTest
>>>>>>> e1bc067e

  if (test) {
    return test
  }
}

<<<<<<< HEAD
  const suite = hook.parent

  if (hook.hookName === 'after all') {
    const siblings = getAllSiblingTests(suite, getTestById)
=======
const getTestFromHookOrFindTest = function (hook) {
  const test = getTestFromHook(hook)
>>>>>>> e1bc067e

  if (test) {
    return test
  }

  const suite = hook.parent

  if (hook.hookName === 'after all') {
    return findLastTestInSuite(suite, isNotAlreadyRunTest)
  }
<<<<<<< HEAD
=======

  if (hook.hookName === 'before all') {
    return findTestInSuite(suite, isNotAlreadyRunTest)
  }
}

function getTestFromRunnable (runnable) {
  switch (runnable.type) {
    case 'hook':
      return getTestFromHook(runnable)

    case 'test':
      return runnable
    default: null
  }
>>>>>>> e1bc067e
}

// we have to see if this is the last suite amongst
// its siblings.  but first we have to filter out
// suites which dont have a filtered test in them
const isLastSuite = function (suite, tests) {
  if (suite.root) {
    return false
  }

  // grab all of the suites from our filtered tests
  // including all of their ancestor suites!
  const suites = _.reduce(tests, (memo, test) => {
    let parent

    while ((parent = test.parent)) {
      memo.push(parent)
      test = parent
    }

    return memo
  }
  , [])

  // intersect them with our parent suites and see if the last one is us
  return _
  .chain(suites)
  .uniq()
  .intersection(suite.parent.suites)
  .last()
  .value() === suite
}

// we are the last test that will run in the suite
// if we're the last test in the tests array or
// if we failed from a hook and that hook was 'before'
// since then mocha skips the remaining tests in the suite
const lastTestThatWillRunInSuite = (test, tests) => {
  return !test.parent._afterAll.length || isLastTest(test, tests) || (test.failedFromHookId && (test.hookName === 'before all'))
}

const isLastTest = (test, tests) => {
  return test.id === _.get(_.last(tests), 'id')
}

const isRootSuite = (suite) => {
  return suite && suite.root
}

const overrideRunnerHook = function (Cypress, _runner, getTestById, getTest, setTest, getTests) {
  // bail if our _runner doesnt have a hook.
  // useful in tests
  if (!_runner.hook) {
    return
  }

  // monkey patch the hook event so we can wrap
  // 'test:after:run' around all of
  // the hooks surrounding a test runnable
  const _runnerHook = _runner.hook

  _runner.hook = function (name, fn) {
    const allTests = getTests()

    const changeFnToRunAfterHooks = function () {
      const originalFn = fn

      const test = getTest()

      fn = function () {
        setTest(null)

        if (test.final !== false) {
          test.final = true
          if (test.state === 'passed') {
            Cypress.action('runner:pass', wrap(test))
          }

          Cypress.action('runner:test:end', wrap(test))

          _runner._shouldBufferSuiteEnd = false
          _runner._onTestAfterRun.map((fn) => {
            return fn()
          })

          _runner._onTestAfterRun = []
        }

        testAfterRun(test, Cypress)

        // and now invoke next(err)
        return originalFn.apply(window, arguments)
      }
    }

    switch (name) {
      case 'afterEach': {
        const t = getTest()

        const tests = getAllSiblingTests(t.parent, getTestById)

        // find all of the grep'd tests which share
        // the same parent suite as our current test
        // const tests = getAllSiblingTests(t_1.parent, getTestById)

        if (this.suite.root) {
          _runner._shouldBufferSuiteEnd = true

          // make sure this test isnt the last test overall but also
          // isnt the last test in our filtered parent suite's tests array
          if (t.final === false || (t !== _.last(allTests)) && (t !== _.last(tests))) {
            changeFnToRunAfterHooks()
          }
        }

        break
      }

      case 'afterAll': {
        // find all of the filtered allTests which share
        // the same parent suite as our current _test
        const t = getTest()

        if (t) {
          const siblings = getAllSiblingTests(t.parent, getTestById)

          // 1. if we have another afterAll hook left to run, obviously this isn't the last hook
          // 2. if we're the very last test in the entire allTests
          //    we wait until the root suite fires
          // 3. else we wait until the very last possible moment by waiting
          //    until the root suite is the parent of the current suite
          //    since that will bubble up IF we're the last nested suite
          // 4. else if we arent the last nested suite we fire if we're
          //    the last test that will run

          if (
            // !this.suite.parent._afterAll.length &&
            (isRootSuite(this.suite) && isLastTest(t, allTests)) ||
              (isRootSuite(this.suite.parent) && !this.suite.parent._afterAll.length && lastTestThatWillRunInSuite(t, siblings)) ||
              (!isLastSuite(this.suite, allTests) && !this.suite.parent._afterAll.length && lastTestThatWillRunInSuite(t, siblings))
          ) {
            changeFnToRunAfterHooks()
          }
        }

        break
      }

      default:
        break
    }

    return _runnerHook.call(this, name, fn)
  }
}

const getTestResults = (tests) => {
  return _.map(tests, (test) => {
    const obj = _.pick(test, 'id', 'duration', 'state')

    obj.title = test.originalTitle
    // TODO FIX THIS!
    if (!obj.state) {
      obj.state = 'skipped'
    }

    return obj
  })
}

const hasOnly = (suite) => {
  return (
    suite._onlyTests.length ||
    suite._onlySuites.length ||
    _.some(suite.suites, hasOnly)
  )
}

const normalizeAll = (suite, initialTests = {}, setTestsById, setTests, onRunnable, onLogsById, getTestId) => {
  let hasTests = false

  // only loop until we find the first test
  findTestInSuite(suite, (test) => {
    return hasTests = true
  })

  // if we dont have any tests then bail
  if (!hasTests) {
    return
  }

  // we are doing a super perf loop here where
  // we hand back a normalized object but also
  // create optimized lookups for the tests without
  // traversing through it multiple times
  const tests = {}
  const normalizedSuite = normalize(suite, tests, initialTests, onRunnable, onLogsById, getTestId)

  if (setTestsById) {
    // use callback here to hand back
    // the optimized tests
    setTestsById(tests)
  }

  if (setTests) {
    let i = 0

    const testsArr = _.map(tests, (test) => {
      test.order = i += 1

      return test
    })

    // same pattern here
    setTests(testsArr)
  }

  return normalizedSuite
}

const normalize = (runnable, tests, initialTests, onRunnable, onLogsById, getTestId) => {
  const normalizeRunnable = (runnable) => {
    runnable.id = getTestId()

    // tests have a type of 'test' whereas suites do not have a type property
    if (runnable.type == null) {
      runnable.type = 'suite'
    }

    if (onRunnable) {
      onRunnable(runnable)
    }

    // if we have a runnable in the initial state
    // then merge in existing properties into the runnable
    const i = initialTests[runnable.id]

    let prevAttempts

    if (i) {
      prevAttempts = []

      if (i.prevAttempts) {
        prevAttempts = _.map(i.prevAttempts, (test) => {
          if (test) {
            _.each(RUNNABLE_LOGS, (type) => {
              return _.each(test[type], onLogsById)
            })
          }

          // reduce this runnable down to its props
          // and collections
          return wrapAll(test)
        })
      }

      _.each(RUNNABLE_LOGS, (type) => {
        return _.each(i[type], onLogsById)
      })

      _.extend(runnable, i)
    }

    // reduce this runnable down to its props
    // and collections
    const test = wrapAll(runnable)

    if (prevAttempts) {
      test.prevAttempts = prevAttempts
    }

    return test
  }

  const push = (test) => {
    return tests[test.id] != null ? tests[test.id] : (tests[test.id] = test)
  }

  const normalizedRunnable = normalizeRunnable(runnable)

  if ((runnable.type !== 'suite') || !hasOnly(runnable)) {
    if (runnable.type === 'test') {
      push(runnable)
    }

    // recursively iterate and normalize all other _runnables
    _.each({ tests: runnable.tests, suites: runnable.suites }, (_runnables, type) => {
      if (runnable[type]) {
        return normalizedRunnable[type] = _.map(_runnables, (runnable) => {
          return normalize(runnable, tests, initialTests, onRunnable, onLogsById, getTestId)
        })
      }
    })

    return normalizedRunnable
  }

  // this follows how mocha filters onlys. its runner#filterOnly
  // is pretty much the same minus the normalization part
  const filterOnly = (normalizedSuite, suite) => {
    if (suite._onlyTests.length) {
      suite.tests = suite._onlyTests
      normalizedSuite.tests = _.map(suite._onlyTests, (test) => {
        const normalizedTest = normalizeRunnable(test, initialTests, onRunnable, onLogsById, getTestId)

        push(test)

        return normalizedTest
      })

      suite.suites = []
      normalizedSuite.suites = []
    } else {
      suite.tests = []
      normalizedSuite.tests = []
      _.each(suite._onlySuites, (onlySuite) => {
        const normalizedOnlySuite = normalizeRunnable(onlySuite, initialTests, onRunnable, onLogsById, getTestId)

        if (hasOnly(onlySuite)) {
          return filterOnly(normalizedOnlySuite, onlySuite)
        }
      })

      suite.suites = _.filter(suite.suites, (childSuite) => {
        const normalizedChildSuite = normalizeRunnable(childSuite, initialTests, onRunnable, onLogsById, getTestId)

        return (suite._onlySuites.indexOf(childSuite) !== -1) || filterOnly(normalizedChildSuite, childSuite)
      })

      normalizedSuite.suites = _.map(suite.suites, (childSuite) => normalize(childSuite, tests, initialTests, onRunnable, onLogsById, getTestId))
    }

    return suite.tests.length || suite.suites.length
  }

  filterOnly(normalizedRunnable, runnable)

  return normalizedRunnable
}

<<<<<<< HEAD
const setHookFailureProps = (test, hook, err) => {
  const hookName = getHookName(hook)
=======
const hookFailed = function (hook, err, hookName) {
  // NOTE: sometimes mocha will fail a hook without having emitted on('hook')
  // event, so this hook might not have currentTest set correctly
  // in which case we need to lookup the test
  const test = getTestFromHookOrFindTest(hook)
>>>>>>> e1bc067e

  test.err = err
  test.state = 'failed'
  test.duration = hook.duration // TODO: nope (?)
  test.hookName = hookName // TODO: why are we doing this?
  test.failedFromHookId = hook.hookId
}

const hookFailed = function (hook, err, getTestById, getTest, Cypress) {
  // finds the test by returning the first test from
  // the parent or looping through the suites until
  // it finds the first test
  const test = getTestFromHook(hook, getTestById)

  setHookFailureProps(test, hook, err)

  if (hook.alreadyEmittedMocha) {
    test.alreadyEmittedMocha = true
  } else {
    return Cypress.action('runner:test:end', wrap(test))
  }
}

const _runnerListeners = function (_runner, Cypress, _emissions, getTestById, getTest, setTest, getHookId) {
  _runner.on('start', () => {
    return Cypress.action('runner:start', {
      start: new Date(),
    })
  })

  _runner.on('end', () => {
    return Cypress.action('runner:end', {
      end: new Date(),
    })
  })

  _runner.on('suite', (suite) => {
    if (_emissions.started[suite.id]) {
      return
    }

    _emissions.started[suite.id] = true

    return Cypress.action('runner:suite:start', wrap(suite))
  })

  _runner._shouldBufferSuiteEnd = false
  _runner._onTestAfterRun = []

  _runner.on('suite end', (suite) => {
    const handleSuiteEnd = () => {
    // cleanup our suite + its hooks
      forceGc(suite)

      eachHookInSuite(suite, forceGc)

      if (_emissions.ended[suite.id]) {
        return
      }

      _emissions.ended[suite.id] = true

      Cypress.action('runner:suite:end', wrap(suite))
    }

    if (_runner._shouldBufferSuiteEnd) {
      _runner._onTestAfterRun = _runner._onTestAfterRun.concat([handleSuiteEnd])

      return
    }

    return handleSuiteEnd()
  })

  _runner.on('hook', (hook) => {
    if (hook.hookId == null) {
      hook.hookId = getHookId()
    }

    if (hook.hookName == null) {
      hook.hookName = getHookName(hook)
    }

    // mocha incorrectly sets currentTest on before/after all's.
    // if there is a nested suite with a before, then
    // currentTest will refer to the previous test run
    // and not our current
    if ((hook.hookName === 'before all' || hook.hookName === 'after all') && hook.ctx.currentTest) {
      delete hook.ctx.currentTest
    }

    // set the hook's id from the test because
    // hooks do not have their own id, their
    // commands need to grouped with the test
    // and we can only associate them by this id
<<<<<<< HEAD

    const test = getTestFromHook(hook, getTestById)
=======
    const test = getTestFromHookOrFindTest(hook)

    if (!test) {
      // we couldn't find a test to run with this hook
      // probably because the entire suite has already completed
      // so return early and tell onRunnableRun to skip the test
      return
    }
>>>>>>> e1bc067e

    hook.id = test.id
    hook.ctx.currentTest = test

    // make sure we set this test as the current now
    // else its possible that our TEST_AFTER_RUN_EVENT
    // will never fire if this failed in a before hook
    setTest(test)

    return Cypress.action('runner:hook:start', wrap(hook))
  })

  _runner.on('hook end', (hook) => {
    return Cypress.action('runner:hook:end', wrap(hook))
  })

  _runner.on('test', (test) => {
    setTest(test)

    if (_emissions.started[test.id]) {
      return
    }

    _emissions.started[test.id] = true

    return Cypress.action('runner:test:start', wrap(test))
  })

  _runner.on('test end', (test) => {
    if (_emissions.ended[test.id]) {
      return
    }

    _emissions.ended[test.id] = true

    // return Cypress.action('runner:test:end', wrap(test))
  })

  /**
   * Mocha retry event is only fired in Mocha version 6+
   * https://github.com/mochajs/mocha/commit/2a76dd7589e4a1ed14dd2a33ab89f182e4c4a050
   */
  _runner.on('retry', (test, err) => {
    test.err = $errUtils.wrapErr(err)
    Cypress.action('runner:retry', wrap(test), test.err)
  })

  // Ignore the 'pass' event since we emit our own
  // _runner.on('pass', (test) => {
  //   return Cypress.action('runner:pass', wrap(test))
  // })

  // if a test is pending mocha will only
  // emit the pending event instead of the test
  // so we normalize the pending / test events
  _runner.on('pending', function (test) {
    // do nothing if our test is skipped
    if (test._ALREADY_RAN) {
      return
    }

    if (!fired(TEST_BEFORE_RUN_EVENT, test)) {
      fire(TEST_BEFORE_RUN_EVENT, test, Cypress)
    }

    test.state = 'pending'

    if (!test.alreadyEmittedMocha) {
      // do not double emit this event
      test.alreadyEmittedMocha = true

      Cypress.action('runner:pending', wrap(test))
    }

    this.emit('test', test)

    // if this is not the last test amongst its siblings
    // then go ahead and fire its test:after:run event
    // else this will not get called
    const tests = getAllSiblingTests(test.parent, getTestById)

    if (_.last(tests) !== test) {
      return fire(TEST_AFTER_RUN_EVENT, test, Cypress)
    }
  })

  return _runner.on('fail', (runnable, err) => {
    let hookName
    const isHook = runnable.type === 'hook'

    err.stack = $stackUtils.normalizedStack(err)

    if (isHook) {
      const parentTitle = runnable.parent.title

      hookName = getHookName(runnable)
      const test = getTestFromHook(runnable, getTestById)

      // append a friendly message to the error indicating
      // we're skipping the remaining tests in this suite
      err = $errUtils.appendErrMsg(
        err,
        $errUtils.errByPath('uncaught.error_in_hook', {
          parentTitle,
          hookName,
<<<<<<< HEAD
          retries: test._retries,
        }),
=======
        }).message,
>>>>>>> e1bc067e
      )
    }

    // always set runnable err so we can tap into
    // taking a screenshot on error
    runnable.err = $errUtils.wrapErr(err)

    if (!runnable.alreadyEmittedMocha) {
      // do not double emit this event
      runnable.alreadyEmittedMocha = true

      Cypress.action('runner:fail', wrap(runnable), runnable.err)
    }

    // if we've already fired the test after run event
    // it means that this runnable likely failed due to
    // a double done(err) callback, and we need to fire
    // this again!
    if (fired(TEST_AFTER_RUN_EVENT, runnable)) {
      fire(TEST_AFTER_RUN_EVENT, runnable, Cypress)
    }

    if (isHook) {
      // if a hook fails (such as a before) then the test will never
      // get run and we'll need to make sure we set the test so that
      // the TEST_AFTER_RUN_EVENT fires correctly
<<<<<<< HEAD
      return hookFailed(runnable, runnable.err, getTestById, getTest, Cypress)
=======
      return hookFailed(runnable, runnable.err, hookName, getTestById)
>>>>>>> e1bc067e
    }
  })
}

const create = function (specWindow, mocha, Cypress, cy) {
  let _id = 0
  let _hookId = 0
  let _uncaughtFn = null

  const _runner = mocha.getRunner()

  _runner.suite = mocha.getRootSuite()

<<<<<<< HEAD
  specWindow.onerror = function (...args) {
    // if is cypressError, don't throw uncaught error
    let parsedErr

    try {
      parsedErr = $utils.parseErr(args[0])
    } catch (e) {
      null
    }

    let err

    if (parsedErr && parsedErr.name === 'CypressError') {
      err = new Error(parsedErr.message)
    } else {
      err = cy.onSpecWindowUncaughtException(...args)

      // err will not be returned if cy can associate this
      // uncaught exception to an existing runnable
      if (!err) {
        return true
=======
  const onScriptError = (err) => {
    // err will not be returned if cy can associate this
    // uncaught exception to an existing runnable
    if (!err) {
      return true
    }

    const todoMsg = () => {
      if (!Cypress.config('isTextTerminal')) {
        return 'Check your console for the stack trace or click this message to see where it originated from.'
>>>>>>> e1bc067e
      }

<<<<<<< HEAD
      const todoMsg = function () {
        if (!Cypress.config('isTextTerminal')) {
          return 'Check your console for the stack trace or click this message to see where it originated from.'
        }
      }

      const append = () => {
        return _.chain([
          'Cypress could not associate this error to any specific test.',
          'We dynamically generated a new test to display this failure.',
          todoMsg(),
        ])
        .compact()
        .join('\n\n')
        .value()
      }

      // else  do the same thing as mocha here
      err = $errUtils.appendErrMsg(err, append())
    }
=======
    const appendMsg = _.chain([
      'Cypress could not associate this error to any specific test.',
      'We dynamically generated a new test to display this failure.',
      todoMsg(),
    ])
    .compact()
    .join('\n\n')
    .value()

    err = $errUtils.appendErrMsg(err, appendMsg)
>>>>>>> e1bc067e

    const throwErr = function () {
      throw err
    }

    // we could not associate this error
    // and shouldn't ever start our run
    _uncaughtFn = throwErr

    // return undefined so the browser does its default
    // uncaught exception behavior (logging to console)
    return undefined
  }

  specWindow.onerror = function () {
    const err = cy.onSpecWindowUncaughtException.apply(cy, arguments)

    return onScriptError(err)
  }

  // hold onto the _runnables for faster lookup later
  let _stopped = false
  let _test = null
  let _tests = []
  let _testsById = {}
  const _testsQueue = []
  const _testsQueueById = {}
  // only used during normalization
  const _runnables = []
  const _logsById = {}
  let _emissions = {
    started: {},
    ended: {},
  }
  let _startTime = null

  // increment the id counter
  const getTestId = () => {
    return `r${_id += 1}`
  }

  const getHookId = () => {
    return `h${_hookId += 1}`
  }

  const setTestsById = (tbid) => {
    return _testsById = tbid
  }

  const setTests = (t) => {
    return _tests = t
  }

  const getTests = () => {
    return _tests
  }

  const onRunnable = (r) => {
    // set defualt retries at onRunnable time instead of onRunnableRun
    return _runnables.push(r)
  }

  const onLogsById = (l) => {
    return _logsById[l.id] = l
  }

  const getTest = () => {
    return _test
  }

  const setTest = (t) => {
    return _test = t
  }

  const getTestById = function (id) {
    // perf short circuit
    if (!id) {
      return
    }

    return _testsById[id]
  }

<<<<<<< HEAD
  const replaceRunnable = (runnable, id) => {
    const testsQueueIndex = _.findIndex(_testsQueue, { id })

    _testsQueue.splice(testsQueueIndex, 1, runnable)

    _testsQueueById[id] = runnable

    const testsIndex = _.findIndex(_tests, { id })

    _tests.splice(testsIndex, 1, runnable)

    _testsById[id] = runnable
  }

  function hasTestAlreadyRun (test) {
    if (Cypress._RESUMED_AT_TEST) {
      return getOrderFromId(test.id) < getOrderFromId(Cypress._RESUMED_AT_TEST)
    }

    return false
  }

  overrideRunnerHook(Cypress, _runner, getTestById, getTest, setTest, getTests)

  const replacePreviousAttemptWith = (test) => {
    const prevAttempt = _testsById[test.id]
=======
  overrideRunnerHook(Cypress, _runner, getTestById, getTest, setTest, getTests)

  return {
    onScriptError,

    normalizeAll (tests) {
      // if we have an uncaught error then slice out
      // all of the tests and suites and just generate
      // a single test since we received an uncaught
      // error prior to processing any of mocha's tests
      // which could have occurred in a separate support file
      if (_uncaughtFn) {
        _runner.suite.suites = []
        _runner.suite.tests = []
>>>>>>> e1bc067e

    const prevAttempts = prevAttempt.prevAttempts || []

    const newPrevAttempts = prevAttempts.concat([prevAttempt])

    delete prevAttempt.prevAttempts

    test.prevAttempts = newPrevAttempts

    replaceRunnable(test, test.id)
  }
  const maybeHandleRetry = (runnable, err) => {
    const r = runnable
    const isHook = r.type === 'hook'
    const isTest = r.type === 'test'
    const test = getTest() || getTestFromHook(runnable, getTestById)
    const isBeforeEachHook = isHook && !!r.hookName.match(/before each/)
    const isAfterEachHook = isHook && !!r.hookName.match(/after each/)
    const retryAbleRunnable = isTest || isBeforeEachHook || isAfterEachHook
    const willRetry = (test._currentRetry < test._retries) && retryAbleRunnable

    const fail = function () {
      return err
    }
    const noFail = function () {
      return
    }

    if (err) {
      if (willRetry) {
        test.state = 'failed'
        test.final = false
      }

      if (willRetry && isBeforeEachHook) {
        delete runnable.err
        test.trueFn = test.fn
        setHookFailureProps(test, runnable, err)
        test.fn = function () {
          throw err
        }

        return noFail()
      }

      if (willRetry && isAfterEachHook) {
        setHookFailureProps(test, runnable, err)

        const newTest = test.clone()

        newTest._currentRetry = test._currentRetry + 1

<<<<<<< HEAD
        test.parent.testsQueue.unshift(newTest)

        Cypress.action('runner:retry', wrap(test), test.err)

        return noFail()
      }
    }

    return fail()
  }

  mocha.onCypress(Cypress)

  mocha.onRunnableRun(function (run, runnable, args) {
    if (!runnable.id) {
      throw new Error('runnable must have an id', runnable.id)
    }

    let test

    switch (runnable.type) {
      case 'hook':
        test = getTestFromHook(runnable, getTestById)
        test._next = args[0]
        break

      case 'test':
        test = runnable
        break

      default:
        break
    }

    // if this isnt a hook, then the name is 'test'
    const hookName = runnable.type === 'hook' ? getHookName(runnable) : 'test'

    // extract out the next(fn) which mocha uses to
    // move to the next runnable - this will be our async seam
    const _next = args[0]

    if (hasTestAlreadyRun(test)) {
      return _next()
    }

    // first time seeing a retried test
    // that hasn't already replaced our test
    if (test._currentRetry > 0 && _testsById[test.id] !== test) {
      replacePreviousAttemptWith(test)
    }

    // closure for calculating the actual
    // runtime of a runnables fn exection duration
    // and also the run of the runnable:after:run:async event
    let wallClockStartedAt = null
    let wallClockEnd = null
    let fnDurationStart = null
    let fnDurationEnd = null
    let afterFnDurationStart = null
    let afterFnDurationEnd = null
    let lifecycleStart

    // when this is a hook, capture the real start
    // date so we can calculate our test's duration
    // including all of its hooks
    wallClockStartedAt = new Date()

    if (!test.wallClockStartedAt) {
      // if we don't have lifecycle timings yet
      lifecycleStart = wallClockStartedAt
    }

    if (test.wallClockStartedAt == null) {
      test.wallClockStartedAt = wallClockStartedAt
    }

    // if we haven't yet fired this event for this test
    // that means that we need to reset the previous state
    // of cy - since we now have a new 'test' and all of the
    // associated _runnables will share this state
    if (!fired(TEST_BEFORE_RUN_EVENT, test)) {
      fire(TEST_BEFORE_RUN_EVENT, test, Cypress)
    }

    const isHook = runnable.type === 'hook'
    const isAfterAllHook = isHook && runnable.hookName.match(/after all/)

    if (isAfterAllHook) {
      if (test.state !== 'failed') {
        delete test.err
        test.state = 'passed'
      }
    }

    if (
      isHook &&
        test.trueFn &&
        !isAfterAllHook
    ) {
      return _next.call(this)
    }

    const next = function (err) {
      // now set the duration of the after runnable run async event
      afterFnDurationEnd = (wallClockEnd = new Date())

      switch (runnable.type) {
        case 'hook':
          // reset runnable duration to include lifecycle
          // and afterFn timings purely for the mocha runner.
          // this is what it 'feels' like to the user
          runnable.duration = wallClockEnd - wallClockStartedAt

          setTestTimingsForHook(test, hookName, {
            hookId: runnable.hookId,
            fnDuration: fnDurationEnd - fnDurationStart,
            afterFnDuration: afterFnDurationEnd - afterFnDurationStart,
          })

          break

        case 'test':
          // if we are currently on a test then
          // recalculate its duration to be based
          // against that (purely for the mocha reporter)
          test.duration = wallClockEnd - test.wallClockStartedAt

          // but still preserve its actual function
          // body duration for timings
          setTestTimings(test, 'test', {
            fnDuration: fnDurationEnd - fnDurationStart,
            afterFnDuration: afterFnDurationEnd - afterFnDurationStart,
          })

          break

        default:
          break
      }

      return _next.call(runnable, err)
    }

    const onNext = function (err) {
      // when done with the function set that to end
      fnDurationEnd = new Date()

      // and also set the afterFnDuration to this same date
      afterFnDurationStart = fnDurationEnd

      // attach error right now
      // if we have one
      if (err) {
        if (err instanceof Pending) {
          err.isPending = true
        }

        runnable.err = $errUtils.wrapErr(err)
=======
    onRunnableRun (runnableRun, runnable, args) {
      // extract out the next(fn) which mocha uses to
      // move to the next runnable - this will be our async seam
      const _next = args[0]

      const test = getTestFromRunnable(runnable)

      // if there's no test, this is likely a rouge before/after hook
      // that should not have run, so skip this runnable
      if (!test) {
        return _next()
      }

      // closure for calculating the actual
      // runtime of a runnables fn exection duration
      // and also the run of the runnable:after:run:async event
      let lifecycleStart
      let wallClockStartedAt = null
      let wallClockEnd = null
      let fnDurationStart = null
      let fnDurationEnd = null
      let afterFnDurationStart = null
      let afterFnDurationEnd = null

      // when this is a hook, capture the real start
      // date so we can calculate our test's duration
      // including all of its hooks
      wallClockStartedAt = new Date()

      if (!test.wallClockStartedAt) {
        // if we don't have lifecycle timings yet
        lifecycleStart = wallClockStartedAt
>>>>>>> e1bc067e
      }

      err = maybeHandleRetry(runnable, err)

      return runnableAfterRunAsync(runnable, Cypress)
      .then(() => {
        // once we complete callback with the
        // original err
        next(err)

        // return null here to signal to bluebird
        // that we did not forget to return a promise
        // because mocha internally does not return
        // the test.run(fn)
        return null
      }).catch((err) => {
        next(err)

        // return null here to signal to bluebird
        // that we did not forget to return a promise
        // because mocha internally does not return
        // the test.run(fn)
        return null
      })
    }

    // our runnable is about to run, so let cy know. this enables
    // us to always have a correct runnable set even when we are
    // running lifecycle events
    // and also get back a function result handler that we use as
    // an async seam
    cy.setRunnable(runnable, hookName)

    // TODO: handle promise timeouts here!
    // whenever any runnable is about to run
    // we figure out what test its associated to
    // if its a hook, and then we fire the
    // test:before:run:async action if its not
    // been fired before for this test
    return testBeforeRunAsync(test, Cypress)
    .catch((err) => {
      // TODO: if our async tasks fail
      // then allow us to cause the test
      // to fail here by blowing up its fn
      // callback
      const { fn } = runnable

      const restore = () => {
        return runnable.fn = fn
      }

<<<<<<< HEAD
      runnable.fn = function () {
        restore()

        throw err
      }
    }).finally(() => {
      if (lifecycleStart) {
        // capture how long the lifecycle took as part
        // of the overall wallClockDuration of our test
        setTestTimings(test, 'lifecycle', new Date() - lifecycleStart)
=======
      // if this isnt a hook, then the name is 'test'
      const hookName = runnable.type === 'hook' ? getHookName(runnable) : 'test'

      // if we haven't yet fired this event for this test
      // that means that we need to reset the previous state
      // of cy - since we now have a new 'test' and all of the
      // associated _runnables will share this state
      if (!fired(TEST_BEFORE_RUN_EVENT, test)) {
        fire(TEST_BEFORE_RUN_EVENT, test, Cypress)
>>>>>>> e1bc067e
      }

      // capture the moment we're about to invoke
      // the runnable's callback function
      fnDurationStart = new Date()

      // call the original method with our
      // custom onNext function
      return run.call(runnable, onNext)
    })
  })

  return {
    grep (re) {
      if (arguments.length) {
        return _runner._grep = re
      }

      // grab grep from the mocha _runner
      // or just set it to all in case
      // there is a mocha regression
      return _runner._grep != null ? _runner._grep : (_runner._grep = defaultGrepRe)
    },

    options (options = {}) {
      // TODO
      // need to handle
      // ignoreLeaks, asyncOnly, globals

      const re = options.grep

      if (re) {
        return this.grep(re)
      }
    },

    normalizeAll (tests) {
      // if we have an uncaught error then slice out
      // all of the tests and suites and just generate
      // a single test since we received an uncaught
      // error prior to processing any of mocha's tests
      // which could have occurred in a separate support file
      if (_uncaughtFn) {
        _runner.suite.suites = []
        _runner.suite.tests = []

        // create a runnable to associate for the failure
        mocha.createRootTest('An uncaught error was detected outside of a test', _uncaughtFn)
      }

      return normalizeAll(
        _runner.suite,
        tests,
        setTestsById,
        setTests,
        onRunnable,
        onLogsById,
        getTestId,
      )
    },

    run (fn) {
      if (_startTime == null) {
        _startTime = moment().toJSON()
      }

      _runnerListeners(_runner, Cypress, _emissions, getTestById, getTest, setTest, getHookId)

      return _runner.run((failures) => {
        // if we happen to make it all the way through
        // the run, then just set _stopped to true here
        _stopped = true

        // TODO this functions is not correctly
        // synchronized with the 'end' event that
        // we manage because of uncaught hook errors
        if (fn) {
          return fn(failures, getTestResults(_tests))
        }
      })
    },

    getStartTime () {
      return _startTime
    },

    setStartTime (iso) {
      _startTime = iso
    },

    countByTestState (tests, state) {
      const count = _.filter(tests, (test, key) => {
        return test.state === state
      })

      return count.length
    },

    setNumLogs (num) {
      return $Log.setCounter(num)
    },

    getEmissions () {
      return _emissions
    },

    getTestsState () {
      const id = _test != null ? _test.id : undefined
      const tests = {}

      // bail if we dont have a current test
      if (!id) {
        return {}
      }

      // search through all of the tests
      // until we find the current test
      // and break then
      for (let testRunnable of _tests) {
        if (testRunnable.id === id) {
          break
        } else {
          const test = serializeTest(testRunnable)

          test.prevAttempts = _.map(testRunnable.prevAttempts, serializeTest)

          tests[test.id] = test
        }
      }

      return tests
    },

    stop () {
      if (_stopped) {
        return
      }

      _stopped = true

      // abort the run
      _runner.abort()

      // emit the final 'end' event
      // since our reporter depends on this event
      // and mocha may never fire this becuase our
      // runnable may never finish
      _runner.emit('end')

      // remove all the listeners
      // so no more events fire
      return _runner.removeAllListeners()
    },

    getDisplayPropsForLog: $Log.getDisplayProps,

    getConsolePropsForLogById (logId) {
      const attrs = _logsById[logId]

      if (attrs) {
        return $Log.getConsoleProps(attrs)
      }
    },

    getSnapshotPropsForLogById (logId) {
      const attrs = _logsById[logId]

      if (attrs) {
        return $Log.getSnapshotProps(attrs)
      }
    },

    getErrorByTestId (testId, attemptIndex) {
      let test = getTestById(testId)

      if (test) {
        if (attemptIndex != null && attemptIndex < test.prevAttempts.length) {
          test = test.prevAttempts[attemptIndex]
        }

        return $errUtils.wrapErr(test.err)
      }
    },

    resumeAtTest (id, emissions = {}) {
      Cypress._RESUMED_AT_TEST = id

      _emissions = emissions

      for (let test of _tests) {
        if (test.id !== id) {
          test._ALREADY_RAN = true
          test.pending = true
        } else {
          // bail so we can stop now
          return
        }
      }
    },

    cleanupQueue (numTestsKeptInMemory) {
      const cleanup = function (queue) {
        if (queue.length > numTestsKeptInMemory) {
          const test = queue.shift()

          delete _testsQueueById[test.id]

          const runnables = _.flatten(test, test.prevAttempts)

          _(RUNNABLE_LOGS)
          _.map((logs) => {
            _.flatMap(runnables, (r) => {
              return r[logs]
            })
          })

          _.each((attrs) => {
            // we know our attrs have been cleaned
            // now, so lets store that
            attrs._hasBeenCleanedUp = true

            return $Log.reduceMemory(attrs)
          })

          return cleanup(queue)
        }
      }

      return cleanup(_testsQueue)
    },

    addLog (attrs, isInteractive) {
      // we dont need to hold a log reference
      // to anything in memory when we're headless
      // because you cannot inspect any logs

      if (!isInteractive) {
        return
      }

      let test = getTestById(attrs.testId)

      // bail if for whatever reason we
      // cannot associate this log to a test
      if (!test) {
        return
      }

      // if this test isnt in the current queue
      // then go ahead and add it
      if (!_testsQueueById[test.id]) {
        _testsQueueById[test.id] = true
        _testsQueue.push(test)
      }

      const existing = _logsById[attrs.id]

      if (existing) {
        // because log:state:changed may
        // fire at a later time, its possible
        // we've already cleaned up these attrs
        // and in that case we don't want to do
        // anything at all
        if (existing._hasBeenCleanedUp) {
          return
        }

        // mutate the existing object
        return _.extend(existing, attrs)
      }

      _logsById[attrs.id] = attrs

      const { testId, instrument } = attrs

      test = getTestById(testId)

      if (test) {
        // pluralize the instrument
        // as a property on the runnable
        let name
        const logs = test[name = `${instrument}s`] != null ? test[name] : (test[name] = [])

        // else push it onto the logs
        return logs.push(attrs)
      }
    },
  }
}

const mixinLogs = (test) => {
  _.each(RUNNABLE_LOGS, (type) => {
    const logs = test[type]

    if (logs) {
      test[type] = _.map(logs, $Log.toSerializedJSON)
    }
  })
}

const serializeTest = (test) => {
  const wrappedTest = wrapAll(test)

  mixinLogs(wrappedTest)

  return wrappedTest
}

module.exports = {
  overrideRunnerHook,

  normalize,

  normalizeAll,

  create,
}<|MERGE_RESOLUTION|>--- conflicted
+++ resolved
@@ -1,4 +1,5 @@
 /* eslint-disable prefer-rest-params */
+/* globals Cypress */
 const _ = require('lodash')
 const moment = require('moment')
 const Promise = require('bluebird')
@@ -169,11 +170,9 @@
 }
 
 const wrapAll = (runnable) => {
-  return _.extend(
-    {},
+  return _.extend({},
     $utils.reduceProps(runnable, RUNNABLE_PROPS),
-    $utils.reduceProps(runnable, RUNNABLE_LOGS),
-  )
+    $utils.reduceProps(runnable, RUNNABLE_LOGS))
 }
 
 const getHookName = function (hook) {
@@ -225,19 +224,6 @@
   return null
 }
 
-<<<<<<< HEAD
-const onFirstTest = function (suite, fn) {
-  if (suite) {
-    for (const test of suite.tests) {
-      if (fn(test)) {
-        return test
-      }
-    }
-  }
-
-  for (const suite of suite.suites) {
-    const test = onFirstTest(suite, fn)
-=======
 // iterates over a suite's tests (including nested suites)
 // and will return as soon as the callback is true
 const findTestInSuite = function (suite, fn = _.identity) {
@@ -249,7 +235,6 @@
 
   for (suite of suite.suites) {
     const test = findTestInSuite(suite, fn)
->>>>>>> e1bc067e
 
     if (test) {
       return test
@@ -294,11 +279,6 @@
   return tests
 }
 
-<<<<<<< HEAD
-const getTestFromHook = function (hook, getTestById) {
-  // if theres already a currentTest use that
-  const test = hook != null ? hook.ctx.currentTest : undefined
-=======
 function getOrderFromId (id) {
   return +id.slice(1)
 }
@@ -311,22 +291,14 @@
   // if theres already a currentTest use that
 
   const test = hook.ctx.currentTest
->>>>>>> e1bc067e
 
   if (test) {
     return test
   }
 }
 
-<<<<<<< HEAD
-  const suite = hook.parent
-
-  if (hook.hookName === 'after all') {
-    const siblings = getAllSiblingTests(suite, getTestById)
-=======
 const getTestFromHookOrFindTest = function (hook) {
   const test = getTestFromHook(hook)
->>>>>>> e1bc067e
 
   if (test) {
     return test
@@ -337,8 +309,6 @@
   if (hook.hookName === 'after all') {
     return findLastTestInSuite(suite, isNotAlreadyRunTest)
   }
-<<<<<<< HEAD
-=======
 
   if (hook.hookName === 'before all') {
     return findTestInSuite(suite, isNotAlreadyRunTest)
@@ -352,9 +322,9 @@
 
     case 'test':
       return runnable
-    default: null
-  }
->>>>>>> e1bc067e
+    default:
+      null
+  }
 }
 
 // we have to see if this is the last suite amongst
@@ -376,8 +346,7 @@
     }
 
     return memo
-  }
-  , [])
+  }, [])
 
   // intersect them with our parent suites and see if the last one is us
   return _
@@ -491,10 +460,9 @@
           //    the last test that will run
 
           if (
-            // !this.suite.parent._afterAll.length &&
             (isRootSuite(this.suite) && isLastTest(t, allTests)) ||
               (isRootSuite(this.suite.parent) && !this.suite.parent._afterAll.length && lastTestThatWillRunInSuite(t, siblings)) ||
-              (!isLastSuite(this.suite, allTests) && !this.suite.parent._afterAll.length && lastTestThatWillRunInSuite(t, siblings))
+              (!isLastSuite(this.suite, allTests) && lastTestThatWillRunInSuite(t, siblings))
           ) {
             changeFnToRunAfterHooks()
           }
@@ -695,16 +663,8 @@
   return normalizedRunnable
 }
 
-<<<<<<< HEAD
 const setHookFailureProps = (test, hook, err) => {
   const hookName = getHookName(hook)
-=======
-const hookFailed = function (hook, err, hookName) {
-  // NOTE: sometimes mocha will fail a hook without having emitted on('hook')
-  // event, so this hook might not have currentTest set correctly
-  // in which case we need to lookup the test
-  const test = getTestFromHookOrFindTest(hook)
->>>>>>> e1bc067e
 
   test.err = err
   test.state = 'failed'
@@ -713,11 +673,11 @@
   test.failedFromHookId = hook.hookId
 }
 
-const hookFailed = function (hook, err, getTestById, getTest, Cypress) {
-  // finds the test by returning the first test from
-  // the parent or looping through the suites until
-  // it finds the first test
-  const test = getTestFromHook(hook, getTestById)
+const hookFailed = function (hook, err, Cypress) {
+  // NOTE: sometimes mocha will fail a hook without having emitted on('hook')
+  // event, so this hook might not have currentTest set correctly
+  // in which case we need to lookup the test
+  const test = getTestFromHookOrFindTest(hook)
 
   setHookFailureProps(test, hook, err)
 
@@ -800,10 +760,6 @@
     // hooks do not have their own id, their
     // commands need to grouped with the test
     // and we can only associate them by this id
-<<<<<<< HEAD
-
-    const test = getTestFromHook(hook, getTestById)
-=======
     const test = getTestFromHookOrFindTest(hook)
 
     if (!test) {
@@ -812,7 +768,6 @@
       // so return early and tell onRunnableRun to skip the test
       return
     }
->>>>>>> e1bc067e
 
     hook.id = test.id
     hook.ctx.currentTest = test
@@ -918,12 +873,8 @@
         $errUtils.errByPath('uncaught.error_in_hook', {
           parentTitle,
           hookName,
-<<<<<<< HEAD
           retries: test._retries,
-        }),
-=======
         }).message,
->>>>>>> e1bc067e
       )
     }
 
@@ -950,11 +901,7 @@
       // if a hook fails (such as a before) then the test will never
       // get run and we'll need to make sure we set the test so that
       // the TEST_AFTER_RUN_EVENT fires correctly
-<<<<<<< HEAD
-      return hookFailed(runnable, runnable.err, getTestById, getTest, Cypress)
-=======
-      return hookFailed(runnable, runnable.err, hookName, getTestById)
->>>>>>> e1bc067e
+      return hookFailed(runnable, runnable.err, Cypress)
     }
   })
 }
@@ -968,29 +915,6 @@
 
   _runner.suite = mocha.getRootSuite()
 
-<<<<<<< HEAD
-  specWindow.onerror = function (...args) {
-    // if is cypressError, don't throw uncaught error
-    let parsedErr
-
-    try {
-      parsedErr = $utils.parseErr(args[0])
-    } catch (e) {
-      null
-    }
-
-    let err
-
-    if (parsedErr && parsedErr.name === 'CypressError') {
-      err = new Error(parsedErr.message)
-    } else {
-      err = cy.onSpecWindowUncaughtException(...args)
-
-      // err will not be returned if cy can associate this
-      // uncaught exception to an existing runnable
-      if (!err) {
-        return true
-=======
   const onScriptError = (err) => {
     // err will not be returned if cy can associate this
     // uncaught exception to an existing runnable
@@ -1001,31 +925,9 @@
     const todoMsg = () => {
       if (!Cypress.config('isTextTerminal')) {
         return 'Check your console for the stack trace or click this message to see where it originated from.'
->>>>>>> e1bc067e
-      }
-
-<<<<<<< HEAD
-      const todoMsg = function () {
-        if (!Cypress.config('isTextTerminal')) {
-          return 'Check your console for the stack trace or click this message to see where it originated from.'
-        }
-      }
-
-      const append = () => {
-        return _.chain([
-          'Cypress could not associate this error to any specific test.',
-          'We dynamically generated a new test to display this failure.',
-          todoMsg(),
-        ])
-        .compact()
-        .join('\n\n')
-        .value()
-      }
-
-      // else  do the same thing as mocha here
-      err = $errUtils.appendErrMsg(err, append())
-    }
-=======
+      }
+    }
+
     const appendMsg = _.chain([
       'Cypress could not associate this error to any specific test.',
       'We dynamically generated a new test to display this failure.',
@@ -1036,7 +938,6 @@
     .value()
 
     err = $errUtils.appendErrMsg(err, appendMsg)
->>>>>>> e1bc067e
 
     const throwErr = function () {
       throw err
@@ -1120,7 +1021,6 @@
     return _testsById[id]
   }
 
-<<<<<<< HEAD
   const replaceRunnable = (runnable, id) => {
     const testsQueueIndex = _.findIndex(_testsQueue, { id })
 
@@ -1135,34 +1035,10 @@
     _testsById[id] = runnable
   }
 
-  function hasTestAlreadyRun (test) {
-    if (Cypress._RESUMED_AT_TEST) {
-      return getOrderFromId(test.id) < getOrderFromId(Cypress._RESUMED_AT_TEST)
-    }
-
-    return false
-  }
-
   overrideRunnerHook(Cypress, _runner, getTestById, getTest, setTest, getTests)
 
   const replacePreviousAttemptWith = (test) => {
     const prevAttempt = _testsById[test.id]
-=======
-  overrideRunnerHook(Cypress, _runner, getTestById, getTest, setTest, getTests)
-
-  return {
-    onScriptError,
-
-    normalizeAll (tests) {
-      // if we have an uncaught error then slice out
-      // all of the tests and suites and just generate
-      // a single test since we received an uncaught
-      // error prior to processing any of mocha's tests
-      // which could have occurred in a separate support file
-      if (_uncaughtFn) {
-        _runner.suite.suites = []
-        _runner.suite.tests = []
->>>>>>> e1bc067e
 
     const prevAttempts = prevAttempt.prevAttempts || []
 
@@ -1215,7 +1091,6 @@
 
         newTest._currentRetry = test._currentRetry + 1
 
-<<<<<<< HEAD
         test.parent.testsQueue.unshift(newTest)
 
         Cypress.action('runner:retry', wrap(test), test.err)
@@ -1230,34 +1105,15 @@
   mocha.onCypress(Cypress)
 
   mocha.onRunnableRun(function (run, runnable, args) {
-    if (!runnable.id) {
-      throw new Error('runnable must have an id', runnable.id)
-    }
-
-    let test
-
-    switch (runnable.type) {
-      case 'hook':
-        test = getTestFromHook(runnable, getTestById)
-        test._next = args[0]
-        break
-
-      case 'test':
-        test = runnable
-        break
-
-      default:
-        break
-    }
-
-    // if this isnt a hook, then the name is 'test'
-    const hookName = runnable.type === 'hook' ? getHookName(runnable) : 'test'
-
     // extract out the next(fn) which mocha uses to
     // move to the next runnable - this will be our async seam
     const _next = args[0]
 
-    if (hasTestAlreadyRun(test)) {
+    const test = getTestFromRunnable(runnable)
+
+    // if there's no test, this is likely a rouge before/after hook
+    // that should not have run, so skip this runnable
+    if (!test) {
       return _next()
     }
 
@@ -1270,13 +1126,13 @@
     // closure for calculating the actual
     // runtime of a runnables fn exection duration
     // and also the run of the runnable:after:run:async event
+    let lifecycleStart
     let wallClockStartedAt = null
     let wallClockEnd = null
     let fnDurationStart = null
     let fnDurationEnd = null
     let afterFnDurationStart = null
     let afterFnDurationEnd = null
-    let lifecycleStart
 
     // when this is a hook, capture the real start
     // date so we can calculate our test's duration
@@ -1318,6 +1174,9 @@
       return _next.call(this)
     }
 
+    // if this isnt a hook, then the name is 'test'
+    const hookName = runnable.type === 'hook' ? getHookName(runnable) : 'test'
+
     const next = function (err) {
       // now set the duration of the after runnable run async event
       afterFnDurationEnd = (wallClockEnd = new Date())
@@ -1374,40 +1233,6 @@
         }
 
         runnable.err = $errUtils.wrapErr(err)
-=======
-    onRunnableRun (runnableRun, runnable, args) {
-      // extract out the next(fn) which mocha uses to
-      // move to the next runnable - this will be our async seam
-      const _next = args[0]
-
-      const test = getTestFromRunnable(runnable)
-
-      // if there's no test, this is likely a rouge before/after hook
-      // that should not have run, so skip this runnable
-      if (!test) {
-        return _next()
-      }
-
-      // closure for calculating the actual
-      // runtime of a runnables fn exection duration
-      // and also the run of the runnable:after:run:async event
-      let lifecycleStart
-      let wallClockStartedAt = null
-      let wallClockEnd = null
-      let fnDurationStart = null
-      let fnDurationEnd = null
-      let afterFnDurationStart = null
-      let afterFnDurationEnd = null
-
-      // when this is a hook, capture the real start
-      // date so we can calculate our test's duration
-      // including all of its hooks
-      wallClockStartedAt = new Date()
-
-      if (!test.wallClockStartedAt) {
-        // if we don't have lifecycle timings yet
-        lifecycleStart = wallClockStartedAt
->>>>>>> e1bc067e
       }
 
       err = maybeHandleRetry(runnable, err)
@@ -1459,7 +1284,6 @@
         return runnable.fn = fn
       }
 
-<<<<<<< HEAD
       runnable.fn = function () {
         restore()
 
@@ -1470,17 +1294,6 @@
         // capture how long the lifecycle took as part
         // of the overall wallClockDuration of our test
         setTestTimings(test, 'lifecycle', new Date() - lifecycleStart)
-=======
-      // if this isnt a hook, then the name is 'test'
-      const hookName = runnable.type === 'hook' ? getHookName(runnable) : 'test'
-
-      // if we haven't yet fired this event for this test
-      // that means that we need to reset the previous state
-      // of cy - since we now have a new 'test' and all of the
-      // associated _runnables will share this state
-      if (!fired(TEST_BEFORE_RUN_EVENT, test)) {
-        fire(TEST_BEFORE_RUN_EVENT, test, Cypress)
->>>>>>> e1bc067e
       }
 
       // capture the moment we're about to invoke
