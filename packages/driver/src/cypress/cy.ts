--- conflicted
+++ resolved
@@ -249,12 +249,7 @@
     this.onBeforeAppWindowLoad = this.onBeforeAppWindowLoad.bind(this)
     this.onUncaughtException = this.onUncaughtException.bind(this)
     this.setRunnable = this.setRunnable.bind(this)
-<<<<<<< HEAD
-    this.cleanup = this.cleanup.bind(this)
-
     this.getSubjectFromChain = this.getSubjectFromChain.bind(this)
-=======
->>>>>>> 741019d9
     this.setSubjectForChainer = this.setSubjectForChainer.bind(this)
     this.subject = this.subject.bind(this)
     this.subjectChain = this.subjectChain.bind(this)
@@ -369,11 +364,7 @@
 
     this.overrides = createOverrides(state, config, focused, snapshots)
 
-<<<<<<< HEAD
     this.queue = new CommandQueue(state, stability, this)
-=======
-    this.queue = new CommandQueue(state, this.timeout, stability, this.fail, this.isCy, this.clearTimeout, this.setSubjectForChainer)
->>>>>>> 741019d9
 
     setTopOnError(Cypress, this)
 
@@ -382,7 +373,7 @@
 
     extendEvents(this)
 
-    Cypress.on('enqueue:command', (attrs: Cypress.EnqueuedCommand) => {
+    Cypress.on('enqueue:command', (attrs: Cypress.EnqueuedCommandAttributes) => {
       this.enqueue($Command.create(attrs))
     })
 
@@ -1100,30 +1091,6 @@
     return this.Cypress.action('app:navigation:changed', `page navigation event (${event})`)
   }
 
-<<<<<<< HEAD
-  cleanup () {
-    // cleanup could be called during a 'stop' event which
-    // could happen in between a runnable because they are async
-    if (this.state('runnable')) {
-      // make sure we reset the runnable's timeout now
-      this.state('runnable').resetTimeout()
-    }
-
-    // if a command fails then after each commands
-    // could also fail unless we clear this out
-    this.state('commandIntermediateValue', undefined)
-
-    // reset the nestedIndex back to null
-    this.state('nestedIndex', null)
-
-    // and forcibly move the index needle to the
-    // end in case we have after / afterEach hooks
-    // which need to run
-    return this.state('index', this.queue.length)
-  }
-
-=======
->>>>>>> 741019d9
   private contentWindowListeners (contentWindow) {
     const cy = this
 
@@ -1189,39 +1156,8 @@
     })
   }
 
-<<<<<<< HEAD
   private enqueue (command: $Command) {
-    // if we have a nestedIndex it means we're processing
-    // nested commands and need to insert them into the
-    // index past the current index as opposed to
-    // pushing them to the end we also dont want to
-    // reset the run defer because splicing means we're
-    // already in a run loop and dont want to create another!
-    // we also reset the .next property to properly reference
-    // our new obj
-
-    // we had a bug that would bomb on custom commands when it was the
-    // first command. this was due to nestedIndex being undefined at that
-    // time. so we have to ensure to check that its any kind of number (even 0)
-    // in order to know to insert it into the existing array.
-    let nestedIndex = this.state('nestedIndex')
-
-    // if this is a number, then we know we're about to insert this
-    // into our commands and need to reset next + increment the index
-    if (_.isNumber(nestedIndex) && nestedIndex < this.queue.length) {
-      this.state('nestedIndex', (nestedIndex += 1))
-    }
-
-    // we look at whether or not nestedIndex is a number, because if it
-    // is then we need to insert inside of our commands, else just push
-    // it onto the end of the queue
-    const index = _.isNumber(nestedIndex) ? nestedIndex : this.queue.length
-
-    this.queue.insert(index, command)
-=======
-  private enqueue (obj: PartialBy<Cypress.EnqueuedCommand, 'id'>) {
-    this.queue.enqueue($Command.create(obj))
->>>>>>> 741019d9
+    this.queue.enqueue(command)
 
     return this.Cypress.action('cy:command:enqueued', command.attributes)
   }
