--- conflicted
+++ resolved
@@ -177,20 +177,10 @@
     return _.pick(attrs, SNAPSHOT_PROPS)
   },
 
-<<<<<<< HEAD
-// used by driver/src/cy/commands/navigation.ts before changing URLs.
-// little odd this needs maintained here. Seems like something the runner
-// can be tracking?
-const countLogsByTests = function (tests = {}) {
-  if (_.isEmpty(tests)) {
-    return 0
-  }
-=======
   countLogsByTests (tests: Record<string, any> = {}) {
     if (_.isEmpty(tests)) {
       return 0
     }
->>>>>>> e0941990
 
     return _
     .chain(tests)
@@ -585,31 +575,21 @@
     return
   }
 
-<<<<<<< HEAD
-      attributes.consoleProps = function (...args) {
-        const consoleObj = {}
-
-        const group = _this.get('group')
-
-        if (group) {
-          consoleObj['Group'] = group.label
-        }
-
-        const key = _this.get('event') ? 'Event' : 'Command'
-
-        consoleObj[key] = _this.get('name')
-=======
   wrapConsoleProps () {
     const _this = this
 
     const { consoleProps } = this.attributes
 
     this.attributes.consoleProps = function (...args) {
+
+      const consoleObj: Record<string, any> = {}
+
+        const group = _this.get('group')
+        if (group) {
+        consoleObj['Group'] = group.label
+      }
+
       const key = _this.get('event') ? 'Event' : 'Command'
->>>>>>> e0941990
-
-      const consoleObj: Record<string, any> = {}
-
       consoleObj[key] = _this.get('name')
 
       // merge in the other properties from consoleProps
@@ -671,18 +651,11 @@
   triggerLog (log) {
     log._hasInitiallyLogged = true
 
-<<<<<<< HEAD
-        log.emit(event, attrs)
-        return Cypress.action(event, attrs, log)
-      }
-    }
-=======
     return this.trigger(log, 'command:log:added')
   }
 
   addToLogs (log) {
     const id = log.get('id')
->>>>>>> e0941990
 
     this.logs[id] = true
   }
@@ -705,26 +678,7 @@
         $errUtils.throwErrByPath('log.invalid_argument', { args: { arg: options } })
       }
 
-<<<<<<< HEAD
-      // const opts = _.clone(options)
-
-      // console.log('options', opts)
-      // console.log('options', options/)
-      const log = Log(cy, state, config, options)
-
-      // add event emitter interface
-      $Events.extend(log)
-
-      const triggerStateChanged = () => {
-        return trigger(log, 'command:log:changed')
-      }
-
-      // only fire the log:state:changed event
-      // as fast as every 4ms
-      log.fireChangeEvent = _.debounce(triggerStateChanged, 4)
-=======
       const log = new Log(cy, state, config, this.fireChangeEvent, options)
->>>>>>> e0941990
 
       log.set(options)
 
