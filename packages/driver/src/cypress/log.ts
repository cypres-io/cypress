--- conflicted
+++ resolved
@@ -18,7 +18,6 @@
 
 let counter = 0
 
-<<<<<<< HEAD
 export interface LogConfig {
   // defaults to command
   instrument?: 'agent' | 'command' | 'route'
@@ -40,16 +39,6 @@
   timeout?: number
 }
 
-// mutate attrs by nulling out
-// object properties
-const reduceMemory = (attrs) => {
-  return _.each(attrs, (value, key) => {
-    if (_.isObject(value)) {
-      attrs[key] = null
-    }
-  })
-}
-=======
 export const LogUtils = {
   // mutate attrs by nulling out
   // object properties
@@ -60,7 +49,6 @@
       }
     })
   },
->>>>>>> 38859330
 
   toSerializedJSON (attrs) {
     const { isDom } = $dom
@@ -426,19 +414,11 @@
       ended: true,
       state: 'passed',
     })
-
-<<<<<<< HEAD
-    endGroup () {
-      state('logGroup', _.slice(state('logGroup'), 0, -1))
-    },
-
-    getError (err) {
-      return err.stack || err.message
-    },
-=======
-    return this
-  }
->>>>>>> 38859330
+  }
+
+  endGroup () {
+    state('logGroup', _.slice(state('logGroup'), 0, -1))
+  }
 
   getError (err) {
     return err.stack || err.message
