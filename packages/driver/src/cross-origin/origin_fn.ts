import type { $Cy } from '../cypress/cy'
import $errUtils from '../cypress/error_utils'
import $utils from '../cypress/utils'
import { $Location } from '../cypress/location'
import { syncConfigToCurrentOrigin, syncEnvToCurrentOrigin } from '../util/config'
import type { Runnable, Test } from 'mocha'
import { LogUtils } from '../cypress/log'

interface RunOriginFnOptions {
  config: Cypress.Config
  args: any
  env: Cypress.ObjectLike
  file?: string
  fn: string
  skipConfigValidation: boolean
  state: {}
  logCounter: number
}

interface serializedRunnable {
  id: string
  type: string
  title: string
  parent: serializedRunnable
  ctx: {}
  _timeout: number
  titlePath: string
}

interface GetFileResult {
  contents?: string
  error?: string
}

const rehydrateRunnable = (data: serializedRunnable): Runnable|Test => {
  let runnable

  if (data.type === 'test') {
    runnable = Cypress.mocha.createTest(data.title, () => {})
  } else {
    runnable = new Cypress.mocha._mocha.Mocha.Runnable(data.title)
    runnable.type = data.type
  }

  runnable.ctx = data.ctx
  runnable.id = data.id
  runnable._timeout = data._timeout
  // Short circuit title path to avoid implementing it up the parent chain.
  runnable.titlePath = () => {
    return data.titlePath
  }

  if (data.parent) {
    runnable.parent = rehydrateRunnable(data.parent)
  }

  // This is normally setup in the run command, but we don't call run.
  // Any errors this would be reporting will already have been reported previously
  runnable.callback = () => {}

  return runnable
}

// Callback function handling / preprocessing for dependencies
// ---
// 1. If experimentalOriginDependencies is disabled or the string "Cypress.require"
//    does not exist in the callback, just eval the callback as-is
// 2. Otherwise, we send it to the server
// 3. The server webpacks the callback to bundle in all the deps, then returns
//    that bundle
// 4. Eval the callback like normal
const getCallbackFn = async (fn: string, file?: string) => {
  if (
    // @ts-expect-error
    !Cypress.config('experimentalOriginDependencies')
    || !fn.includes('Cypress.require')
  ) {
    return fn
  }

  // Since webpack will wrap everything up in a closure, we create a variable
  // in the outer scope (see the return value below), assign the function to it
  // in the inner scope, then call the function with the args
  const callbackName = '__cypressCallback'
<<<<<<< HEAD
  const response = await fetch('/__cypress/process-origin-callback', {
    body: JSON.stringify({ file, fn: `${callbackName} = ${fn};` }),
=======

  const response = await fetch('/__cypress/process-origin-callback', {
    body: JSON.stringify({
      file,
      fn: `${callbackName} = ${fn};`,
      projectRoot: Cypress.config('projectRoot'),
    }),
>>>>>>> 3f8769e8
    headers: {
      'Content-Type': 'application/json',
    },
    method: 'POST',
  })
  const result = await response.json() as GetFileResult

  if (result.error) {
    $errUtils.throwErrByPath('origin.failed_to_get_callback', {
      args: { error: result.error },
    })
  }

  return `(args) => {
    let ${callbackName};
    ${result.contents};
    return ${callbackName}(args);
  }`
}

export const handleOriginFn = (Cypress: Cypress.Cypress, cy: $Cy) => {
  const reset = (state) => {
    cy.reset({})

    const stateUpdates = {
      ...state,
      autLocation: $Location.create(state.autLocation),
      redirectionCount: {}, // This is fine to set to an empty object, we want to refresh this count on each cy.origin command.
    }

    // Setup the runnable
    stateUpdates.runnable = rehydrateRunnable(state.runnable)

    // the viewport could've changed in the primary, so sync it up in the secondary
    Cypress.primaryOriginCommunicator.emit('sync:viewport', { viewportWidth: state.viewportWidth, viewportHeight: state.viewportHeight })

    // Update the state with the necessary values from the primary origin
    cy.state(stateUpdates)

    // Set the state ctx to the runnable ctx to ensure they remain in sync
    cy.state('ctx', cy.state('runnable').ctx)
  }

  const setRunnableStateToPassed = () => {
    // HACK: We're telling the runnable that it has passed to avoid a timeout
    // on the last (empty) command. Normally this would be set inherently by
    // running runnable.run() the test. Set this to passed regardless of the
    // state of the test, the runnable isn't responsible for reporting success.
    cy.state('runnable').state = 'passed'
  }

  Cypress.specBridgeCommunicator.on('run:origin:fn', async (options: RunOriginFnOptions) => {
    const { config, args, env, file, fn, state, skipConfigValidation, logCounter } = options

    let queueFinished = false

    reset(state)

    // Set the counter for log ids
    LogUtils.setCounter(logCounter)

    // @ts-ignore
    window.__cySkipValidateConfig = skipConfigValidation || false

    // resync the config/env before running the origin:fn
    syncConfigToCurrentOrigin(config)
    syncEnvToCurrentOrigin(env)

    cy.state('onQueueEnd', () => {
      queueFinished = true
      setRunnableStateToPassed()
      Cypress.specBridgeCommunicator.toPrimary('queue:finished', {
        subject: cy.subject(),
      }, {
        syncGlobals: true,
      })
    })

    cy.state('onFail', (err) => {
      setRunnableStateToPassed()
      if (queueFinished) {
        // If the queue is already finished, send this event instead because
        // the primary won't be listening for 'queue:finished' anymore
        Cypress.specBridgeCommunicator.toPrimary('uncaught:error', { err })

        return
      }

      cy.stop()
      Cypress.specBridgeCommunicator.toPrimary('queue:finished', { err }, { syncGlobals: true })
    })

    try {
      const callback = await getCallbackFn(fn, file)
      const value = window.eval(`(${callback})`)(args)

      // If we detect a non promise value with commands in queue, throw an error
      if (value && cy.queue.length > 0 && !value.then) {
        $errUtils.throwErrByPath('origin.callback_mixes_sync_and_async', {
          args: { value: $utils.stringify(value) },
        })
      } else {
        const hasCommands = !!cy.queue.length

        // If there are queued commands, their yielded value will be preferred
        // over the value resolved by a return promise. Don't send the subject
        // or the primary will think we're done already with a sync-returned
        // value
        const subject = hasCommands ? undefined : await value

        Cypress.specBridgeCommunicator.toPrimary('ran:origin:fn', {
          subject,
          finished: !hasCommands,
        }, {
          // Only sync the globals if there are no commands in queue
          // (for instance, only assertions exist in the callback)
          // since it means the callback is finished at this point
          syncGlobals: !hasCommands,
        })

        if (!hasCommands) {
          queueFinished = true
          setRunnableStateToPassed()

          return
        }
      }
    } catch (err) {
      setRunnableStateToPassed()
      Cypress.specBridgeCommunicator.toPrimary('ran:origin:fn', { err }, { syncGlobals: true })

      return
    }
  })
}<|MERGE_RESOLUTION|>--- conflicted
+++ resolved
@@ -82,10 +82,6 @@
   // in the outer scope (see the return value below), assign the function to it
   // in the inner scope, then call the function with the args
   const callbackName = '__cypressCallback'
-<<<<<<< HEAD
-  const response = await fetch('/__cypress/process-origin-callback', {
-    body: JSON.stringify({ file, fn: `${callbackName} = ${fn};` }),
-=======
 
   const response = await fetch('/__cypress/process-origin-callback', {
     body: JSON.stringify({
@@ -93,7 +89,6 @@
       fn: `${callbackName} = ${fn};`,
       projectRoot: Cypress.config('projectRoot'),
     }),
->>>>>>> 3f8769e8
     headers: {
       'Content-Type': 'application/json',
     },
