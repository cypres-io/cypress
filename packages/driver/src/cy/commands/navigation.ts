import _ from 'lodash'
import whatIsCircular from '@cypress/what-is-circular'
import UrlParse from 'url-parse'
import Promise from 'bluebird'

import $utils from '../../cypress/utils'
import $errUtils from '../../cypress/error_utils'
import $Log from '../../cypress/log'
import { bothUrlsMatchAndOneHasHash } from '../navigation'
import { $Location } from '../../cypress/location'
import type { RunState } from '../../cypress/runner'

import debugFn from 'debug'
const debug = debugFn('cypress:driver:navigation')

let id = null
let previousDomainVisited: boolean = false
let hasVisitedAboutBlank: boolean = false
let currentlyVisitingAboutBlank: boolean = false
let knownCommandCausedInstability: boolean = false

const REQUEST_URL_OPTS = 'auth failOnStatusCode retryOnNetworkFailure retryOnStatusCodeFailure retryIntervals method body headers'
.split(' ')

const VISIT_OPTS = 'url log onBeforeLoad onLoad timeout requestTimeout'
.split(' ')
.concat(REQUEST_URL_OPTS)

const reset = (test: any = {}) => {
  knownCommandCausedInstability = false

  // continuously reset this
  // before each test run!
  previousDomainVisited = false

  // make sure we reset that we haven't
  // visited about blank again
  hasVisitedAboutBlank = false

  currentlyVisitingAboutBlank = false

  id = test.id
}

const VALID_VISIT_METHODS = ['GET', 'POST']

const isValidVisitMethod = (method) => {
  return _.includes(VALID_VISIT_METHODS, method)
}

const timedOutWaitingForPageLoad = (ms, log) => {
  debug('timedOutWaitingForPageLoad')

  $errUtils.throwErrByPath('navigation.timed_out', {
    args: {
      configFile: Cypress.config('configFile'),
      ms,
    },
    onFail: log,
  })
}

const cannotVisitDifferentOrigin = (origin, previousUrlVisited, remoteUrl, existingUrl, log) => {
  const differences: string[] = []

  if (remoteUrl.protocol !== existingUrl.protocol) {
    differences.push('protocol')
  }

  if (remoteUrl.port !== existingUrl.port) {
    differences.push('port')
  }

  if (remoteUrl.superDomain !== existingUrl.superDomain) {
    differences.push('superdomain')
  }

  const errOpts = {
    onFail: log,
    args: {
      differences: differences.join(', '),
      previousUrl: previousUrlVisited,
      attemptedUrl: origin,
    },
  }

  $errUtils.throwErrByPath('visit.cannot_visit_different_origin', errOpts)
}

const specifyFileByRelativePath = (url, log) => {
  $errUtils.throwErrByPath('visit.specify_file_by_relative_path', {
    onFail: log,
    args: {
      attemptedUrl: url,
    },
  })
}

const aboutBlank = (cy, win) => {
  return new Promise((resolve) => {
    cy.once('window:load', resolve)

    return $utils.locHref('about:blank', win)
  })
}

const navigationChanged = (Cypress, cy, state, source, arg) => {
  // get the current url of our remote application
  const url = cy.getRemoteLocation('href')

  debug('navigation changed:', url)

  // dont trigger for empty url's or about:blank
  if (_.isEmpty(url) || (url === 'about:blank')) {
    return
  }

  // start storing the history entries
  let urls = state('urls') || []
  let urlPosition = state('urlPosition')

  if (urlPosition === undefined) {
    urlPosition = -1
  }

  const previousUrl = urls[urlPosition]

  // ensure our new url doesn't match whatever
  // the previous was. this prevents logging
  // additionally when the url didn't actually change
  if (url === previousUrl) {
    return
  }

  // else notify the world and log this event
  Cypress.action('cy:url:changed', url)

  const navHistoryDelta = state('navHistoryDelta')

  // if navigation was changed via a manipulation of the browser session we
  // need to update the urlPosition to match the position of the history stack
  // and we do not need to push a new url onto the urls state
  if (navHistoryDelta) {
    urlPosition = urlPosition + navHistoryDelta
    state('navHistoryDelta', undefined)
  } else {
    urls = urls.slice(0, urlPosition + 1)
    urls.push(url)
    urlPosition = urlPosition + 1
  }

  state('urls', urls)
  state('url', url)
  state('urlPosition', urlPosition)

  // don't output a command log for 'load' or 'before:load' events
  // return if source in command
  if (knownCommandCausedInstability) {
    return
  }

  // ensure our new url doesnt match whatever
  // the previous was. this prevents logging
  // additionally when the url didnt actually change
  Cypress.log({
    name: 'new url',
    message: url,
    event: true,
    type: 'parent',
    end: true,
    snapshot: true,
    consoleProps () {
      const obj: Record<string, any> = {
        'New Url': url,
      }

      if (source) {
        obj['Url Updated By'] = source
      }

      if (arg) {
        obj.Args = arg
      }

      return obj
    },
  })
}

const formSubmitted = (Cypress, e) => {
  Cypress.log({
    type: 'parent',
    name: 'form sub',
    message: '--submitting form--',
    event: true,
    end: true,
    snapshot: true,
    consoleProps () {
      return {
        'Originated From': e.target,
        'Args': e,
      }
    },
  })
}

const pageLoading = (bool, Cypress, state) => {
  if (state('pageLoading') === bool) {
    return
  }

  state('pageLoading', bool)

  Cypress.action('app:page:loading', bool)
}

const stabilityChanged = (Cypress, state, config, stable) => {
  debug('stabilityChanged:', stable)
  if (currentlyVisitingAboutBlank) {
    if (stable === false) {
      // if we're currently visiting about blank
      // and becoming unstable for the first time
      // notifiy that we're page loading
      pageLoading(true, Cypress, state)

      return
    }

    // else wait until after we finish visiting
    // about blank
    return
  }

  // let the world know that the app is page:loading
  pageLoading(!stable, Cypress, state)

  // if we aren't becoming unstable
  // then just return now
  if (stable !== false) {
    return
  }

  // if we purposefully just caused the page to load
  // (and thus instability) don't log this out
  if (knownCommandCausedInstability) {
    return
  }

  // bail if we dont have a runnable
  // because beforeunload can happen at any time
  // we may no longer be testing and thus dont
  // want to fire a new loading event
  // TODO
  // this may change in the future since we want
  // to add debuggability in the chrome console
  // which at that point we may keep runnable around
  if (!state('runnable')) {
    return
  }

  // this prevents a log occurring when we navigate to about:blank inbetween tests
  // e.g. for new sessions lifecycle
  if (!state('duringUserTestExecution')) {
    return
  }

  const options: Record<string, any> = {}

  _.defaults(options, {
    timeout: config('pageLoadTimeout'),
  })

  options._log = Cypress.log({
    type: 'parent',
    name: 'page load',
    message: '--waiting for new page to load--',
    event: true,
    timeout: options.timeout,
    consoleProps () {
      return {
        Note: 'This event initially fires when your application fires its \'beforeunload\' event and completes when your application fires its \'load\' event after the next page loads.',
      }
    },
  })

  cy.clearTimeout('page load')

  const onPageLoadErr = (err) => {
    state('onPageLoadErr', null)

    const { originPolicy } = $Location.create(window.location.href)

    try {
      $errUtils.throwErrByPath('navigation.cross_origin', {
        onFail: options._log,
        args: {
          configFile: Cypress.config('configFile'),
          message: err.message,
          originPolicy,
        },
      })
    } catch (error) {
      err = error

      return err
    }
  }

  state('onPageLoadErr', onPageLoadErr)

  const getRedirectionCount = (href) => {
    // object updated at test:before:run:async
    const count = state('redirectionCount')

    if (count[href] === undefined) {
      count[href] = 0
    }

    return count[href]
  }

  const updateRedirectionCount = (href) => {
    const count = state('redirectionCount')

    count[href]++
  }

  const loading = () => {
    const href = state('window').location.href
    const count = getRedirectionCount(href)
    const limit = config('redirectionLimit')

    if (count === limit) {
      $errUtils.throwErrByPath('navigation.reached_redirection_limit', {
        args: {
          href,
          limit,
        },
      })
    }

    updateRedirectionCount(href)

    debug('waiting for window:load')

    return new Promise((resolve) => {
      return cy.once('window:load', (e) => {
        // this prevents a log occurring when we navigate to about:blank inbetween tests
        if (!state('duringUserTestExecution')) return

        cy.state('onPageLoadErr', null)

        if (e.window.location.href === 'about:blank') {
          // we treat this as a system log since navigating to about:blank must have been caused by Cypress
          options._log.set({ message: '', name: 'Clear Page', type: 'system' }).snapshot().end()
        } else {
          options._log.set('message', '--page loaded--').snapshot().end()
        }

        return resolve()
      })
    })
  }

  const reject = (err) => {
    const r = state('reject')

    if (r) {
      return r(err)
    }
  }

  try {
    return loading()
    .timeout(options.timeout, 'page load')
    .catch(Promise.TimeoutError, () => {
      // clean this up
      cy.state('onPageLoadErr', null)

      try {
        return timedOutWaitingForPageLoad(options.timeout, options._log)
      } catch (err) {
        return reject(err)
      }
    })
  } catch (e) {
    return reject(e)
  }
}

// there are really two timeout values - pageLoadTimeout
// and the underlying responseTimeout. for the purposes
// of resolving resolving the url, we only care about
// responseTimeout - since pageLoadTimeout is a driver
// and browser concern. therefore we normalize the options
// object and send 'responseTimeout' as options.timeout
// for the backend.
const normalizeTimeoutOptions = (options) => {
  return _
  .chain(options)
  .pick(REQUEST_URL_OPTS)
  .extend({ timeout: options.responseTimeout })
  .value()
}

type NotOkResponseError = Error & {
  gotResponse: boolean
}

type InvalidContentTypeError = Error & {
  invalidContentType: boolean
}

export default (Commands, Cypress, cy, state, config) => {
  reset()

  Cypress.on('test:before:run:async', () => {
    state('redirectionCount', {})

    // reset any state on the backend
    // TODO: this is a bug in e2e it needs to be returned
    return Cypress.backend('reset:server:state')
  })

  Cypress.on('test:before:run', reset)

  Cypress.on('stability:changed', (bool, event) => {
    // only send up page loading events when we're
    // not stable!
    stabilityChanged(Cypress, state, config, bool)
  })

  Cypress.on('navigation:changed', (source, arg) => {
    navigationChanged(Cypress, cy, state, source, arg)
  })

  Cypress.on('form:submitted', (e) => {
    formSubmitted(Cypress, e)
  })

  const visitFailedByErr = (err, url, fn) => {
    err.url = url

    Cypress.action('cy:visit:failed', err)

    return fn()
  }

  const requestUrl = (url, options = {}) => {
    return Cypress.backend(
      'resolve:url',
      url,
      normalizeTimeoutOptions(options),
    )
    .then((resp: any = {}) => {
      if (!resp.isOkStatusCode) {
        // if we didn't even get an OK response
        // then immediately die
        const err: NotOkResponseError = new Error as any

        err.gotResponse = true
        _.extend(err, resp)

        throw err
      }

      if (!resp.isHtml) {
        // throw invalid contentType error
        const err: InvalidContentTypeError = new Error as any

        err.invalidContentType = true
        _.extend(err, resp)

        throw err
      }

      return resp
    })
  }

  Cypress.on('window:before:load', (contentWindow) => {
    // if a user-loaded script redefines document.querySelectorAll and
    // numTestsKeptInMemory is 0 (no snapshotting), jQuery thinks
    // that document.querySelectorAll is not available (it tests to see that
    // it's the native definition for some reason) and doesn't use it,
    // which can fail with a weird error if querying shadow dom.
    // this ensures that jQuery determines support for document.querySelectorAll
    // before user scripts are executed.
    // (when snapshotting is enabled, it can achieve the same thing if an XHR
    // causes it to snapshot before the user script is executed, but that's
    // not guaranteed to happen.)
    // https://github.com/cypress-io/cypress/issues/7676
    // this shouldn't error, but we wrap it to ignore potential errors
    // out of an abundance of caution
    try {
      cy.$$('body', contentWindow.document)
    } catch (e) {} // eslint-disable-line no-empty
  })

  Commands.addAll({
    reload (...args) {
      let forceReload
      let userOptions
      const throwArgsErr = () => {
        $errUtils.throwErrByPath('reload.invalid_arguments')
      }

      switch (args.length) {
        case 0:
          forceReload = false
          userOptions = {}
          break

        case 1:
          if (_.isObject(args[0])) {
            userOptions = args[0]
          } else {
            forceReload = args[0]
          }

          break

        case 2:
          forceReload = args[0]
          userOptions = args[1]
          break

        default:
          throwArgsErr()
      }

      // clear the current timeout
      cy.clearTimeout('reload')

      let cleanup: (() => any) | null = null
      const options = _.defaults({}, userOptions, {
        log: true,
        timeout: config('pageLoadTimeout'),
      })

      const reload = () => {
        return new Promise((resolve) => {
          forceReload = forceReload || false
          userOptions = userOptions || {}

          if (!_.isObject(userOptions)) {
            throwArgsErr()
          }

          if (!_.isBoolean(forceReload)) {
            throwArgsErr()
          }

          if (options.log) {
            options._log = Cypress.log({ timeout: options.timeout })

            options._log.snapshot('before', { next: 'after' })
          }

          cleanup = () => {
            knownCommandCausedInstability = false

            return cy.removeListener('window:load', resolve)
          }

          knownCommandCausedInstability = true

          cy.once('window:load', resolve)

          return $utils.locReload(forceReload, state('window'))
        })
      }

      return reload()
      .timeout(options.timeout, 'reload')
      .catch(Promise.TimeoutError, () => {
        return timedOutWaitingForPageLoad(options.timeout, options._log)
      })
      .finally(() => {
        if (typeof cleanup === 'function') {
          cleanup()
        }

        return null
      })
    },

    go (numberOrString, userOptions = {}) {
      const options: Record<string, any> = _.defaults({}, userOptions, {
        log: true,
        timeout: config('pageLoadTimeout'),
      })

      if (options.log) {
        options._log = Cypress.log({ timeout: options.timeout })
      }

      const win = state('window')

      const goNumber = (num) => {
        if (num === 0) {
          $errUtils.throwErrByPath('go.invalid_number', { onFail: options._log })
        }

        let cleanup: (() => any) | null = null

        if (options._log) {
          options._log.snapshot('before', { next: 'after' })
        }

        const go = () => {
          return Promise.try(() => {
            let didUnload = false

            const beforeUnload = () => {
              didUnload = true
            }

            // clear the current timeout
            cy.clearTimeout()

            cy.once('window:before:unload', beforeUnload)

            const didLoad = new Promise((resolve) => {
              cleanup = function () {
                cy.removeListener('window:load', resolve)

                return cy.removeListener('window:before:unload', beforeUnload)
              }

              return cy.once('window:load', resolve)
            })

            knownCommandCausedInstability = true

            win.history.go(num)

            // need to set the attributes of 'go'
            // consoleProps here with win
            // make sure we resolve our go function
            // with the remove window (just like cy.visit)
            const retWin = () => state('window')

            return Promise
            .delay(100)
            .then(() => {
              knownCommandCausedInstability = false

              // if we've didUnload then we know we're
              // doing a full page refresh and we need
              // to wait until
              if (didUnload) {
                return didLoad.then(retWin)
              }

              return retWin()
            })
          })
        }

        return go()
        .timeout(options.timeout, 'go')
        .catch(Promise.TimeoutError, () => {
          return timedOutWaitingForPageLoad(options.timeout, options._log)
        }).finally(() => {
          if (typeof cleanup === 'function') {
            cleanup()
          }

          return null
        })
      }

      const goString = (str) => {
        switch (str) {
          case 'forward': return goNumber(1)
          case 'back': return goNumber(-1)
          default:
            return $errUtils.throwErrByPath('go.invalid_direction', {
              onFail: options._log,
              args: { str },
            })
        }
      }

      if (_.isFinite(numberOrString)) {
        return goNumber(numberOrString)
      }

      if (_.isString(numberOrString)) {
        return goString(numberOrString)
      }

      return $errUtils.throwErrByPath('go.invalid_argument', { onFail: options._log })
    },

    // TODO: Change the type of `any` to `Partial<Cypress.VisitOptions>`.
    visit (url, options: any = {}) {
      if (options.url && url) {
        $errUtils.throwErrByPath('visit.no_duplicate_url', { args: { optionsUrl: options.url, url } })
      }

      let userOptions = options

      if (_.isObject(url) && _.isEqual(userOptions, {})) {
        // options specified as only argument
        userOptions = url
        url = userOptions.url
      }

      if (!_.isString(url)) {
        $errUtils.throwErrByPath('visit.invalid_1st_arg')
      }

      const consoleProps = {}

      if (!_.isEmpty(userOptions)) {
        consoleProps['Options'] = _.pick(userOptions, VISIT_OPTS)
      }

      options = _.defaults({}, userOptions, {
        auth: null,
        failOnStatusCode: true,
        retryOnNetworkFailure: true,
        retryOnStatusCodeFailure: false,
        retryIntervals: [0, 100, 200, 200],
        method: 'GET',
        body: null,
        headers: {},
        log: true,
        responseTimeout: config('responseTimeout'),
        timeout: config('pageLoadTimeout'),
        onBeforeLoad () {},
        onLoad () {},
      })

      if (!_.isUndefined(options.qs) && !_.isObject(options.qs)) {
        $errUtils.throwErrByPath('visit.invalid_qs', { args: { qs: String(options.qs) } })
      }

      if (options.retryOnStatusCodeFailure && !options.failOnStatusCode) {
        $errUtils.throwErrByPath('visit.status_code_flags_invalid')
      }

      if (!isValidVisitMethod(options.method)) {
        $errUtils.throwErrByPath('visit.invalid_method', { args: { method: options.method } })
      }

      if (!_.isObject(options.headers)) {
        $errUtils.throwErrByPath('visit.invalid_headers')
      }

      const path = whatIsCircular(options.body)

      if (_.isObject(options.body) && path) {
        $errUtils.throwErrByPath('visit.body_circular', { args: { path } })
      }

      if (options.log) {
        let message = url

        if (options.method !== 'GET') {
          message = `${options.method} ${message}`
        }

        options._log = Cypress.log({
          message,
          timeout: options.timeout,
          consoleProps () {
            return consoleProps
          },
        })
      }

      url = $Location.normalize(url)

      const baseUrl = config('baseUrl')

      if (baseUrl) {
        url = $Location.qualifyWithBaseUrl(baseUrl, url)
      }

      const qs = options.qs

      if (qs) {
        url = $Location.mergeUrlWithParams(url, qs)
      }

      let cleanup: (() => any) | null = null

      // clear the current timeout
      cy.clearTimeout('visit')

      let win = state('window')
      const $autIframe = state('$autIframe')
      const runnable = state('runnable')

      const changeIframeSrc = (url, event) => {
        return new Promise((resolve, reject) => {
          let onBeforeLoadError

          const onBeforeLoad = (contentWindow) => {
            try {
              // when using the visit the document referrer should be set to an empty string
              Object.defineProperty(contentWindow.document, 'referrer', {
                value: '',
                enumerable: true,
                configurable: true,
              })

              options.onBeforeLoad?.call(runnable.ctx, contentWindow)
            } catch (err: any) {
              err.isCallbackError = true
              onBeforeLoadError = err
            }
          }

          const onEvent = (contentWindow) => {
            if (onBeforeLoadError) {
              reject(onBeforeLoadError)
            } else {
              resolve(contentWindow)
            }
          }

          // hashchange events fire too fast, so we use a different strategy.
          // they even resolve asynchronously before the application's
          // hashchange events have even fired
          // @see https://github.com/cypress-io/cypress/issues/652
          // also, the page doesn't fully reload on hashchange, so we
          // can't and don't wait for before:window:load
          if (event === 'hashchange') {
            win.addEventListener('hashchange', resolve)
          } else {
            // listen for window:before:load and reject if it errors
            // otherwise, resolve once this event fires
            cy.once(event, onEvent)
            cy.once('window:before:load', onBeforeLoad)
          }

          cleanup = () => {
            if (event === 'hashchange') {
              win.removeEventListener('hashchange', resolve)
            } else {
              cy.removeListener(event, onEvent)
              cy.removeListener('window:before:load', onBeforeLoad)
            }

            knownCommandCausedInstability = false
          }

          knownCommandCausedInstability = true

          return $utils.iframeSrc($autIframe, url)
        })
      }

      const onLoad = ({ runOnLoadCallback, totalTime }: {
        runOnLoadCallback?: boolean
        totalTime?: number
      }) => {
        // reset window on load
        win = state('window')

        // the onLoad callback should only be skipped if specified
        if (runOnLoadCallback !== false) {
          try {
            options.onLoad?.call(runnable.ctx, win)
          } catch (err: any) {
            // mark these as user callback errors, so they're treated differently
            // than Node.js errors when caught below
            err.isCallbackError = true
            throw err
          }
        }

        if (options._log) {
          options._log.set({
            url,
            totalTime,
          })
        }

        return Promise.resolve(win)
      }

      const go = () => {
        // hold onto our existing url
        const existing = $utils.locExisting()

        // TODO: $Location.resolve(existing.origin, url)

        if ($Location.isLocalFileUrl(url)) {
          return specifyFileByRelativePath(url, options._log)
        }

        let remoteUrl

        // in the case we are visiting a relative url
        // then prepend the existing origin to it
        // so we get the right remote url
        if (!$Location.isFullyQualifiedUrl(url)) {
          remoteUrl = $Location.fullyQualifyUrl(url)
        }

        let remote = $Location.create(remoteUrl || url)

        // reset auth options if we have them
        const a = remote.authObj

        if (a) {
          options.auth = a
        }

        // store the existing hash now since
        // we'll need to apply it later
        const existingHash = remote.hash || ''
        const existingAuth = remote.auth || ''

        if (previousDomainVisited && (remote.originPolicy !== existing.originPolicy)) {
          // if we've already visited a new superDomain
          // then die else we'd be in a terrible endless loop
          // we also need to disable retries to prevent the endless loop
          $utils.getTestFromRunnable(state('runnable'))._retries = 0

          return cannotVisitDifferentOrigin(remote.origin, previousDomainVisited, remote, existing, options._log)
        }

        const current = $Location.create(win.location.href)

        // if all that is changing is the hash then we know
        // the browser won't actually make a new http request
        // for this, and so we need to resolve onLoad immediately
        // and bypass the actual visit resolution stuff
        if (bothUrlsMatchAndOneHasHash(current, remote)) {
          // https://github.com/cypress-io/cypress/issues/1311
          if (current.hash === remote.hash) {
            consoleProps['Note'] = 'Because this visit was to the same hash, the page did not reload and the onBeforeLoad and onLoad callbacks did not fire.'

            return onLoad({ runOnLoadCallback: false })
          }

          return changeIframeSrc(remote.href, 'hashchange')
          .then(() => {
            return onLoad({})
          })
        }

        if (existingHash) {
          // strip out the existing hash if we have one
          // before telling our backend to resolve this url
          url = url.replace(existingHash, '')
        }

        if (existingAuth) {
          // strip out the existing url if we have one
          url = url.replace(`${existingAuth}@`, '')
        }

        return requestUrl(url, options)
        .then((resp: any = {}) => {
          let { url, originalUrl, cookies, redirects, filePath } = resp

          // reapply the existing hash
          url += existingHash
          originalUrl += existingHash

          if (filePath) {
            consoleProps['File Served'] = filePath
          } else {
            if (url !== originalUrl) {
              consoleProps['Original Url'] = originalUrl
            }
          }

          if (options.log) {
            let message = options._log.get('message')

            if (redirects && redirects.length) {
              message = [message].concat(redirects).join(' -> ')
            }

            options._log.set({ message })
          }

          consoleProps['Resolved Url'] = url
          consoleProps['Redirects'] = redirects
          consoleProps['Cookies Set'] = cookies

          remote = $Location.create(url)

          // if the origin currently matches
          // then go ahead and change the iframe's src
          // and we're good to go
          // if origin is existing.origin
          if (remote.originPolicy === existing.originPolicy) {
            previousDomainVisited = remote.origin

            url = $Location.fullyQualifyUrl(url)

            return changeIframeSrc(url, 'window:load')
            .then(() => {
              return onLoad(resp)
            })
          }

          // if we've already visited a new origin
          // then die else we'd be in a terrible endless loop
          if (previousDomainVisited) {
            return cannotVisitDifferentOrigin(remote.origin, previousDomainVisited, remote, existing, options._log)
          }

          // tell our backend we're changing domains
          // TODO: add in other things we want to preserve
          // state for like scrollTop
<<<<<<< HEAD
          let s: RunState = {
=======
          let s: Record<string, any> = {
>>>>>>> 4b50f9ee
            currentId: id,
            tests: Cypress.runner.getTestsState(),
            startTime: Cypress.runner.getStartTime(),
            emissions: Cypress.runner.getEmissions(),
          }

          s.passed = Cypress.runner.countByTestState(s.tests, 'passed')
          s.failed = Cypress.runner.countByTestState(s.tests, 'failed')
          s.pending = Cypress.runner.countByTestState(s.tests, 'pending')
          s.numLogs = $Log.countLogsByTests(s.tests)

          return Cypress.action('cy:collect:run:state')
          .then((a = []) => {
            // merge all the states together holla'
            s = _.reduce(a, (memo, obj) => {
              return _.extend(memo, obj)
            }, s)

            return Cypress.backend('preserve:run:state', s)
          })
          .then(() => {
            // and now we must change the url to be the new
            // origin but include the test that we're currently on
            const newUri = new UrlParse(remote.origin)

            newUri
            .set('pathname', existing.pathname)
            .set('query', existing.search)
            .set('hash', existing.hash)

            // replace is broken in electron so switching
            // to href for now
            // $utils.locReplace(window, newUri.toString())
            $utils.locHref(newUri.toString(), window)

            // we are returning a Promise which never resolves
            // because we're changing top to be a brand new URL
            // and want to block the rest of our commands
            return Promise.delay(1e9)
          })
        })
        .catch((err) => {
          if (err.gotResponse || err.invalidContentType) {
            visitFailedByErr(err, err.originalUrl, () => {
              const args = {
                url: err.originalUrl,
                path: err.filePath,
                status: err.status,
                statusText: err.statusText,
                redirects: err.redirects,
                contentType: err.contentType,
              }

              let msg = ''

              if (err.gotResponse) {
                const type = err.filePath ? 'file' : 'http'

                msg = `visit.loading_${type}_failed`
              }

              if (err.invalidContentType) {
                msg = 'visit.loading_invalid_content_type'
              }

              $errUtils.throwErrByPath(msg, {
                onFail: options._log,
                args,
              })
            })

            return
          }

          // if it came from the user's onBeforeLoad or onLoad callback, it's
          // not a network failure, and we should throw the original error
          if (err.isCallbackError) {
            delete err.isCallbackError
            throw err
          }

          visitFailedByErr(err, url, () => {
            $errUtils.throwErrByPath('visit.loading_network_failed', {
              onFail: options._log,
              args: {
                url,
                error: err,
              },
              errProps: {
                appendToStack: {
                  title: 'From Node.js Internals',
                  content: err.stack,
                },
              },
            })
          })
        })
      }

      const visit = () => {
        // if we've visiting for the first time during
        // a test then we want to first visit about:blank
        // so that we nuke the previous state. subsequent
        // visits will not navigate to about:blank so that
        // our history entries are intact
        if (!hasVisitedAboutBlank) {
          hasVisitedAboutBlank = true
          currentlyVisitingAboutBlank = true

          return aboutBlank(cy, win)
          .then(() => {
            currentlyVisitingAboutBlank = false

            return go()
          })
        }

        return go()
      }

      return visit()
      .timeout(options.timeout, 'visit')
      .catch(Promise.TimeoutError, () => {
        return timedOutWaitingForPageLoad(options.timeout, options._log)
      }).finally(() => {
        if (typeof cleanup === 'function') {
          cleanup()
        }

        return null
      })
    },
  })
}<|MERGE_RESOLUTION|>--- conflicted
+++ resolved
@@ -8,7 +8,6 @@
 import $Log from '../../cypress/log'
 import { bothUrlsMatchAndOneHasHash } from '../navigation'
 import { $Location } from '../../cypress/location'
-import type { RunState } from '../../cypress/runner'
 
 import debugFn from 'debug'
 const debug = debugFn('cypress:driver:navigation')
@@ -1013,11 +1012,7 @@
           // tell our backend we're changing domains
           // TODO: add in other things we want to preserve
           // state for like scrollTop
-<<<<<<< HEAD
-          let s: RunState = {
-=======
           let s: Record<string, any> = {
->>>>>>> 4b50f9ee
             currentId: id,
             tests: Cypress.runner.getTestsState(),
             startTime: Cypress.runner.getStartTime(),
