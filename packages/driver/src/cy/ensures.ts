--- conflicted
+++ resolved
@@ -275,7 +275,6 @@
     }
   }
 
-<<<<<<< HEAD
   const ensureExistence = (subject, command) => {
     // Cypress action commands use verifyUpcomingAssertions(), which collects both implicit assertions
     // such as "element exists" and upcoming assertions, such as a potential should("not.exist"), then
@@ -304,13 +303,8 @@
       return state('onBeforeLog', null)
     }
 
-    // prevent any additional logs this is an implicit assertion
+    // prevent any additional logs since this is an implicit assertion
     state('onBeforeLog', returnFalse)
-=======
-  const ensureExistence = (subject) => {
-    // prevent any additional logs since this is an implicit assertion
-    state('onBeforeLog', () => false)
->>>>>>> 9ba3ed3b
 
     // verify the $el exists and use our default error messages
     try {
