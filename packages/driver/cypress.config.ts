import { defineConfig } from 'cypress'

export default defineConfig({
  'projectId': 'ypt4pf',
<<<<<<< HEAD
  // @ts-ignore - need to define this
=======
  // @ts-ignore - https://github.com/cypress-io/cypress/issues/23338
>>>>>>> b0299c38
  'experimentalStudio': true,
  'hosts': {
    '*.foobar.com': '127.0.0.1',
    '*.idp.com': '127.0.0.1',
    'localalias': '127.0.0.1',
  },
  'reporter': 'cypress-multi-reporters',
  'reporterOptions': {
    'configFile': '../../mocha-reporter-config.json',
  },
  'e2e': {
    'setupNodeEvents': (on, config) => {
      return require('./cypress/plugins')(on, config)
    },
    'baseUrl': 'http://localhost:3500',
  },
})<|MERGE_RESOLUTION|>--- conflicted
+++ resolved
@@ -2,11 +2,7 @@
 
 export default defineConfig({
   'projectId': 'ypt4pf',
-<<<<<<< HEAD
-  // @ts-ignore - need to define this
-=======
   // @ts-ignore - https://github.com/cypress-io/cypress/issues/23338
->>>>>>> b0299c38
   'experimentalStudio': true,
   'hosts': {
     '*.foobar.com': '127.0.0.1',
