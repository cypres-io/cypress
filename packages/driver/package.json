--- conflicted
+++ resolved
@@ -5,11 +5,7 @@
   "scripts": {
     "clean-deps": "rimraf node_modules",
     "cypress:open": "node ../../scripts/cypress open",
-<<<<<<< HEAD
-    "cypress:run": "node ../../scripts/cypress run --spec \"cypress/e2e/*/*\",\"cypress/e2e/*/!(origin)/**/*\"",
-=======
     "cypress:run": "node ../../scripts/cypress run --spec \"cypress/e2e/*/*\",\"cypress/e2e/*/!(origin|sessions)/**/*\"",
->>>>>>> df3ca152
     "cypress:open-experimentalSessionAndOrigin": "node ../../scripts/cypress open --config experimentalSessionAndOrigin=true",
     "cypress:run-experimentalSessionAndOrigin": "node ../../scripts/cypress run --config experimentalSessionAndOrigin=true",
     "postinstall": "patch-package",
