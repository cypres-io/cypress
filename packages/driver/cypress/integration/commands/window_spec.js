const { assertLogLength } = require('../../support/utils')
const { _, $ } = Cypress

describe('src/cy/commands/window', () => {
  context('#window', () => {
    it('returns the remote window', () => {
      cy.window().then((win) => {
        expect(win).to.eq(cy.state('$autIframe').prop('contentWindow'))
      })
    })

    describe('assertion verification', {
      defaultCommandTimeout: 100,
    }, () => {
      beforeEach(function () {
        this.remoteWindow = cy.state('window')

        delete this.remoteWindow.foo

        this.logs = []

        cy.on('log:added', (attrs, log) => {
          this.lastLog = log
          this.logs.push(log)
        })

        return null
      })

      it('eventually passes the assertion', function () {
        cy.on('command:retry', _.after(2, () => {
          this.remoteWindow.foo = 'bar'
        }))

        cy.window().should('have.property', 'foo', 'bar').then(function () {
          const { lastLog } = this

          expect(lastLog.get('name')).to.eq('assert')
          expect(lastLog.get('state')).to.eq('passed')
          expect(lastLog.get('ended')).to.be.true
        })
      })

      it('eventually fails the assertion', function (done) {
        cy.on('command:retry', _.after(2, () => {
          this.remoteWindow.foo = 'foo'
        }))

        cy.on('fail', (err) => {
          const { lastLog } = this

          expect(err.message).to.include(lastLog.get('error').message)
          expect(err.message).not.to.include('undefined')
          expect(lastLog.get('name')).to.eq('assert')
          expect(lastLog.get('state')).to.eq('failed')
          expect(lastLog.get('error')).to.be.an.instanceof(chai.AssertionError)

          done()
        })

        cy.window().should('have.property', 'foo', 'bar')
      })

      it('can still fail on window', function (done) {
        const win = cy.state('window')

        cy.state('window', undefined)

        cy.on('fail', (err) => {
          cy.state('window', win)

          const { lastLog } = this

          assertLogLength(this.logs, 1)
          expect(err.message).to.include(lastLog.get('error').message)
          expect(lastLog.get('name')).to.eq('window')
          expect(lastLog.get('state')).to.eq('failed')

          done()
        })

        cy.window()
      })

      it('does not log an additional log on failure', function (done) {
        this.remoteWindow.foo = 'foo'

        cy.on('fail', () => {
          assertLogLength(this.logs, 2)

          done()
        })

        cy.window().should('have.property', 'foo', 'bar')
      })
    })

    describe('.log', () => {
      beforeEach(function () {
        this.logs = []

        cy.on('log:added', (attrs, log) => {
          this.lastLog = log
          this.logs.push(log)
        })

        return null
      })

      it('can turn off logging', () => {
        cy.window({ log: false }).then(function () {
          expect(this.log).to.be.undefined
        })
      })

      it('logs immediately before resolving', (done) => {
        cy.on('log:added', (attrs, log) => {
          if (attrs.name === 'window') {
            expect(log.get('state')).to.eq('pending')
            expect(log.get('snapshot')).not.to.be.ok

            done()
          }
        })

        cy.window()
      })

      it('snapshots after resolving', () => {
        cy.window().then(function () {
          const { lastLog } = this

          expect(lastLog.get('snapshots').length).to.eq(1)
          expect(lastLog.get('snapshots')[0]).to.be.an('object')
        })
      })

      it('can be aliased', () => {
        return cy
        .window().as('win')
        .get('body')
        .get('@win').then(function (win) {
        // window + get + get
          assertLogLength(this.logs, 3)

          expect(win).to.eq(this.win)

          expect(this.logs[0].get('alias')).to.eq('win')
          expect(this.logs[0].get('aliasType')).to.eq('primitive')

          expect(this.logs[2].get('aliasType')).to.eq('primitive')
          expect(this.logs[2].get('referencesAlias').name).to.eq('win')
        })
      })

      it('logs obj', () => {
        cy.window().then(function () {
          const obj = {
            name: 'window',
            message: '',
          }

          const { lastLog } = this

          _.each(obj, (value, key) => {
            expect(lastLog.get(key)).to.deep.eq(value)
          })
        })
      })

      it('#consoleProps', () => {
        cy.window().then(function (win) {
          expect(this.lastLog.invoke('consoleProps')).to.deep.eq({
            Command: 'window',
            Yielded: win,
          })
        })
      })
    })
  })

  context('#document', () => {
    it('returns the remote document as a jquery object', () => {
      cy.document().then(($doc) => {
        expect($doc).to.eq(cy.state('$autIframe').prop('contentDocument'))
      })
    })

    describe('assertion verification', {
      defaultCommandTimeout: 100,
    }, () => {
      beforeEach(function () {
        this.remoteDocument = cy.state('window').document

        delete this.remoteDocument.foo

        this.logs = []

        cy.on('log:added', (attrs, log) => {
          this.lastLog = log
          this.logs.push(log)
        })

        return null
      })

      it('eventually passes the assertion', function () {
        cy.on('command:retry', _.after(2, () => {
          this.remoteDocument.foo = 'bar'
        }))

        cy.document().should('have.property', 'foo', 'bar').then(function () {
          const { lastLog } = this

          expect(lastLog.get('name')).to.eq('assert')
          expect(lastLog.get('state')).to.eq('passed')
          expect(lastLog.get('ended')).to.be.true
        })
      })

      it('eventually fails the assertion', function (done) {
        cy.on('command:retry', _.after(2, () => {
          this.remoteDocument.foo = 'foo'
        }))

        cy.on('fail', (err) => {
          const { lastLog } = this

          expect(err.message).to.include(lastLog.get('error').message)
          expect(err.message).not.to.include('undefined')
          expect(lastLog.get('name')).to.eq('assert')
          expect(lastLog.get('state')).to.eq('failed')
          expect(lastLog.get('error')).to.be.an.instanceof(chai.AssertionError)

          done()
        })

        cy.document().should('have.property', 'foo', 'bar')
      })

      it('can still fail on document', function (done) {
        const win = cy.state('window')

        cy.state('window', undefined)

        cy.on('fail', (err) => {
          cy.state('window', win)

          const { lastLog } = this

          assertLogLength(this.logs, 1)
          expect(err.message).to.include(lastLog.get('error').message)
          expect(lastLog.get('name')).to.eq('document')
          expect(lastLog.get('state')).to.eq('failed')

          done()
        })

        cy.document()
      })

      it('does not log an additional log on failure', function (done) {
        this.remoteDocument.foo = 'foo'

        cy.on('fail', () => {
          assertLogLength(this.logs, 2)

          done()
        })

        cy.document().should('have.property', 'foo', 'bar')
      })
    })

    describe('.log', () => {
      beforeEach(function () {
        this.logs = []

        cy.on('log:added', (attrs, log) => {
          this.lastLog = log
          this.logs.push(log)
        })

        return null
      })

      it('can turn off logging', () => {
        cy.document({ log: false }).then(function () {
          expect(this.log).to.be.undefined
        })
      })

      it('logs immediately before resolving', (done) => {
        cy.on('log:added', (attrs, log) => {
          if (attrs.name === 'document') {
            expect(log.get('state')).to.eq('pending')
            expect(log.get('snapshots')).not.to.be.ok

            done()
          }
        })

        cy.document()
      })

      it('snapshots after resolving', () => {
        cy.document().then(function () {
          const { lastLog } = this

          expect(lastLog.get('snapshots').length).to.eq(1)
          expect(lastLog.get('snapshots')[0]).to.be.an('object')
        })
      })

      it('can be aliased', function () {
        const logs = []

        cy.on('log:added', (attrs, log) => {
          this.log = log
          logs.push(this.log)
        })

        cy
        .document().as('doc')
        .get('body')
        .get('@doc').then(function (doc) {
          // docdow + get + get
          assertLogLength(this.logs, 3)

          expect(doc).to.eq(this.doc)

          expect(logs[0].get('alias')).to.eq('doc')
          expect(logs[0].get('aliasType')).to.eq('primitive')

          expect(logs[2].get('aliasType')).to.eq('primitive')
          expect(logs[2].get('referencesAlias').name).to.eq('doc')
        })
      })

      it('logs obj', () => {
        cy.document().then(function () {
          const obj = {
            name: 'document',
            message: '',
          }

          const { lastLog } = this

          _.each(obj, (value, key) => {
            expect(lastLog.get(key)).to.deep.eq(value)
          })
        })
      })

      it('#consoleProps', () => {
        cy.document().then(function (win) {
          expect(this.lastLog.invoke('consoleProps')).to.deep.eq({
            Command: 'document',
            Yielded: win,
          })
        })
      })
    })
  })

  context('#title', () => {
    before(() => {
      cy
      .visit('/fixtures/generic.html')
      .then(function (win) {
        const h = $(win.document.head)

        h.find('script').remove()

        this.head = h.prop('outerHTML')
        this.body = win.document.body.outerHTML
      })
    })

    beforeEach(function () {
      const doc = cy.state('document')

      $(doc.head).empty().html(this.head)
      $(doc.body).empty().html(this.body)
    })

    it('returns the pages title as a string', () => {
      const title = cy.$$('title').text()

      cy.title().then((text) => {
        expect(text).to.eq(title)
      })
    })

    it('retries finding the title', () => {
      cy.$$('title').remove()

      const retry = _.after(2, () => {
        cy.$$('head').append($('<title>waiting on title</title>'))
      })

      cy.on('command:retry', retry)

      cy.title().should('eq', 'waiting on title')
    })

    it('eventually resolves', () => {
      _.delay(() => {
        cy.$$('title').text('about page')
      }, 100)

      cy.title().should('eq', 'about page').and('match', /about/)
    })

    it('uses the first title element', () => {
      cy.$$('head').prepend('<title>some title</title>')
      cy.$$('head').prepend('<title>another title</title>')

      cy.title().then(($title) => {
        expect($title).to.eq('another title')
      })
    })

    it('uses document.title setter over <title>', () => {
      const title = cy.$$('title')

      // make sure we have a title element
      expect(title.length).to.eq(1)
      expect(title.text()).not.to.eq('foo')

      cy.state('document').title = 'foo'

      cy.title().then((title) => {
        expect(title).to.eq('foo')
      })
    })

    it('is empty string when no <title>', () => {
      cy.$$('title').remove()

      cy.title().then(($title) => {
        expect($title).to.eq('')
      })
    })

    describe('errors', {
      defaultCommandTimeout: 50,
    }, () => {
      beforeEach(function () {
        this.logs = []

        cy.on('log:added', (attrs, log) => {
          this.lastLog = log
          this.logs.push(log)
        })

        return null
      })

      it('throws after timing out', (done) => {
        cy.$$('title').remove()

        cy.on('fail', (err) => {
          expect(err.message).to.include('expected \'\' to equal \'asdf\'')

          done()
        })

        cy.title().should('eq', 'asdf')
      })

      it('only logs once', function (done) {
        cy.$$('title').remove()

        cy.on('fail', (err) => {
          const { lastLog } = this

          assertLogLength(this.logs, 2)
          expect(err.message).to.include(lastLog.get('error').message)

          done()
        })

        cy.title().should('eq', 'asdf')
      })
    })

    describe('.log', () => {
      beforeEach(function () {
        cy.on('log:added', (attrs, log) => {
          this.lastLog = log

          if (log.get('name') === 'get') {
            throw new Error('`cy.get()` should not have logged out.')
          }
        })

        return null
      })

      it('can turn off logging', () => {
        cy.title({ log: false }).then(function () {
          expect(this.log).to.be.undefined
        })
      })

      it('logs immediately before resolving', (done) => {
        cy.on('log:added', (attrs, log) => {
          if (log.get('name') === 'title') {
            expect(log.get('state')).to.eq('pending')

            done()
          }
        })

        cy.title()
      })

      it('snapshots after clicking', () => {
        cy.title().then(function () {
          const { lastLog } = this

          expect(lastLog.get('snapshots').length).to.eq(1)
          expect(lastLog.get('snapshots')[0]).to.be.an('object')
        })
      })

      it('logs obj', () => {
        cy.title().then(function () {
          const obj = {
            name: 'title',
          }

          const { lastLog } = this

          _.each(obj, (value, key) => {
            expect(lastLog.get(key)).to.deep.eq(value)
          })
        })
      })

      it('#consoleProps', () => {
        cy.title().then(function () {
          expect(this.lastLog.invoke('consoleProps')).to.deep.eq({
            Command: 'title',
            Yielded: 'Generic HTML Fixture',
          })
        })
      })
    })
  })

  context('#viewport', () => {
    it('triggers \'viewport:changed\' event with dimensions object', () => {
      let expected = false

      cy.on('viewport:changed', (viewport, fn) => {
        expected = true
        expect(viewport).to.deep.eq({ viewportWidth: 800, viewportHeight: 600 })
        expect(fn).to.be.a('function')
      })

      cy.viewport(800, 600).then(() => {
        expect(expected).to.be.true
      })
    })

    it('does not trigger \'viewport:changed\' when changing to the default', () => {
      const fn = function () {
        throw new Error('Should not trigger \'viewport:changed\'')
      }

      Cypress.prependListener('viewport:changed', fn)

      cy.viewport(1000, 660).then(() => {
        return Cypress.removeListener('viewport:changed', fn)
      })
    })

    it('does not trigger \'viewport:changed\' when changing to the same viewport', () => {
      let triggeredOnce = false
      const fn = function () {
        if (triggeredOnce) {
          throw new Error('Should not trigger \'viewport:changed\'')
        }

        triggeredOnce = true
      }

      Cypress.prependListener('viewport:changed', fn)

      cy.viewport(800, 600)
      cy.viewport(800, 600).then(() => {
        return Cypress.removeListener('viewport:changed', fn)
      })
    })

    it('triggers \'viewport:changed\' if width changes', (done) => {
      let finished = false

      setTimeout(() => {
        if (!finished) {
          return done('Timed out before \'viewport:changed\'')
        }
      }, 1000)

      let triggeredOnce = false

      cy.on('viewport:changed', (viewport) => {
        if (triggeredOnce) {
          expect(viewport).to.eql({ viewportWidth: 900, viewportHeight: 600 })
          finished = true
          done()
        }

        triggeredOnce = true
      })

      cy.viewport(800, 600)
      cy.viewport(900, 600)
    })

    it('triggers \'viewport:changed\' if height changes', (done) => {
      let finished = false

      setTimeout(() => {
        if (!finished) {
          return done('Timed out before \'viewport:changed\'')
        }
      }, 1000)

      let triggeredOnce = false

      cy.on('viewport:changed', (viewport) => {
        if (triggeredOnce) {
          expect(viewport).to.eql({ viewportWidth: 800, viewportHeight: 700 })
          finished = true
          done()
        }

        triggeredOnce = true
      })

      cy.viewport(800, 600)
      cy.viewport(800, 700)
    })

    it('sets subject to null', () => {
      cy.viewport('ipad-2').then((subject) => {
        expect(subject).to.be.null
      })
    })

    it('does not modify viewportWidth and viewportHeight in config', () => {
      let expected = false

      cy.on('viewport:changed', () => {
        expected = true
        expect(Cypress.config('viewportWidth')).not.to.eq(800)
        expect(Cypress.config('viewportHeight')).not.to.eq(600)
      })

      cy.viewport(800, 600).then(() => {
        expect(expected).to.be.true
      })
    })

    context('changing viewport', () => {
      it('changes viewport and then resets back to the original', () => {
        const { viewportHeight, viewportWidth } = Cypress.config()

        cy.viewport(500, 400).then(() => {
          Cypress.action('runner:test:before:run:async', {})
          .then(() => {
            expect(Cypress.config('viewportWidth')).to.eq(viewportWidth)
            expect(Cypress.config('viewportHeight')).to.eq(viewportHeight)
          })
        })
      })
    })

    context('presets', () => {
      it('ipad-2', (done) => {
        cy.on('viewport:changed', (viewport) => {
          expect(viewport).to.deep.eq({ viewportWidth: 768, viewportHeight: 1024 })

          done()
        })

        cy.viewport('ipad-2')
      })

      it('ipad-mini', (done) => {
        cy.on('viewport:changed', (viewport) => {
          expect(viewport).to.deep.eq({ viewportWidth: 768, viewportHeight: 1024 })

          done()
        })

        cy.viewport('ipad-mini')
      })

      it('iphone-xr', (done) => {
        cy.on('viewport:changed', (viewport) => {
          expect(viewport).to.deep.eq({ viewportWidth: 414, viewportHeight: 896 })

          done()
        })

        cy.viewport('iphone-xr')
      })

      it('iphone-x', (done) => {
        cy.on('viewport:changed', (viewport) => {
          expect(viewport).to.deep.eq({ viewportWidth: 375, viewportHeight: 812 })

          done()
        })

        cy.viewport('iphone-x')
      })

      it('iphone-6+', (done) => {
        cy.on('viewport:changed', (viewport) => {
          expect(viewport).to.deep.eq({ viewportWidth: 414, viewportHeight: 736 })

          done()
        })

        cy.viewport('iphone-6+')
      })

      it('iphone-se2', (done) => {
        cy.on('viewport:changed', (viewport) => {
          expect(viewport).to.deep.eq({ viewportWidth: 375, viewportHeight: 667 })

          done()
        })

        cy.viewport('iphone-se2')
      })

      it('iphone-8', (done) => {
        cy.on('viewport:changed', (viewport) => {
          expect(viewport).to.deep.eq({ viewportWidth: 375, viewportHeight: 667 })

          done()
        })

        cy.viewport('iphone-8')
      })

      it('iphone-7', (done) => {
        cy.on('viewport:changed', (viewport) => {
          expect(viewport).to.deep.eq({ viewportWidth: 375, viewportHeight: 667 })

          done()
        })

        cy.viewport('iphone-7')
      })

      it('iphone-6', (done) => {
        cy.on('viewport:changed', (viewport) => {
          expect(viewport).to.deep.eq({ viewportWidth: 375, viewportHeight: 667 })

          done()
        })

        cy.viewport('iphone-6')
      })

      it('iphone-5', (done) => {
        cy.on('viewport:changed', (viewport) => {
          expect(viewport).to.deep.eq({ viewportWidth: 320, viewportHeight: 568 })

          done()
        })

        cy.viewport('iphone-5')
      })

      it('can change the orientation to landspace', (done) => {
        cy.on('viewport:changed', (viewport) => {
          expect(viewport).to.deep.eq({ viewportWidth: 568, viewportHeight: 320 })

          done()
        })

        cy.viewport('iphone-5', 'landscape')
      })

      it('can change the orientation to portrait', (done) => {
        cy.on('viewport:changed', (viewport) => {
          expect(viewport).to.deep.eq({ viewportWidth: 320, viewportHeight: 568 })

          done()
        })

        cy.viewport('iphone-5', 'portrait')
      })

      it('samsung-s10', (done) => {
        cy.on('viewport:changed', (viewport) => {
          expect(viewport).to.deep.eq({ viewportWidth: 360, viewportHeight: 760 })

          done()
        })

        cy.viewport('samsung-s10')
      })

      it('samsung-note9', (done) => {
        cy.on('viewport:changed', (viewport) => {
          expect(viewport).to.deep.eq({ viewportWidth: 414, viewportHeight: 846 })

          done()
        })

        cy.viewport('samsung-note9')
      })

      it('macbook-16', (done) => {
        cy.on('viewport:changed', (viewport) => {
          expect(viewport).to.deep.eq({ viewportWidth: 1536, viewportHeight: 960 })

          done()
        })

        cy.viewport('macbook-16')
      })
    })

    context('errors', {
      defaultCommandTimeout: 50,
    }, () => {
      beforeEach(function () {
        this.logs = []

        cy.on('log:added', (attrs, log) => {
          this.lastLog = log
          this.logs.push(log)
        })

        return null
      })

      it('throws when passed invalid preset', function (done) {
        cy.on('fail', (err) => {
          assertLogLength(this.logs, 1)
          expect(err.message).to.match(/^`cy.viewport\(\)` could not find a preset for: `foo`. Available presets are: /)
          expect(err.docsUrl).to.eq('https://on.cypress.io/viewport')

          done()
        })

        cy.viewport('foo')
      })

      it('throws when passed a string as height', function (done) {
        cy.on('fail', (err) => {
          assertLogLength(this.logs, 1)
          expect(err.message).to.eq('`cy.viewport()` can only accept a string preset or a `width` and `height` as numbers.')
          expect(err.docsUrl).to.eq('https://on.cypress.io/viewport')

          done()
        })

        cy.viewport(800, '600')
      })

<<<<<<< HEAD
      // it('throws when passed negative numbers', function (done) {
      //   cy.on('fail', (err) => {
      //     expect(this.logs.length).to.eq(1)
      //     expect(err.message).to.eq('`cy.viewport()` `width` and `height` must be at least 0px.')
      //     expect(err.docsUrl).to.eq('https://on.cypress.io/viewport')
=======
      it('throws when passed negative numbers', function (done) {
        cy.on('fail', (err) => {
          assertLogLength(this.logs, 1)
          expect(err.message).to.eq('`cy.viewport()` `width` and `height` must be at least 0px.')
          expect(err.docsUrl).to.eq('https://on.cypress.io/viewport')
>>>>>>> a5cf5c09

      //     done()
      //   })

      //   cy.viewport(800, -600)
      // })

      it('does not throw when passed width equal to 0', () => {
        cy.viewport(0, 600)
      })

      it('does not throw when passed width equal to 1000000', () => {
        cy.viewport(200, 1000000)
      })

      it('throws when passed an empty string as width', function (done) {
        cy.on('fail', (err) => {
          assertLogLength(this.logs, 1)
          expect(err.message).to.eq('`cy.viewport()` cannot be passed an empty string.')
          expect(err.docsUrl).to.eq('https://on.cypress.io/viewport')

          done()
        })

        cy.viewport('')
      })

<<<<<<< HEAD
      // it('throws when passed an invalid orientation on a preset', function (done) {
      //   cy.on('fail', (err) => {
      //     expect(this.logs.length).to.eq(1)
      //     expect(err.message).to.eq('`cy.viewport()` can only accept `landscape` or `portrait` as valid orientations. Your orientation was: `foobar`')
      //     expect(err.docsUrl).to.eq('https://on.cypress.io/viewport')
=======
      it('throws when passed an invalid orientation on a preset', function (done) {
        cy.on('fail', (err) => {
          assertLogLength(this.logs, 1)
          expect(err.message).to.eq('`cy.viewport()` can only accept `landscape` or `portrait` as valid orientations. Your orientation was: `foobar`')
          expect(err.docsUrl).to.eq('https://on.cypress.io/viewport')
>>>>>>> a5cf5c09

      //     done()
      //   })

      //   cy.viewport('iphone-4', 'foobar')
      // })

      // _.each([{}, [], NaN, Infinity, null, undefined], (val) => {
      //   it(`throws when passed the invalid: '${val}' as width`, function (done) {
      //     const logs = []

      //     cy.on('log:added', (attrs, log) => {
      //       logs.push(log)
      //     })

<<<<<<< HEAD
      //     cy.on('fail', (err) => {
      //       expect(this.logs.length).to.eq(1)
      //       expect(err.message).to.eq('`cy.viewport()` can only accept a string preset or a `width` and `height` as numbers.')
      //       expect(err.docsUrl).to.eq('https://on.cypress.io/viewport')
=======
          cy.on('fail', (err) => {
            assertLogLength(this.logs, 1)
            expect(err.message).to.eq('`cy.viewport()` can only accept a string preset or a `width` and `height` as numbers.')
            expect(err.docsUrl).to.eq('https://on.cypress.io/viewport')
>>>>>>> a5cf5c09

      //       done()
      //     })

      //     cy.viewport(val)
      //   })
      // })
    })

    context('.log', () => {
      beforeEach(function () {
        this.logs = []

        cy.on('log:added', (attrs, log) => {
          this.lastLog = log
          this.logs.push(log)
        })

        return null
      })

      it('logs viewport', () => {
        cy.viewport(800, 600).then(function () {
          const { lastLog } = this

          expect(lastLog.get('name')).to.eq('viewport')
        })
      })

      it('logs viewport with width, height', () => {
        cy.viewport(800, 600).then(function () {
          const { lastLog } = this

          expect(lastLog.get('message')).to.eq('800, 600')
        })
      })

      it('logs viewport with preset', () => {
        cy.viewport('ipad-2').then(function () {
          const { lastLog } = this

          expect(lastLog.get('message')).to.eq('ipad-2')
        })
      })

      it('sets state to success immediately', () => {
        cy.viewport(800, 600).then(function () {
          const { lastLog } = this

          expect(lastLog.get('state')).to.eq('passed')
        })
      })

      it('snapshots immediately', () => {
        cy.viewport(800, 600).then(function () {
          const { lastLog } = this

          expect(lastLog.get('snapshots').length).to.eq(1)
          expect(lastLog.get('snapshots')[0]).to.be.an('object')
        })
      })

      it('can turn off logging viewport command', () => {
        cy.viewport(800, 600, { log: false }).then(function () {
          expect(this.log).not.to.be.ok
        })
      })

      it('can turn off logging viewport when using preset', () => {
        cy.viewport('macbook-15', { log: false }).then(function () {
          expect(this.log).not.to.be.ok
        })
      })

      it('sets viewportWidth and viewportHeight directly', () => {
        cy.viewport(800, 600).then(function () {
          const { lastLog } = this

          expect(lastLog.get('viewportWidth')).to.eq(800)
          expect(lastLog.get('viewportHeight')).to.eq(600)
        })
      })

      it('.consoleProps with preset', () => {
        cy.viewport('ipad-mini').then(function () {
          expect(this.lastLog.invoke('consoleProps')).to.deep.eq({
            Command: 'viewport',
            Preset: 'ipad-mini',
            Width: 768,
            Height: 1024,
          })
        })
      })

      it('.consoleProps without preset', () => {
        cy.viewport(1024, 768).then(function () {
          expect(this.lastLog.invoke('consoleProps')).to.deep.eq({
            Command: 'viewport',
            Width: 1024,
            Height: 768,
          })
        })
      })
    })
  })
})<|MERGE_RESOLUTION|>--- conflicted
+++ resolved
@@ -869,19 +869,11 @@
         cy.viewport(800, '600')
       })
 
-<<<<<<< HEAD
       // it('throws when passed negative numbers', function (done) {
       //   cy.on('fail', (err) => {
-      //     expect(this.logs.length).to.eq(1)
+      //     assertLogLength(this.logs, 1)
       //     expect(err.message).to.eq('`cy.viewport()` `width` and `height` must be at least 0px.')
       //     expect(err.docsUrl).to.eq('https://on.cypress.io/viewport')
-=======
-      it('throws when passed negative numbers', function (done) {
-        cy.on('fail', (err) => {
-          assertLogLength(this.logs, 1)
-          expect(err.message).to.eq('`cy.viewport()` `width` and `height` must be at least 0px.')
-          expect(err.docsUrl).to.eq('https://on.cypress.io/viewport')
->>>>>>> a5cf5c09
 
       //     done()
       //   })
@@ -909,19 +901,11 @@
         cy.viewport('')
       })
 
-<<<<<<< HEAD
       // it('throws when passed an invalid orientation on a preset', function (done) {
       //   cy.on('fail', (err) => {
-      //     expect(this.logs.length).to.eq(1)
+      //     assertLogLength(this.logs, 1)
       //     expect(err.message).to.eq('`cy.viewport()` can only accept `landscape` or `portrait` as valid orientations. Your orientation was: `foobar`')
       //     expect(err.docsUrl).to.eq('https://on.cypress.io/viewport')
-=======
-      it('throws when passed an invalid orientation on a preset', function (done) {
-        cy.on('fail', (err) => {
-          assertLogLength(this.logs, 1)
-          expect(err.message).to.eq('`cy.viewport()` can only accept `landscape` or `portrait` as valid orientations. Your orientation was: `foobar`')
-          expect(err.docsUrl).to.eq('https://on.cypress.io/viewport')
->>>>>>> a5cf5c09
 
       //     done()
       //   })
@@ -937,17 +921,10 @@
       //       logs.push(log)
       //     })
 
-<<<<<<< HEAD
       //     cy.on('fail', (err) => {
-      //       expect(this.logs.length).to.eq(1)
+      //       assertLogLength(this.logs, 1)
       //       expect(err.message).to.eq('`cy.viewport()` can only accept a string preset or a `width` and `height` as numbers.')
       //       expect(err.docsUrl).to.eq('https://on.cypress.io/viewport')
-=======
-          cy.on('fail', (err) => {
-            assertLogLength(this.logs, 1)
-            expect(err.message).to.eq('`cy.viewport()` can only accept a string preset or a `width` and `height` as numbers.')
-            expect(err.docsUrl).to.eq('https://on.cypress.io/viewport')
->>>>>>> a5cf5c09
 
       //       done()
       //     })
