--- conflicted
+++ resolved
@@ -253,19 +253,13 @@
       before(() => {
         setupTestContext()
         cy.log('Creating new session with validation to test against')
-<<<<<<< HEAD
         sessionId = `session-${Cypress.state('test').id}`
         cy.session(sessionId, setup, { validate })
-        cy.url().should('eq', 'about:blank')
-=======
-
-        cy.session(`session-${Cypress.state('test').id}`, setup, { validate })
       })
 
       // test must be first to run before blank page visit between each test
       it('does not clear page visit from validate function', () => {
         cy.url().should('contain', '/fixtures/auth/index.html')
->>>>>>> 2324d703
       })
 
       it('successfully creates new session and validates it', () => {
@@ -410,15 +404,11 @@
         })
 
         cy.log('restore session to test against')
-<<<<<<< HEAD
         cy.session(sessionId, setup)
-=======
-        cy.session(`session-${Cypress.state('test').id}`, setup)
       })
 
       // test must be first to run before blank page visit between each test
       it('clears page after setup runs', () => {
->>>>>>> 2324d703
         cy.url().should('eq', 'about:blank')
       })
 
@@ -477,17 +467,12 @@
         })
 
         cy.log('restore session to test against')
-<<<<<<< HEAD
         cy.session(sessionId, setup, { validate })
-        cy.url().should('eq', 'about:blank')
-=======
-        cy.session(`session-${Cypress.state('test').id}`, setup, { validate })
       })
 
       // test must be first to run before blank page visit between each test
       it('does not clear page visit from validate function', () => {
         cy.url().should('contain', '/fixtures/auth/index.html')
->>>>>>> 2324d703
       })
 
       it('successfully restores saved session', () => {
@@ -549,13 +534,8 @@
       before(() => {
         setupTestContext()
         cy.log('Creating new session for test')
-<<<<<<< HEAD
         sessionId = `session-${Cypress.state('test').id}`
         cy.session(sessionId, setup, { validate })
-=======
-
-        cy.session(`session-${Cypress.state('test').id}`, setup, { validate })
->>>>>>> 2324d703
         .then(() => {
           // reset and only test restored session
           resetMocks()
@@ -569,17 +549,12 @@
         })
 
         cy.log('restore session to test against')
-<<<<<<< HEAD
         cy.session(sessionId, setup, { validate })
-        cy.url().should('eq', 'about:blank')
-=======
-        cy.session(`session-${Cypress.state('test').id}`, setup, { validate })
       })
 
       // test must be first to run before blank page visit between each test
       it('does not clear page visit from validate function', () => {
         cy.url().should('contain', '/fixtures/auth/index.html')
->>>>>>> 2324d703
       })
 
       it('successfully recreates session', () => {
