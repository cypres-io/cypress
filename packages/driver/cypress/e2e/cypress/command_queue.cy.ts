import _ from 'lodash'
import type { IStability } from '../../../src/cy/stability'
import $Command from '../../../src/cypress/command'
import { CommandQueue } from '../../../src/cypress/command_queue'
import type { StateFunc } from '../../../src/cypress/state'

const createCommand = (props = {}) => {
  return $Command.create(_.extend({
    name: 'get',
    args: ['#foo'],
    type: 'parent',
    chainerId: _.uniqueId('ch'),
    userInvocationStack: '',
    fn () {},
  }, props))
}

const log = (props = {}) => {
  return Cypress.log(_.extend({
    name: _.uniqueId('l'),
  }, props))
}

describe('src/cypress/command_queue', () => {
  let queue
  const state = (() => {}) as StateFunc
  const whenStable = {} as IStability
<<<<<<< HEAD
  const stubCy = {
    timeout: () => {},
    cleanup: () => 0,
    fail: () => {},
    isCy: () => true,
    clearTimeout: () => {},
    setSubjectForChainer: () => {},
  }

  beforeEach(() => {
    queue = new CommandQueue(state, whenStable, stubCy as any)
=======
  const fail = () => {}
  const isCy = () => true
  const clearTimeout = () => {}
  const setSubjectForChainer = () => {}

  beforeEach(() => {
    queue = new CommandQueue(state, timeout, whenStable, fail, isCy, clearTimeout, setSubjectForChainer)
>>>>>>> 741019d9

    queue.add(createCommand({
      name: 'get',
      logs: [log({ name: 'l1', alias: 'alias-1' }), log({ name: 'l2', alias: 'alias-1' })],
    }))

    queue.add(createCommand({
      name: 'find',
      logs: [log({ name: 'l3', alias: 'alias-2' })],
    }))

    queue.add(createCommand({
      name: 'click',
      logs: [log({ name: 'l4', alias: 'alias-1' }), log({ name: 'l5', alias: 'alias-3' })],
    }))
  })

  context('#logs', () => {
    it('returns a flat list of logs from the commands', () => {
      const logs = queue.logs()

      expect(_.invokeMap(logs, 'get', 'name')).to.eql(['l1', 'l2', 'l3', 'l4', 'l5'])
    })

    it('returns a filtered list of logs if filter is provided', () => {
      const logs = queue.logs({ alias: 'alias-1' })

      expect(_.invokeMap(logs, 'get', 'name')).to.eql(['l1', 'l2', 'l4'])
    })
  })

  context('#get', () => {
    it('returns list of commands', () => {
      const commands = queue.get()

      expect(_.invokeMap(commands, 'get', 'name')).to.eql(['get', 'find', 'click'])
    })
  })

  context('#names', () => {
    it('returns list of command names', () => {
      const names = queue.names()

      expect(names).to.eql(['get', 'find', 'click'])
    })
  })

  context('#insert', () => {
    it('inserts command into queue at index', () => {
      queue.insert(1, createCommand({ name: 'eq' }))

      expect(queue.names()).to.eql(['get', 'eq', 'find', 'click'])
    })

    it('returns the command', () => {
      const command = createCommand({ name: 'eq' })
      const result = queue.insert(1, command)

      expect(result).to.equal(command)
    })

    it('resets the next and prev commands', () => {
      const command = queue.insert(1, createCommand({ name: 'eq' }))
      const prev = queue.at(0)
      const next = queue.at(2)

      expect(command.get('prev')).to.equal(prev)
      expect(command.get('next')).to.equal(next)
      expect(prev.get('next')).to.equal(command)
      expect(next.get('prev')).to.equal(command)
    })

    it('works with start boundary index', () => {
      const command = queue.insert(0, createCommand({ name: 'eq' }))
      const next = queue.at(1)

      expect(queue.names()).to.eql(['eq', 'get', 'find', 'click'])
      expect(command.get('prev')).to.be.undefined
      expect(command.get('next')).to.equal(next)
      expect(next.get('prev')).to.equal(command)
    })

    it('works with end boundary index', () => {
      const command = queue.insert(3, createCommand({ name: 'eq' }))
      const prev = queue.at(2)

      expect(queue.names()).to.eql(['get', 'find', 'click', 'eq'])
      expect(command.get('prev')).to.equal(prev)
      expect(command.get('next')).to.be.undefined
      expect(prev.get('next')).to.equal(command)
    })
  })

  context('#slice', () => {
    it('returns commands from the index', () => {
      const commands = queue.slice(1)

      expect(_.invokeMap(commands, 'get', 'name')).to.eql(['find', 'click'])
    })
  })

  context('#at', () => {
    it('returns command at index', () => {
      const command = queue.at(1)

      expect(command.get('name')).to.equal('find')
    })
  })

  context('#find', () => {
    it('returns command that matches attributes', () => {
      const command = queue.find({ name: 'click' })

      expect(command.get('name')).to.equal('click')
    })
  })

  context('#reset', () => {
    it('resets the queue stopped state', () => {
      queue.reset()

      expect(queue.stopped).to.be.false
    })
  })

  context('#clear', () => {
    it('removes all commands from queue', () => {
      queue.stop()
      queue.clear()

      expect(queue.get().length).to.equal(0)
    })
  })

  context('#stop', () => {
    it('stops the queue', () => {
      queue.stop()

      expect(queue.stopped).to.be.true
    })
  })

  context('.length', () => {
    it('is the number of commands in the queue', () => {
      expect(queue.length).to.equal(3)
      queue.insert(0, createCommand({ name: 'eq' }))
      expect(queue.length).to.equal(4)
    })
  })

  context('.stopped', () => {
    it('is true when queue is stopped', () => {
      queue.stop()

      expect(queue.stopped).to.true
    })

    it('is false when queue is not stopped', () => {
      expect(queue.stopped).to.false
    })
  })
})<|MERGE_RESOLUTION|>--- conflicted
+++ resolved
@@ -25,10 +25,8 @@
   let queue
   const state = (() => {}) as StateFunc
   const whenStable = {} as IStability
-<<<<<<< HEAD
   const stubCy = {
     timeout: () => {},
-    cleanup: () => 0,
     fail: () => {},
     isCy: () => true,
     clearTimeout: () => {},
@@ -37,15 +35,6 @@
 
   beforeEach(() => {
     queue = new CommandQueue(state, whenStable, stubCy as any)
-=======
-  const fail = () => {}
-  const isCy = () => true
-  const clearTimeout = () => {}
-  const setSubjectForChainer = () => {}
-
-  beforeEach(() => {
-    queue = new CommandQueue(state, timeout, whenStable, fail, isCy, clearTimeout, setSubjectForChainer)
->>>>>>> 741019d9
 
     queue.add(createCommand({
       name: 'get',
