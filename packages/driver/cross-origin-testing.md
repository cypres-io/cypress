# Cross-origin Testing Technical Overview

The goal of this document is to give a technical overview of the architecture behind the **cy.origin()** command, which enables cross-origin testing in Cypress.

## Definitions

See [Node.js’s URL doc](https://nodejs.org/api/url.html#url-strings-and-url-objects) for a handy breakdown of URL parts

- **domain**: A hostname without the subdomain (for the purposes of this doc). May also be referred to as **superdomain** (e.g. `example.com`, `example.co.uk`, `localhost`)
- **origin**: The combination of the protocol, hostname, and port of a URL. For the purposes of Cypress, the subdomain is irrelevant. (e.g. `http://example.com:3500`)
- **top**: The main window/frame of the browser
- **primary origin**: The origin that top is on
- **secondary origin**: Any origin that is not the primary origin
- **primary driver**: The Cypress driver that run in **top** on the primary origin
- **secondary driver**: Any Cypress driver that run in a **spec bridge**, interacting with a secondary origin
- **AUT**: **A**pp **U**nder **T**est - the user's app currently being tested
- **AUT frame**: The iframe used to run the user's app
- **spec frame**: The iframe used to run the spec file

## Frame architecture (single origin)

When testing a single origin, all 3 frames are loaded on that origin.

Components:

```mermaid
graph TD;
  top["top frame: domain1.com"]-->specFrame["spec frame: domain1.com"];
  top-->aut["AUT frame: domain1.com"];
```

**top** communicates directly and synchronously with the **spec frame** and the **AUT frame**. The **spec frame** runs the spec, which uses the driver to run commands and interact with the **AUT**.

In a single test (`it` + hooks), the **AUT** must remain on the same origin or a cross-origin error will occur, as **top** can no longer interact with the **AUT** in that circumstance. Different tests can visit different origins. In this case, we change **top** to the new origin, which also runs the **spec frame** on that origin. This navigation causes the spec to run again. We skip any already-run tests and resume.

## Frame architecture (multiple origins)

Let’s say the primary origin is `domain1.com` and the secondary origin is `domain2.com`. The test has visited `domain1.com` and then issued a click that caused the **AUT** to navigate to `domain2.com`.

Since the **AUT** is no longer on the same origin as **top**, they can no longer communicate synchronously. In order to facilitate cross-origin testing, we create another iframe we call the **spec bridge**. It exists as a sibling to the **AUT** (meaning they share the same parent frame, not to be confused with a DOM sibling). It contains a version of the driver tailored to cross-origin testing, with a different entry-point to the primary driver, but containing mostly the same code.

The **spec bridge** is run on `domain2.com` to match the **AUT**. This and being a sibling allows the spec bridge to communicate directly with the **AUT**. The **spec bridge** communicates *asynchronously* with **top** via the [postMessage API](https://developer.mozilla.org/en-US/docs/Web/API/Window/postMessage).

The **spec bridge** remains in the DOM from the moment it’s created until the browser is refreshed or closed, the same as the the **spec frame** and **AUT frame**.

Here’s what the components look like now:

```mermaid
graph TD;
  top["top frame: domain1.com"]-->specFrame["spec frame: domain1.com"];
  top-->aut["AUT frame: domain2.com"];
  top-->specBridge["spec bridge: domain2.com"];
```

## cy.origin()

Refer to the [public documentation on cy.origin()](https://on.cypress.io/origin) for all details on the user-facing API.

The main responsibilities of **cy.origin()** are to create the **spec bridge** for the specified origin and facilitate communication between the primary driver and the secondary driver in that **spec bridge**.

The callback function the user passes to **cy.origin()** is stringified by the **primary driver**, sent to the origin-matching **secondary driver** via postMessage, then evaluated. Its commands are run by the **secondary driver**, since it can communicate synchronously with the cross-origin **AUT**.

## Cross-origin communication

Communication between the **primary driver** and any **secondary drivers** occurs through the [postMessage API](https://developer.mozilla.org/en-US/docs/Web/API/Window/postMessage).  We abstract over the postMessage API with **cross-origin communicators**.

A **PrimaryOriginCommunicator** instance exists in the **primary driver** which receives messages from any **secondary drivers** and can send messages to either a single **secondary driver** for a particular origin or to all **secondary drivers** that currently exist.

Each **secondary driver** has a **SpecBridgeCommunicator** instance that can receive from and send messages to the **primary driver**.

One of the main responsibilities of the communicators is to prepare/preprocess data for serialization. All data going over the postMessage API gets serialized by the [structured clone algorithm](https://developer.mozilla.org/en-US/docs/Web/API/Web_Workers_API/Structured_clone_algorithm). In order to either prevent or catch serialization errors and ensure all relevant data is properly transmitted, we preprocess data such as the subject, logs, snapshots, and errors themselves.

For more information, please see the [Cross-origin Serialization Explainer](./src/util/serialization/README.md)

## Automation / Proxy

Browser automation APIs and the proxy play a small but critical role in facilitating cross-origin testing.

The proxy intercepts http requests from all sources. In order to detect cross-origin navigation of **AUT**, it’s necessary to know that a request came specifically from the **AUT frame** and not **top**, a nested iframe, or elsewhere. To achieve this, we use the browser automation APIs to add a `X-Cypress-Is-AUT-Frame` header to any requests from the AUT.

Allowing the proxy to know if a request is from the **AUT** enables us to recognize that it’s not the **primary origin** and inject code into the request that’s tailored to cross-origin testing.

### Cross-origin navigation timing

It’s possible for the user’s test to navigate to a different origin in a couple different ways.

#### Action-triggered navigation

An action causes the navigation (click, submit, etc).

If a user wishes to utilize the `window:before:load` or `window:load` events, they must register listeners before the navigation. This means they need to run **cy.origin()** before any navigation-causing actions.

```js
// the app hasn't navigated to domain2.com at this point, but we need to
// set up listeners before the navigation happens and the page loads
cy.origin('http://domain2.com', () => {
  cy.on('window:before:load', (win) => {
    // do something before page load
  })
  cy.on('window:load', (win) => {
    // do something after page load
  })
})

cy.visit('http://domain1.com')
cy.get('a[href=http://domain2.com]').click() // <- navigates to domain2.com
cy.origin('http://domain2.com', () => {
  // further testing in domain2.com
})
```

#### Explicit cy.visit()

The user explicitly navigates via **cy.visit()**.

The visit can exist before the **cy.origin()** call or inside its callback. However, if before **cy.origin()**, it can't use the `onBeforeLoad` or `onLoad` callbacks that **cy.visit()** can accept because its not possible to serialize and send the `window` object to them.

```js
cy.visit('http://domain1.com')
cy.visit('http://domain2.com', { // <- cross-origin visit
  onBeforeLoad (win) {},         // defining either of these here results
  onLoad (win) {},               // in an error
})
```

```js
cy.visit('http://domain1.com')
cy.origin('http://domain2.com', () => {
  cy.visit('http://domain2.com', { // <- cross-origin visit
    onBeforeLoad (win) {},         // these work just fine when inside
    onLoad (win) {},               // the cross-origin callback
  })
})
```

Visiting inside the callback also allows setting up `window:before:load` and  `window:load` listeners in the same callback, since it will ensure the listeners are registered before the page loads.

```js
cy.visit('http://domain1.com')
cy.origin('http://domain2.com', () => {
  cy.on('window:before:load', (win) => {
    // do something before page load
  })
  cy.on('window:load', (win) => {
    // do something after page load
  })

  cy.visit('http://domain2.com')
})
```

## State syncing

Since each **spec bridge / secondary driver** is a new instance and operates in its own execution context, all state held by the driver has to be manually synced. The need to serialize data between drivers means that not all data *can* be synced, so some rules have been enacted to maintain consistency.

### Cypress.*.defaults()

All **defaults()** (e.g. **Cypress.Screenshot.defaults()**) methods do not sync their data between origins. This is because callback functions cannot be properly serialized. We could shuttle message back-and-forth to call the callbacks in the **primary origin**, but then certain arguments like DOM elements could not be serialized when calling those callbacks. While some data accepted by **defaults()** methods are serializable, we feel it’s better to have clear, consistent behavior and not sync any data.

This means that any global state set up by **defaults()** methods exists independently in each origin. Since a **spec bridge** persists throughout the spec run once it’s created, that global state persists as well between **cy.origin()** calls for the same origin.

The consequence of this is that users will need to call any given **defaults()** method again inside the **cy.origin()** callback if they wish to have the same behavior in that **secondary origin** as in the **primary origin**.

### Cypress.config() / Cypress.env()

Config and env values are synced both ways between **primary** and **secondary** origins. All built-in config values are inherently serializable since they are passed between the server and the browser.

It’s possible for users to set custom key/value pairs where the value could be unserializable. In that case, the value is not synced and it behaves similar to state set by **defaults()** methods, where it persists only in the execution context of that origin.

The config and env values are synced into the **secondary driver** before the **cy.origin()** callback is called. They are synced back to the **primary driver** when the callback and any commands run inside of it are finished.

### Internal state

Various internal state values (used throughout the codebase via `Cypress.state()`, `cy.state()` and `state()`) are sent from the **primary driver** into the **secondary driver** before the **cy.origin()** callback is called. These include values such the viewport width, viewport height, and the stability of the page.

A read-only version of the `runnable` is also sent. While the actual `runnable` instance is a singleton only used by the **primary driver**, certain stateful values it holds are necessary for various parts of the **secondary driver** to function correctly.

The full, up-to-date list of state values sent can be found in the **cy.origin()** implementation.

## Events

All event listeners are only bound to the execution context of the origin in which they are defined. Events occurring in one origin do not trigger event handlers in a different origin. This is because some event handlers accept arguments that are not serializable. Even though some event handlers do rely on unserializable arguments, for consistency’s sake, events are bound to their origin.

Similar to **defaults()** methods needing to be called again, some events may need to be rebound within the **cy.origin()** callback in order to achieve the same behavior in that **secondary origin** as in the **primary origin**.

## Cookies

Having the **AUT** on a different origin than **top** causes issues with cookies being set for the origin in the **AUT**. Cookies that would normally be set when a user's app is run outside of Cypress are not set due to it being rendered in an iframe.

In order to counteract this, we utilize the [proxy](../proxy) to capture cookies from cross-origin responses, store them in our own server-side cookie jar, set them in the browser with automation, and then attach them to cross-origin requests where appropriate. This simulates how cookies behave outside of Cypress. We also patch `document.cookie` client-side to simulate how it would behave outside of Cypress.

We patch `XMLHttpRequest` and `fetch` client-side to capture their `withCredentials` and `credentials` values (respectively), since they influence whether or not cookies should be attached to requests.

## Dependencies

Users can utilize `require()` or (dynamic) `import()` to include dependencies. We handle the dependency resolution and bundling with the webpack preprocessor. We add a webpack loader that runs last. If we find a `require()` or `import()` call inside a `cy.origin()` callback, we extract that callback from the output code. We then run that extracted callback through webpack again, so that it gets its own output bundle with all dependencies included. The original callback is replaced with an object that references the output bundle. At runtime, when executing `cy.origin()`, it loads and executes the callback bundle.

## Unsupported APIs

Certain APIs are currently not supported in the **cy.origin()** callback. Depending on the API, we may or may not implement support for them in the future.

### cy.origin()

Nesting **cy.origin()** inside the callback is not currently supported, but support will likely be added in the future. In most use-cases, the desired functionality of nesting it can be achieved calling **cy.origin()** back-to-back at the top level of the test.

### cy.session() / Cypress.session.*

**cy.session()** and related APIs are likely not necessary inside the callback and should be used at the top-level of the test instead of in the **cy.origin()** callback. However, if there are use-cases discovered where it’s necessary, we may [implement support for it](https://github.com/cypress-io/cypress/issues/20721).

### cy.intercept()

<<<<<<< HEAD
We will likely add support for **cy.intercept()** within the **cy.origin()** callback in the future.
=======
Most use-cases for **cy.intercept()** can be accomplished by using it outside of the **cy.origin()** callback. Since there may be use-cases where setting up a response, for example, requires the scope within the **cy.origin()** callback, we will likely [add support for **cy.intercept()** in the future](https://github.com/cypress-io/cypress/issues/20720). 

### Deprecated commands / methods

All deprecated APIs are not supported in the **cy.origin()** callback and we do not plan to ever add support for them. If a user attempts to use one, we throw an error that points them to the preferred API that superseded it. The following are deprecated APIs that are not supported:

- **cy.route()**: Superseded by **cy.intercept()**
- **cy.server()**: Superseded by **cy.intercept()**
- **Cypress.Server.defaults()**: Superseded by **cy.intercept()**
- **Cypress.Cookies.preserveOnce()**: Superseded by sessions
>>>>>>> 741019d9
<|MERGE_RESOLUTION|>--- conflicted
+++ resolved
@@ -209,17 +209,4 @@
 
 ### cy.intercept()
 
-<<<<<<< HEAD
-We will likely add support for **cy.intercept()** within the **cy.origin()** callback in the future.
-=======
-Most use-cases for **cy.intercept()** can be accomplished by using it outside of the **cy.origin()** callback. Since there may be use-cases where setting up a response, for example, requires the scope within the **cy.origin()** callback, we will likely [add support for **cy.intercept()** in the future](https://github.com/cypress-io/cypress/issues/20720). 
-
-### Deprecated commands / methods
-
-All deprecated APIs are not supported in the **cy.origin()** callback and we do not plan to ever add support for them. If a user attempts to use one, we throw an error that points them to the preferred API that superseded it. The following are deprecated APIs that are not supported:
-
-- **cy.route()**: Superseded by **cy.intercept()**
-- **cy.server()**: Superseded by **cy.intercept()**
-- **Cypress.Server.defaults()**: Superseded by **cy.intercept()**
-- **Cypress.Cookies.preserveOnce()**: Superseded by sessions
->>>>>>> 741019d9
+Most use-cases for **cy.intercept()** can be accomplished by using it outside of the **cy.origin()** callback. Since there may be use-cases where setting up a response, for example, requires the scope within the **cy.origin()** callback, we will likely [add support for **cy.intercept()** in the future](https://github.com/cypress-io/cypress/issues/20720).