// NOTE: this is for internal Cypress types that we don't want exposed in the public API but want for development
// TODO: find a better place for this

interface InternalWindowLoadDetails {
  type: 'same:domain' | 'cross:domain' | 'cross:domain:failure'
  error?: Error
  window?: AUTWindow
}

declare namespace Cypress {
  interface Actions {
    (action: 'internal:window:load', fn: (details: InternalWindowLoadDetails) => void)
    (action: 'net:stubbing:event', frame: any)
    (action: 'request:event', data: any)
    (action: 'backend:request', fn: (...any) => void)
    (action: 'automation:request', fn: (...any) => void)
    (action: 'viewport:changed', fn?: (viewport: { viewportWidth: string, viewportHeight: string }, callback: () => void) => void)
    (action: 'before:screenshot', fn: (config: {}, fn: () => void) => void)
    (action: 'after:screenshot', config: {})
  }

  interface cy {
    /**
     * If `as` is chained to the current command, return the alias name used.
     */
    getNextAlias: () => string | undefined
    noop: <T>(v: T) => Cypress.Chainable<T>
    queue: any
    retry: (fn: () => any, opts: any) => any
    state: State
    pauseTimers: <T>(shouldPause: boolean) => Cypress.Chainable<T>
    // TODO: this function refers to clearTimeout at cy/timeouts.ts, which doesn't have any argument.
    // But in many cases like cy/commands/screenshot.ts, it's called with a timeout id string.
    // We should decide whether calling with id is correct or not.
    clearTimeout: <T>(timeoutId?: string) => Cypress.Chainable<T>
    isStable: (boolean, string) => void
  }

  interface Cypress {
    backend: (eventName: string, ...args: any[]) => Promise<any>
    // TODO: how to pull this from proxy-logging.ts? can't import in a d.ts file...
    ProxyLogging: any
    // TODO: how to pull these from resolvers.ts? can't import in a d.ts file...
    resolveWindowReference: any
    resolveLocationReference: any
    routes: {
      [routeId: string]: any
    }
    sinon: sinon.SinonApi
    utils: CypressUtils
    state: State
<<<<<<< HEAD
    events: Events
    emit: (event: string, payload?: any) => void
    multiDomainCommunicator: import('../src/multi-domain/communicator').PrimaryDomainCommunicator
    specBridgeCommunicator: import('../src/multi-domain/communicator').SpecBridgeDomainCommunicator
    mocha: $Mocha
    configure: (config: Cypress.ObjectLike) => void
    isMultiDomain: boolean
=======

    originalConfig: Record<string, any>
>>>>>>> 7aa4a6ad
  }

  interface CypressUtils {
    throwErrByPath: (path: string, obj?: { args: object }) => void
    warnByPath: (path: string, obj?: { args: object }) => void
    warning: (message: string) => void
  }

  type Log = ReturnType<Cypress.log>

  type ReferenceAlias = {
    cardinal: number,
    name: string,
    ordinal: string,
  }

  type Snapshot = {
    body?: {get: () => any},
    htmlAttrs?: {[key: string]: any},
    name?: string
  }

  type ConsoleProps = {
    Command?: string
    Snapshot?: string
    Elements?: number
    Selector?: string
    Yielded?: HTMLElement
    Event?: string
    Message?: string
    actual?: any
    expected?: any
  }

  type RenderProps = {
    indicator?: 'aborted' | 'pending' | 'successful' | 'bad'
    message?: string
  }

  interface LogConfig {
    $el?: jQuery<any> | string
    message: any
    instrument?: 'route' | 'command'
    isStubbed?: boolean
    alias?: string
    aliasType?: 'route'
    referencesAlias?: ReferenceAlias[]
    chainerId?: string
    commandName?: string
    coords?: {
      left: number
      leftCenter: number
      top: number
      topCenter: number
      x: number
      y: number
    }
    count?: number
    callCount?: number
    type?: 'parent' | 'child'
    event?: boolean
    end?: boolean
    ended?: boolean
    expected?: string
    functionName?: string
    name?: string
    id?: string
    hookId?: number
    method?: string
    url?: string
    status?: number
    state?: "failed" | "passed" | "pending" // representative of Mocha.Runnable.constants (not publicly exposed by Mocha types)
    numResponses?: number
    numElements?: number
    numResponses?: number
    response?: string | object
    testCurrentRetry?: number
    timeout?: number
    testId?: string
    err?: Error
    error?: Error
    snapshot?: boolean
    snapshots?: []
    selector?: any
    viewportHeight?: number
    viewportWidth?: number
    visible?: boolean
    wallClockStartedAt?: string
    renderProps?: () => RenderProps | RenderProps
    consoleProps?: () => Command | Command
    browserPreRequest?: any
  }

  interface State {
    (k: '$autIframe', v?: JQuery<HTMLIFrameElement>): JQuery<HTMLIFrameElement> | undefined
    (k: 'routes', v?: RouteMap): RouteMap
    (k: 'aliasedRequests', v?: AliasedRequest[]): AliasedRequest[]
    (k: 'document', v?: Document): Document
    (k: 'window', v?: Window): Window
    (k: string, v?: any): any
    state: Cypress.state
  }

  interface InternalConfig {
    (k: keyof ResolvedConfigOptions, v?: any): any
  }

  // Extend Cypress.state properties here
  interface ResolvedConfigOptions {
    $autIframe: JQuery<HTMLIFrameElement>
    document: Document
    projectRoot?: string
  }
}

type AliasedRequest = {
  alias: string
  request: any
}

// utility types
type PartialBy<T, K extends keyof T> = Omit<T, K> & Partial<Pick<T, K>><|MERGE_RESOLUTION|>--- conflicted
+++ resolved
@@ -49,7 +49,6 @@
     sinon: sinon.SinonApi
     utils: CypressUtils
     state: State
-<<<<<<< HEAD
     events: Events
     emit: (event: string, payload?: any) => void
     multiDomainCommunicator: import('../src/multi-domain/communicator').PrimaryDomainCommunicator
@@ -57,10 +56,7 @@
     mocha: $Mocha
     configure: (config: Cypress.ObjectLike) => void
     isMultiDomain: boolean
-=======
-
-    originalConfig: Record<string, any>
->>>>>>> 7aa4a6ad
+    originalConfig: Cypress.ObjectLike
   }
 
   interface CypressUtils {
