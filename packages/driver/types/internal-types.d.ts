// NOTE: this is for internal Cypress types that we don't want exposed in the public API but want for development
// TODO: find a better place for this
/// <reference path="./cy/logGroup.d.ts" />
/// <reference path="./cypress/log.d.ts" />

interface InternalWindowLoadDetails {
  type: 'same:domain' | 'cross:domain' | 'cross:domain:failure'
  error?: Error
  window?: AUTWindow
}

declare namespace Cypress {
  interface Actions {
    (action: 'internal:window:load', fn: (details: InternalWindowLoadDetails) => void)
    (action: 'net:stubbing:event', frame: any)
    (action: 'request:event', data: any)
    (action: 'backend:request', fn: (...any) => void)
    (action: 'automation:request', fn: (...any) => void)
    (action: 'viewport:changed', fn?: (viewport: { viewportWidth: string, viewportHeight: string }, callback: () => void) => void)
    (action: 'before:screenshot', fn: (config: {}, fn: () => void) => void)
    (action: 'after:screenshot', config: {})
  }

  interface Backend {
    (task: 'ready:for:domain', args: { originPolicy?: string , failed?: boolean}): boolean
    (task: 'cross:origin:finished', originPolicy: string): boolean
  }

  interface cy {
    /**
     * If `as` is chained to the current command, return the alias name used.
     */
    getNextAlias: IAliases['getNextAlias']
    noop: <T>(v: T) => Cypress.Chainable<T>
    queue: CommandQueue
    retry: IRetries['retry']
    state: State
    pauseTimers: ITimer['pauseTimers']
    // TODO: this function refers to clearTimeout at cy/timeouts.ts, which doesn't have any argument.
    // But in many cases like cy/commands/screenshot.ts, it's called with a timeout id string.
    // We should decide whether calling with id is correct or not.
    clearTimeout: ITimeouts['clearTimeout']
    isStable: IStability['isStable']
<<<<<<< HEAD
    isAnticipatingMultiDomainFor: IStability['isAnticipatingMultiDomainFor']
=======
    isAnticipatingCrossOriginResponseFor: IStability['isAnticipatingCrossOriginResponseFor']
>>>>>>> 0772f855
    fail: (err: Error, options:{ async?: boolean }) => Error
    getRemoteLocation: ILocation['getRemoteLocation']
  }

  interface Cypress {
    backend: (eventName: string, ...args: any[]) => Promise<any>
    // TODO: how to pull this from proxy-logging.ts? can't import in a d.ts file...
    ProxyLogging: any
    // TODO: how to pull these from resolvers.ts? can't import in a d.ts file...
    resolveWindowReference: any
    resolveLocationReference: any
    routes: {
      [routeId: string]: any
    }
    sinon: sinon.SinonApi
    utils: CypressUtils
    state: State
    events: Events
    emit: (event: string, payload?: any) => void
<<<<<<< HEAD
    multiDomainCommunicator: import('../src/multi-domain/communicator').PrimaryDomainCommunicator
    specBridgeCommunicator: import('../src/multi-domain/communicator').SpecBridgeDomainCommunicator
=======
    primaryOriginCommunicator: import('../src/multi-domain/communicator').PrimaryOriginCommunicator
    specBridgeCommunicator: import('../src/multi-domain/communicator').SpecBridgeCommunicator
>>>>>>> 0772f855
    mocha: $Mocha
    configure: (config: Cypress.ObjectLike) => void
    isMultiDomain: boolean
    originalConfig: Cypress.ObjectLike
  }

  interface CypressUtils {
    throwErrByPath: (path: string, obj?: { args: object }) => void
    warnByPath: (path: string, obj?: { args: object }) => void
    warning: (message: string) => void
  }

  // Extend Cypress.state properties here
  interface State {
    (k: '$autIframe', v?: JQuery<HTMLIFrameElement>): JQuery<HTMLIFrameElement> | undefined
    (k: 'routes', v?: RouteMap): RouteMap
    (k: 'aliasedRequests', v?: AliasedRequest[]): AliasedRequest[]
    (k: 'document', v?: Document): Document
    (k: 'window', v?: Window): Window
    (k: 'logGroupIds', v?: Array<InternalLogConfig['id']>): Array<InternalLogConfig['id']>
    (k: string, v?: any): any
    state: Cypress.state
  }

  interface InternalConfig {
    (k: keyof ResolvedConfigOptions, v?: any): any
  }

  interface ResolvedConfigOptions {
    $autIframe: JQuery<HTMLIFrameElement>
    document: Document
    projectRoot?: string
  }
}

type AliasedRequest = {
  alias: string
  request: any
}

// utility types
type PartialBy<T, K extends keyof T> = Omit<T, K> & Partial<Pick<T, K>><|MERGE_RESOLUTION|>--- conflicted
+++ resolved
@@ -41,11 +41,7 @@
     // We should decide whether calling with id is correct or not.
     clearTimeout: ITimeouts['clearTimeout']
     isStable: IStability['isStable']
-<<<<<<< HEAD
-    isAnticipatingMultiDomainFor: IStability['isAnticipatingMultiDomainFor']
-=======
     isAnticipatingCrossOriginResponseFor: IStability['isAnticipatingCrossOriginResponseFor']
->>>>>>> 0772f855
     fail: (err: Error, options:{ async?: boolean }) => Error
     getRemoteLocation: ILocation['getRemoteLocation']
   }
@@ -65,13 +61,8 @@
     state: State
     events: Events
     emit: (event: string, payload?: any) => void
-<<<<<<< HEAD
-    multiDomainCommunicator: import('../src/multi-domain/communicator').PrimaryDomainCommunicator
-    specBridgeCommunicator: import('../src/multi-domain/communicator').SpecBridgeDomainCommunicator
-=======
     primaryOriginCommunicator: import('../src/multi-domain/communicator').PrimaryOriginCommunicator
     specBridgeCommunicator: import('../src/multi-domain/communicator').SpecBridgeCommunicator
->>>>>>> 0772f855
     mocha: $Mocha
     configure: (config: Cypress.ObjectLike) => void
     isMultiDomain: boolean
