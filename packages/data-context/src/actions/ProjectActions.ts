import type { MutationAddProjectArgs, MutationAppCreateConfigFileArgs, TestingTypeEnum } from '@packages/graphql/src/gen/nxs.gen'
import type { FindSpecs, FoundBrowser, FoundSpec, FullConfig, LaunchArgs, LaunchOpts, OpenProjectLaunchOptions } from '@packages/types'
import path from 'path'
import type { ProjectShape } from '../data/coreDataShape'

import type { DataContext } from '..'

export interface ProjectApiShape {
  getConfig(projectRoot: string): Promise<FullConfig>
  findSpecs(payload: FindSpecs): Promise<FoundSpec[]>
  /**
   * "Initializes" the given mode, since plugins can define the browsers available
   * TODO(tim): figure out what this is actually doing, it seems it's necessary in
   *   order for CT to startup
   */
  initializeProject(args: LaunchArgs, options: OpenProjectLaunchOptions, browsers: FoundBrowser[]): Promise<unknown>
  launchProject(browser: FoundBrowser, spec: Cypress.Spec, options: LaunchOpts): void
  insertProjectToCache(projectRoot: string): void
  removeProjectFromCache(projectRoot: string): void
  getProjectRootsFromCache(): Promise<string[]>
  clearLatestProjectsCache(): Promise<unknown>
  closeActiveProject(): Promise<unknown>
}

export class ProjectActions {
  constructor (private ctx: DataContext) {}

  private get api () {
    return this.ctx._apis.projectApi
  }

<<<<<<< HEAD
  clearActiveProject () {
    this.ctx.appData.activeProject = null
=======
  async clearActiveProject () {
    await this.api.closeActiveProject()

    // TODO(tim): Improve general state management w/ immutability (immer) & updater fn
    this.ctx.coreData.app.isInGlobalMode = true
    this.ctx.coreData.app.activeProject = null
    this.ctx.coreData.app.activeTestingType = null
    this.ctx.coreData.wizard.history = ['welcome']
    this.ctx.coreData.wizard.currentStep = 'welcome'
>>>>>>> d52a1137
  }

  private get projects () {
    return this.ctx.coreData.app.projects
  }

  private set projects (projects: ProjectShape[]) {
    this.ctx.coreData.app.projects = projects
  }

  async setActiveProject (projectRoot: string) {
    this.clearActiveProject()
    await this.api.closeActiveProject()

    this.ctx.coreData.app.activeProject = {
      projectRoot,
      title: '',
      ctPluginsInitialized: false,
      e2ePluginsInitialized: false,
      isFirstTimeCT: await this.ctx.project.isFirstTimeAccessing(projectRoot, 'component'),
      isFirstTimeE2E: await this.ctx.project.isFirstTimeAccessing(projectRoot, 'e2e'),
      config: await this.ctx.project.getResolvedConfigFields(projectRoot),
    }

    return this
  }

  async loadProjects () {
    const projectRoots = await this.api.getProjectRootsFromCache()

    this.projects = [
      ...this.projects,
      ...projectRoots.map((projectRoot) => ({ projectRoot })),
    ]

    return this.projects
  }

  async initializeActiveProject (options: OpenProjectLaunchOptions = {}) {
    if (!this.ctx.activeProject?.projectRoot) {
      throw Error('Cannot initialize project without an active project')
    }

    if (!this.ctx.wizardData.chosenTestingType) {
      throw Error('Cannot initialize project without choosing testingType')
    }

    const browsers = [...(this.ctx.browserList ?? [])]

    const launchArgs: LaunchArgs = {
      ...this.ctx.launchArgs,
      projectRoot: this.ctx.activeProject.projectRoot,
      testingType: this.ctx.wizardData.chosenTestingType,
    }

    try {
      await this.api.closeActiveProject()
      await this.api.initializeProject(launchArgs, {
        ...this.ctx.launchOptions,
        ...options,
        ctx: this.ctx,
      }, browsers)
    } catch (e) {
      // TODO(tim): remove / replace with ctx.log.error
      // eslint-disable-next-line
      console.error(e)
      throw e
    }
  }

  createProject () {
    //
  }

  async addProject (args: MutationAddProjectArgs) {
    const projectRoot = await this.getDirectoryPath(args.path)

    const found = this.projects.find((x) => x.projectRoot === projectRoot)

    if (!found) {
      this.projects.push({ projectRoot })
      this.api.insertProjectToCache(projectRoot)
    }

    if (args.open) {
      await this.setActiveProject(projectRoot)
    }
  }

  private async getDirectoryPath (projectRoot: string) {
    try {
      const { dir, base } = path.parse(projectRoot)
      const fullPath = path.join(dir, base)
      const dirStat = await this.ctx.fs.stat(fullPath)

      if (dirStat.isDirectory()) {
        return fullPath
      }

      return dir
    } catch (exception) {
      throw Error(`Cannot add ${projectRoot} to projects as it does not exist in the file system`)
    }
  }

  async launchProject (testingType: TestingTypeEnum, options: LaunchOpts) {
    if (!this.ctx.activeProject) {
      return null
    }

    const browser = this.ctx.wizardData.chosenBrowser ?? this.ctx.appData.browsers?.[0]

    if (!browser) {
      throw Error(`Could not find browser`)
    }

    const spec: Cypress.Spec = {
      name: '',
      absolute: '',
      relative: '',
      specType: testingType === 'e2e' ? 'integration' : 'component',
    }

    this.ctx.appData.activeTestingType = testingType

    return this.api.launchProject(browser, spec, options)
  }

  removeProject (projectRoot: string) {
    const found = this.ctx.projectsList.find((x) => x.projectRoot === projectRoot)

    if (!found) {
      throw new Error(`Cannot remove ${projectRoot}, it is not a known project`)
    }

    this.projects = this.projects.filter((project) => project.projectRoot !== projectRoot)
    this.api.removeProjectFromCache(projectRoot)
  }

  syncProjects () {
    //
  }

  createConfigFile (args: MutationAppCreateConfigFileArgs) {
    const project = this.ctx.activeProject

    if (!project) {
      throw Error(`Cannot create config file without activeProject.`)
    }

    this.ctx.fs.writeFileSync(path.resolve(project.projectRoot, args.configFilename), args.code)
  }

  setCurrentSpec (id: string) {
    if (!this.ctx.activeProject) {
      throw Error(`Cannot set current spec without activeProject.`)
    }

    this.ctx.activeProject.currentSpecId = id
  }

  async clearLatestProjectCache () {
    await this.api.clearLatestProjectsCache()
  }

  async createComponentIndexHtml (template: string) {
    const project = this.ctx.activeProject

    if (!project) {
      throw Error(`Cannot create index.html without activeProject.`)
    }

    if (this.ctx.activeProject?.isFirstTimeCT) {
      const indexHtmlPath = path.resolve(this.ctx.activeProject.projectRoot, 'cypress/component/support/index.html')

      await this.ctx.fs.outputFile(indexHtmlPath, template)
    }
  }
}<|MERGE_RESOLUTION|>--- conflicted
+++ resolved
@@ -29,20 +29,14 @@
     return this.ctx._apis.projectApi
   }
 
-<<<<<<< HEAD
-  clearActiveProject () {
+  async clearActiveProject () {
     this.ctx.appData.activeProject = null
-=======
-  async clearActiveProject () {
     await this.api.closeActiveProject()
 
     // TODO(tim): Improve general state management w/ immutability (immer) & updater fn
     this.ctx.coreData.app.isInGlobalMode = true
     this.ctx.coreData.app.activeProject = null
     this.ctx.coreData.app.activeTestingType = null
-    this.ctx.coreData.wizard.history = ['welcome']
-    this.ctx.coreData.wizard.currentStep = 'welcome'
->>>>>>> d52a1137
   }
 
   private get projects () {
