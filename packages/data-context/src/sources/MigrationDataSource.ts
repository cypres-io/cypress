--- conflicted
+++ resolved
@@ -4,7 +4,6 @@
 import path from 'path'
 import type { DataContext } from '..'
 import {
-  tryGetDefaultLegacySupportFile,
   createConfigString,
   initComponentTestingMigration,
   ComponentTestingMigrationStatus,
@@ -24,6 +23,11 @@
 import {
   shouldShowAutoRenameStep,
   getStepsForMigration,
+  shouldShowRenameSupport,
+  getIntegrationTestFiles,
+  getIntegrationFolder,
+  getComponentTestFiles,
+  getComponentFolder,
 } from './migration/shouldShowSteps'
 
 const debug = Debug('cypress:data-context:MigrationDataSource')
@@ -45,11 +49,14 @@
   private _config: OldCypressConfig | null = null
   private _step: MIGRATION_STEP = 'renameAuto'
   filteredSteps: MIGRATION_STEP[] = MIGRATION_STEPS.filter(() => true)
+
   hasCustomIntegrationFolder: boolean = false
-  hasCustomIntegrationSpecPattern: boolean = false
+  hasCustomIntegrationTestFiles: boolean = false
+
   hasCustomComponentFolder: boolean = false
+  hasCustomComponentTestFiles: boolean = false
+
   hasCustomSupportFile = false
-  hasCustomComponentSpecPattern: boolean = false
   hasComponentTesting: boolean = true
 
   private componentTestingMigrationWatcher?: chokidar.FSWatcher
@@ -59,20 +66,14 @@
 
   async initialize () {
     this._config = null
-<<<<<<< HEAD
-    const config = await this.parseCypressConfig()
+    const config = await this.parseCypressConfig()
+
+    await this.initializeFlags()
 
     this.filteredSteps = getStepsForMigration(config)
 
     if (!this.filteredSteps[0]) {
       throw Error(`No steps for project! This is impossible.`)
-=======
-    await this.initializeFlags()
-    this.filteredSteps = MIGRATION_STEPS.filter((step) => this.shouldShowStep(step))
-    if (this.filteredSteps[0]) {
-      this.setStep(this.filteredSteps[0])
-      debug('ready to start migration')
->>>>>>> 85307340
     }
 
     this.setStep(this.filteredSteps[0])
@@ -139,7 +140,9 @@
   }
 
   async supportFilesForMigrationGuide (): Promise<FilesForMigrationUI | null> {
-    if (!await this.shouldShowSupportFileRenameStep()) {
+    const config = await this.parseCypressConfig()
+
+    if (!shouldShowRenameSupport(config)) {
       return null
     }
 
@@ -241,41 +244,33 @@
     return {}
   }
 
-<<<<<<< HEAD
-  async shouldShowSupportFileRenameStep () {
-    if (!this.ctx.currentProject) {
-      throw Error()
-    }
-
-    const config = await this.parseCypressConfig()
-
-    return Boolean(
-      config.supportFile === undefined &&
-      tryGetDefaultLegacySupportFile(this.ctx.currentProject),
-=======
   private async initializeFlags () {
-    const config = await this.parseCypressConfig()
-
-    this.hasCustomIntegrationSpecPattern = config.testFiles !== undefined || config.e2e?.testFiles !== undefined
-
-    this.hasCustomIntegrationFolder = config.e2e?.integrationFolder !== undefined || config.integrationFolder !== undefined
-
-    const customComponentTestFiles = config.component?.testFiles ?? config.testFiles
-    const customComponentFolder = config.component?.componentFolder ?? config.componentFolder
-
-    this.hasCustomComponentSpecPattern = customComponentTestFiles !== '*/**' && customComponentTestFiles !== undefined && customComponentTestFiles !== null
-
-    this.hasCustomComponentFolder = customComponentFolder !== 'cypress/component' && customComponentFolder !== undefined && customComponentFolder !== null
-
-    const componentFolder = customComponentFolder ?? 'cypress/component'
-    const componentGlob = customComponentTestFiles ?? '**/*'
-
-    this.hasComponentTesting = await hasComponentSpecFile(
-      this.ctx.lifecycleManager?.projectRoot,
-      componentFolder,
-      componentGlob,
->>>>>>> 85307340
-    )
+    if (!this.ctx.currentProject) {
+      throw Error('Need currentProject to do migration')
+    }
+
+    const config = await this.parseCypressConfig()
+
+    this.hasCustomIntegrationTestFiles = getIntegrationTestFiles(config) !== '**/*'
+    this.hasCustomIntegrationFolder = getIntegrationFolder(config) !== 'cypress/integration'
+
+    const componentFolder = getComponentFolder(config)
+
+    this.hasCustomComponentFolder = componentFolder !== 'cypress/component'
+
+    const componentTestFiles = getComponentTestFiles(config)
+
+    this.hasCustomComponentTestFiles = componentTestFiles !== '**/*'
+
+    if (componentFolder === false) {
+      this.hasComponentTesting = false
+    } else {
+      this.hasComponentTesting = await hasComponentSpecFile(
+        this.ctx.currentProject,
+        componentFolder,
+        componentTestFiles,
+      )
+    }
   }
 
   async shouldShowAutoRenameStep () {
