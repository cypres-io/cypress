--- conflicted
+++ resolved
@@ -1,19 +1,16 @@
 import type { DataContext } from '.'
-<<<<<<< HEAD
-import { AppActions, ApplicationDataActions, ProjectConfigDataActions, ElectronActions, FileActions, ProjectActions, WizardActions } from './actions'
-=======
 import {
-  LocalSettingsActions,
   AppActions,
+  ApplicationDataActions,
   ProjectConfigDataActions,
   ElectronActions,
   FileActions,
   ProjectActions,
   WizardActions,
 } from './actions'
->>>>>>> d8309ea1
 import { AuthActions } from './actions/AuthActions'
 import { DevActions } from './actions/DevActions'
+import { LocalSettingsActions } from './actions/LocalSettingsActions'
 import { cached } from './util'
 
 export class DataActions {
