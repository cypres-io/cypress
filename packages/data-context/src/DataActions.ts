import type { DataContext } from '.'
<<<<<<< HEAD
import { AppActions, ApplicationDataActions, ElectronActions, FileActions, CurrentProjectActions, GlobalProjectActions } from './actions'
import { AuthActions } from './actions/AuthActions'
import { DevActions } from './actions/DevActions'
=======
import {
  AppActions,
  ApplicationDataActions,
  ProjectConfigDataActions,
  ElectronActions,
  FileActions,
  ProjectActions,
  WizardActions,
} from './actions'
import { AuthActions } from './actions/AuthActions'
import { DevActions } from './actions/DevActions'
import { LocalSettingsActions } from './actions/LocalSettingsActions'
import { cached } from './util'
>>>>>>> e83512f8

export class DataActions {
  constructor (private ctx: DataContext) {}

  get globalProject () {
    return new GlobalProjectActions(this.ctx)
  }

  get applicationData () {
    return new ApplicationDataActions(this.ctx)
  }

  get file () {
    return new FileActions(this.ctx)
  }

  get dev () {
    return new DevActions(this.ctx)
  }

  get app () {
    return new AppActions(this.ctx)
  }

  get auth () {
    return new AuthActions(this.ctx)
  }

<<<<<<< HEAD
  get currentProject () {
    return this.ctx.currentProject ? new CurrentProjectActions(this.ctx, this.ctx.currentProject) : null
=======
  @cached
  get localSettings () {
    return new LocalSettingsActions(this.ctx)
  }

  @cached
  get wizard () {
    return new WizardActions(this.ctx)
  }

  @cached
  get project () {
    return new ProjectActions(this.ctx)
>>>>>>> e83512f8
  }

  get electron () {
    return new ElectronActions(this.ctx)
  }

  @cached
  get projectConfig () {
    return new ProjectConfigDataActions(this.ctx)
  }
}<|MERGE_RESOLUTION|>--- conflicted
+++ resolved
@@ -1,23 +1,17 @@
 import type { DataContext } from '.'
-<<<<<<< HEAD
-import { AppActions, ApplicationDataActions, ElectronActions, FileActions, CurrentProjectActions, GlobalProjectActions } from './actions'
-import { AuthActions } from './actions/AuthActions'
-import { DevActions } from './actions/DevActions'
-=======
 import {
   AppActions,
   ApplicationDataActions,
   ProjectConfigDataActions,
   ElectronActions,
   FileActions,
-  ProjectActions,
-  WizardActions,
+  GlobalProjectActions,
+  CurrentProjectActions,
 } from './actions'
 import { AuthActions } from './actions/AuthActions'
 import { DevActions } from './actions/DevActions'
 import { LocalSettingsActions } from './actions/LocalSettingsActions'
 import { cached } from './util'
->>>>>>> e83512f8
 
 export class DataActions {
   constructor (private ctx: DataContext) {}
@@ -46,24 +40,13 @@
     return new AuthActions(this.ctx)
   }
 
-<<<<<<< HEAD
   get currentProject () {
     return this.ctx.currentProject ? new CurrentProjectActions(this.ctx, this.ctx.currentProject) : null
-=======
+  }
+
   @cached
   get localSettings () {
     return new LocalSettingsActions(this.ctx)
-  }
-
-  @cached
-  get wizard () {
-    return new WizardActions(this.ctx)
-  }
-
-  @cached
-  get project () {
-    return new ProjectActions(this.ctx)
->>>>>>> e83512f8
   }
 
   get electron () {
