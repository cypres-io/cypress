import defaultMessages from '@packages/frontend-shared/src/locales/en-US.json'

function getPathForPlatform (posixPath: string) {
  if (Cypress.platform === 'win32') return posixPath.replaceAll('/', '\\')

  return posixPath
}

function getRunnerHref (specPath: string) {
  specPath = getPathForPlatform(specPath)

  if (Cypress.platform === 'win32') specPath = specPath.replaceAll('\\', '%5C')

  return `#/specs/runner?file=${specPath}`
}

describe('App: Index', () => {
  describe('Testing Type: E2E', () => {
    context('project with default spec pattern', () => {
      beforeEach(() => {
        cy.scaffoldProject('no-specs-no-storybook')
        cy.openProject('no-specs-no-storybook')
        cy.startAppServer('e2e')
        cy.__incorrectlyVisitAppWithIntercept()

        // With no specs present, the page renders two cards, one for scaffolding example specs,
        // another for creating a new blank spec.
        cy.findAllByTestId('card').eq(0).as('ScaffoldCard')
        .within(() => {
          cy.findByRole('button', {
            name: defaultMessages.createSpec.e2e.importFromScaffold.header,
          }).should('be.visible')
          .and('not.be.disabled')

          cy.contains(defaultMessages.createSpec.e2e.importFromScaffold.description)
          .should('be.visible')
        })

        cy.findAllByTestId('card').eq(1).as('EmptySpecCard')
        .within(() => {
          cy.findByRole('button', {
            name: defaultMessages.createSpec.e2e.importEmptySpec.header,
          }).should('be.visible')
          .and('not.be.disabled')

          cy.contains(defaultMessages.createSpec.e2e.importEmptySpec.description)
          .should('be.visible')
        })
      })

      it('shows create first spec page with scaffold and create empty spec options', () => {
        cy.findByRole('heading', {
          level: 1,
          name: defaultMessages.createSpec.page.defaultPatternNoSpecs.title,
        }).should('be.visible')

        cy.findByTestId('create-spec-page-description').should('be.visible')
        .and('contain', defaultMessages.createSpec.page.defaultPatternNoSpecs.e2e.description)

        cy.get('@ScaffoldCard').should('be.visible')
        cy.get('@EmptySpecCard').should('be.visible')

        cy.findByTestId('no-specs-message').should('be.visible')
        .and('contain', defaultMessages.createSpec.noSpecsMessage)

        cy.findByRole('button', { name: defaultMessages.createSpec.viewSpecPatternButton })
        .should('be.visible')
        .and('not.be.disabled')
        .click()

        cy.findByRole('dialog', {
          name: defaultMessages.components.specPatternModal.title,
        }).should('be.visible').within(() => {
          cy.validateExternalLink({ name: 'Need help', href: 'https://on.cypress.io/test-type-options' })
          cy.findByRole('button', { name: 'Close' }).should('be.visible').as('CloseDialogButton')
          cy.get('[data-cy="file-match-indicator"]').contains('0 Matches')
          cy.get('[data-cy="spec-pattern"]').contains('cypress/e2e/**/*.cy.{js,jsx,ts,tsx}')
        })

        cy.get('@CloseDialogButton').click()
        cy.findByRole('dialog').should('not.exist')
      })

      context('scaffold examples', () => {
        const expectedScaffoldPaths = [
          'cypress/e2e/1-getting-started/todo.cy.js',
          ...([
            'actions',
            'aliasing',
            'assertions',
            'connectors',
            'cookies',
            'cypress_api',
            'files',
            'local_storage',
            'location',
            'navigation',
            'network_requests',
            'querying',
            'spies_stubs_clocks',
            'utilities',
            'viewport',
            'waiting',
            'window',
          ].map((file) => `cypress/e2e/2-advanced-examples/${file}.cy.js`)),
        ].map(getPathForPlatform)

        it('scaffolds example files when card is clicked', () => {
          cy.get('@ScaffoldCard').click()

          cy.findByRole('dialog', {
            name: defaultMessages.createSpec.e2e.importFromScaffold.specsAddedHeader,
          }).within(() => {
            cy.findByRole('button', { name: 'Close' }).should('be.visible').as('CloseDialogButton')
          })

          cy.withCtx(async (ctx, options) => {
            const generatedSpecPaths = (await ctx.project.findSpecs(ctx.currentProject ?? '', 'e2e', ['**/*.cy.js'], [], [])).map((spec) => spec.relative)

            // Validate that all expected paths have been generated within the data context
            expect(generatedSpecPaths.filter((path) => {
              return options.expectedScaffoldPaths.includes(path)
            })).to.have.lengthOf(options.expectedScaffoldPaths.length)
          }, { expectedScaffoldPaths })

          cy.percySnapshot()

          // Dismisses dialog with close button press
          cy.get('@CloseDialogButton').click()
          cy.findByRole('dialog').should('not.exist')

          // TODO Asserts are flakey around the spec page update after scaffolding,
          // re-evaluate when https://github.com/cypress-io/cypress/pull/19619 is merged
          // expectedScaffoldPaths.forEach((spec) => {
          //   // Validate that links for each generated spec are rendered
          //   cy.get(`a[href="#/specs/runner?file=${spec}"`).should('exist')
          // })
        })

        it('dismisses scaffold dialog with action button press', () => {
          cy.get('@ScaffoldCard').click()

          cy.findByRole('dialog', {
            name: defaultMessages.createSpec.e2e.importFromScaffold.specsAddedHeader,
          }).within(() => {
            cy.findByRole('button', {
              name: defaultMessages.createSpec.e2e.importFromScaffold.specsAddedButton,
            }).click()
          })

          // Dismisses dialog with close button press
          cy.findByRole('dialog').should('not.exist')
        })
      })

      context('scaffold empty spec', () => {
        it('should generate empty spec', () => {
          // Verify the modal can be closed
          cy.get('@EmptySpecCard').click()
          cy.get('body').click(0, 0)
          cy.get('[data-cy="create-spec-modal"]').should('not.exist')
          cy.get('@EmptySpecCard').click()
          cy.get('[aria-label="Close"]').click()
          cy.get('[data-cy="create-spec-modal"]').should('not.exist')
          cy.get('@EmptySpecCard').click()
          cy.contains('button', defaultMessages.components.button.back).click()
          cy.get('[data-cy="create-spec-modal"]').within(() => {
            cy.get('[data-cy="card"]').contains(defaultMessages.createSpec.e2e.importEmptySpec.header).click()
          })

          cy.percySnapshot('Default')

          cy.findAllByLabelText(defaultMessages.createSpec.e2e.importEmptySpec.inputPlaceholder)
          .as('enterSpecInput')

          cy.get('@enterSpecInput').invoke('val').should('eq', getPathForPlatform('cypress/e2e/filename.cy.js'))
          cy.contains(defaultMessages.createSpec.e2e.importEmptySpec.invalidSpecWarning).should('not.exist')
          cy.get('@enterSpecInput').clear()
          cy.contains(defaultMessages.createSpec.e2e.importEmptySpec.invalidSpecWarning).should('not.exist')

          // Shows entered file does not match spec pattern
          cy.get('@enterSpecInput').type(getPathForPlatform('cypress/e2e/no-match'))
          cy.contains(defaultMessages.createSpec.e2e.importEmptySpec.invalidSpecWarning)
          cy.contains('button', defaultMessages.createSpec.createSpec).should('be.disabled')

          cy.percySnapshot('Invalid spec error')

          //Shows extension warning
          cy.get('@enterSpecInput').clear().type(getPathForPlatform('cypress/e2e/MyTest.spec.j'))
          cy.intercept('mutation-EmptyGenerator_MatchSpecFile', (req) => {
            if (req.body.variables.specFile === getPathForPlatform('cypress/e2e/MyTest.spec.jx')) {
              req.on('before:response', (res) => {
                res.body.data.matchesSpecPattern = true
              })
            }
          })

          cy.get('@enterSpecInput').type('x')
          cy.contains(defaultMessages.createSpec.e2e.importEmptySpec.specExtensionWarning)
          cy.percySnapshot('Non-recommended spec pattern warning')
          cy.contains('span', '{filename}.cy.jx')

          // Create spec
          cy.get('@enterSpecInput').clear().type(getPathForPlatform('cypress/e2e/MyTest.cy.js'))
          cy.contains('button', defaultMessages.createSpec.createSpec).should('not.be.disabled').click()
          cy.contains('h2', defaultMessages.createSpec.successPage.header)

          cy.get('[data-cy="file-row"]').contains(getPathForPlatform('cypress/e2e/MyTest.cy.js')).click()

          cy.percySnapshot('Generator success')

          // TODO: code rendering is flaky in CI
          // cy.get('code').should('contain', 'describe(\'MyTest.cy.js\'')

          cy.get('[aria-label="Close"]').click()

          cy.visitApp().get('[data-cy="specs-list-row"]').contains('MyTest.cy.js')
        })
      })
    })

    context('project with custom spec pattern', () => {
      beforeEach(() => {
        cy.scaffoldProject('no-specs-custom-pattern')
        cy.openProject('no-specs-custom-pattern')

        // set preferred editor to bypass IDE selection dialog
        cy.withCtx((ctx) => {
          ctx.coreData.localSettings.availableEditors = [
            ...ctx.coreData.localSettings.availableEditors,
            {
              id: 'test-editor',
              binary: '/usr/bin/test-editor',
              name: 'Test editor',
            },
          ]

          ctx.coreData.localSettings.preferences.preferredEditorBinary = 'test-editor'
        })

        cy.startAppServer('e2e')
        cy.__incorrectlyVisitAppWithIntercept()
      })

      it('shows No Specs page with specPattern from config', () => {
        cy.findByRole('heading', {
          level: 1,
          name: defaultMessages.createSpec.page.customPatternNoSpecs.title,
        }).should('be.visible')

        cy.findByTestId('create-spec-page-description')
        .should('be.visible')
        .and('contain', defaultMessages.createSpec.page.customPatternNoSpecs.description.split('{0}')[0])

        cy.findByTestId('file-match-indicator').should('contain', '0 Matches')
        cy.findByRole('button', { name: 'cypress.config.js' })
        cy.findByTestId('spec-pattern').should('contain', 'src/**/*.cy.{js,jsx}')

        cy.contains('button', defaultMessages.createSpec.updateSpecPattern)
        cy.findByRole('button', { name: 'New Spec', exact: false })
      })

      it('opens config file in ide from SpecPattern', () => {
        cy.intercept('mutation-OpenConfigFile', { data: { 'openFileInIDE': true } }).as('OpenIDE')

        cy.findByRole('button', { name: 'cypress.config.js' }).click()

        cy.wait('@OpenIDE')
      })

      it('opens config file in ide from footer button', () => {
        cy.intercept('mutation-OpenConfigFile', { data: { 'openFileInIDE': true } }).as('OpenIDE')

        cy.contains('button', defaultMessages.createSpec.updateSpecPattern).click()

        cy.wait('@OpenIDE')
      })

      it('shows new spec button to start creation workflow', () => {
        cy.findByRole('button', { name: 'New Spec', exact: false }).click()

        cy.findByRole('dialog', { name: defaultMessages.createSpec.newSpecModalTitle }).within(() => {
          cy.findAllByTestId('card').eq(0)
          .and('contain', defaultMessages.createSpec.e2e.importFromScaffold.header)

          cy.findAllByTestId('card').eq(1)
          .and('contain', defaultMessages.createSpec.e2e.importEmptySpec.header)
        })
      })
    })

    context('pristine app', () => {
      beforeEach(() => {
        cy.scaffoldProject('pristine-with-e2e-testing')
        cy.openProject('pristine-with-e2e-testing')
        cy.startAppServer('e2e')
        cy.visitApp()
      })

      context('scaffold example files', () => {
        it('should create example files on an empty project', () => {
          cy.contains('[data-cy="card"]', defaultMessages.createSpec.e2e.importFromScaffold.header).click()

          cy.get('[data-cy="create-spec-modal"] a').should('have.attr', 'href').and('eq', 'https://on.cypress.io/writing-and-organizing-tests')

          // TODO: Check that the popup stays open
          cy.withCtx(async (ctx, o) => {
            const stats = await ctx.actions.file.checkIfFileExists(o.path)

            expect(stats?.isFile()).to.be.true
          }, { path: getPathForPlatform('cypress/e2e/1-getting-started/todo.cy.js') })
        })
      })
    })
  })

  describe('Testing Type: Component', {
    viewportHeight: 768,
    viewportWidth: 1024,
  }, () => {
    context('project with storybook', () => {
      beforeEach(() => {
        cy.scaffoldProject('no-specs')
        cy.openProject('no-specs')
        cy.startAppServer('component')
        cy.visitApp()

        // With no specs present, the page renders two cards, one for creating from found components,
        // another for creating from found stories.
        cy.findAllByTestId('card').eq(0).as('ComponentCard')
        .within(() => {
          cy.findByRole('button', {
            name: defaultMessages.createSpec.component.importFromComponent.header,
          }).should('be.visible')
          .and('not.be.disabled')

          cy.contains(defaultMessages.createSpec.component.importFromComponent.description)
          .should('be.visible')
        })

        cy.findAllByTestId('card').eq(1).as('StoryCard')
        .within(() => {
          cy.findByRole('button', {
            name: defaultMessages.createSpec.component.importFromStory.header,
          }).should('be.visible')
          .and('not.be.disabled')

          cy.contains(defaultMessages.createSpec.component.importFromStory.description)
          .should('be.visible')
        })
      })

      it('shows create first spec page with create from component and create from story options', () => {
        cy.findByRole('heading', {
          level: 1,
          name: defaultMessages.createSpec.page.defaultPatternNoSpecs.title,
        }).should('be.visible')

        cy.findByTestId('create-spec-page-description')
        .should('be.visible')
        .and('contain', defaultMessages.createSpec.page.defaultPatternNoSpecs.component.description)

        cy.get('@ComponentCard').should('be.visible')
        cy.get('@StoryCard').should('be.visible')

        cy.findByTestId('no-specs-message')
        .should('be.visible')
        .and('contain', defaultMessages.createSpec.noSpecsMessage)

        cy.findByRole('button', { name: defaultMessages.createSpec.viewSpecPatternButton })
        .should('be.visible')
        .and('not.be.disabled')
        .click()

        cy.findByRole('dialog', {
          name: defaultMessages.components.specPatternModal.title,
        }).should('be.visible').within(() => {
          cy.validateExternalLink({ name: 'Need help', href: 'https://on.cypress.io/test-type-options' })
          cy.findByRole('button', { name: 'Close' }).should('be.visible').as('CloseDialogButton')
          cy.get('[data-cy="file-match-indicator"]').contains('0 Matches')
          cy.get('[data-cy="spec-pattern"]').contains('**/*.cy.{js,jsx,ts,tsx}')
        })

        cy.get('@CloseDialogButton').click()
        cy.findByRole('dialog').should('not.exist')
      })

      context('create from story', () => {
        beforeEach(() => {
          cy.get('@StoryCard').click()

          cy.findByRole('dialog', {
            name: defaultMessages.createSpec.component.importFromStory.header,
          }).as('CreateFromStoryDialog')

          cy.findByRole('button', { name: 'Close' }).as('DialogCloseButton')
        })

        it('shows story dialog that can be dismissed with Close (x) button press', () => {
          cy.get('@DialogCloseButton').click()
          cy.findByRole('dialog').should('not.exist')
        })

        it('shows input for file extension filter', () => {
          cy.get('@CreateFromStoryDialog').within(() => {
            cy.findByTestId('file-match-indicator').should('contain', '1 Match')
            cy.percySnapshot('Create from story generator')
            cy.findByRole('button', { name: '*.stories.*' }).click()
            cy.percySnapshot('File list search dropdown')
            cy.findByPlaceholderText(defaultMessages.components.fileSearch.byExtensionInput)
            .as('ExtensionInput')
            .clear()
            .type('foobar')

            cy.findByTestId('file-match-indicator').should('contain', 'No Matches')
            cy.percySnapshot('No Results')

            cy.findByTestId('no-results-clear').click()

            cy.get('@ExtensionInput').should('have.value', '*.stories.*')

            cy.findByTestId('file-match-indicator').should('contain', '1 Match')
          })
        })

        it('shows input for file name filter', () => {
          cy.get('@CreateFromStoryDialog').within(() => {
            cy.findByLabelText('file-name-input').as('FileNameInput')
            .should('have.value', '')

            cy.findByTestId('file-match-indicator').should('contain', '1 Match')

            cy.get('@FileNameInput')
            .type('foobar')

            cy.findByTestId('file-match-indicator').should('contain', 'No Matches')

            cy.findByTestId('no-results-clear').click()

            cy.findByTestId('file-match-indicator').should('contain', '1 Match')

            cy.get('@FileNameInput')
            .type('Button.stories.jsx')

            cy.findByTestId('file-match-indicator').should('contain', '1 of 1 Matches')
            cy.percySnapshot()
          })
        })

        it('shows success modal when spec is created from story', () => {
          cy.get('@CreateFromStoryDialog').within(() => {
            cy.findAllByTestId('file-list-row').eq(0).as('NewSpecFile')

            // TODO: assert visibility of secondary text on hover/focus when
            // item is made keyboard accessible
            // https://cypress-io.atlassian.net/browse/UNIFY-864
            // cy.get('@NewSpecFile).focus()
            // cy.findByText('src/stories/Button.stories.jsx').should('be.visible')

            cy.get('@NewSpecFile').click()
          })

          cy.percySnapshot()

          cy.findByRole('dialog', {
            name: defaultMessages.createSpec.successPage.header,
          }).as('SuccessDialog').within(() => {
            cy.findByRole('button', { name: 'Close' }).should('be.visible')
            cy.contains(getPathForPlatform('src/stories/Button.stories.cy.jsx')).should('be.visible')

            cy.findByRole('link', { name: 'Okay, run the spec' })
            .should('have.attr', 'href', getRunnerHref('src/stories/Button.stories.cy.jsx'))

            cy.findByRole('button', { name: 'Create another spec' }).click()
          })

          // 'Create a new spec' dialog presents with options when user indicates they want to create
          // another spec.
          cy.findByRole('dialog', {
            name: defaultMessages.createSpec.newSpecModalTitle,
          }).within(() => {
            cy.findAllByTestId('card').eq(0)

            // the storybook card remains enabled here
            cy.contains('button', defaultMessages.createSpec.component.importFromStory.header)
            .should('not.be.disabled')
          })
        })
      })
    })

    context('project without storybook', () => {
      beforeEach(() => {
        cy.scaffoldProject('no-specs-no-storybook')
        cy.openProject('no-specs-no-storybook')
        cy.startAppServer('component')
        cy.visitApp()

        // With no specs present, the page renders two cards, one for creating from found components,
        // another for creating from found stories. The story card is disabled due to storybook not
        // being configured for the scaffolded project.
        cy.findAllByTestId('card').eq(0).as('ComponentCard')
        .within(() => {
          cy.findByRole('button', {
            name: defaultMessages.createSpec.component.importFromComponent.header,
          }).should('be.visible')
          .and('not.be.disabled')

          cy.contains(defaultMessages.createSpec.component.importFromComponent.description)
          .should('be.visible')
        })

        cy.findAllByTestId('card').eq(1).as('StoryCard')
        .within(() => {
          cy.findByRole('button', {
            name: defaultMessages.createSpec.component.importFromStory.header,
          }).should('be.visible')
          .and('be.disabled')

          cy.contains(defaultMessages.createSpec.component.importFromStory.notSetupDescription)
          .should('be.visible')
        })
      })

      it('shows create first spec page with create from component option', () => {
        cy.findByRole('heading', {
          level: 1,
          name: defaultMessages.createSpec.page.defaultPatternNoSpecs.title,
        }).should('be.visible')

        cy.findByTestId('create-spec-page-description').should('be.visible')
        .and('contain', defaultMessages.createSpec.page.defaultPatternNoSpecs.component.description)

        cy.get('@ComponentCard').should('be.visible')
        cy.get('@StoryCard').should('be.visible')

        cy.findByTestId('no-specs-message').should('be.visible')
        .and('contain', defaultMessages.createSpec.noSpecsMessage)

        cy.findByRole('button', { name: defaultMessages.createSpec.viewSpecPatternButton })
        .should('be.visible')
        .and('not.be.disabled')
      })

      context('create from component', () => {
        beforeEach(() => {
          cy.get('@ComponentCard').click()

          cy.findByRole('dialog', {
            name: defaultMessages.createSpec.component.importFromComponent.chooseAComponentHeader,
          }).as('CreateFromComponentDialog')

          cy.findByRole('button', { name: 'Close' }).as('DialogCloseButton')
        })

        it('shows component dialog that can be dismissed with Close (x) button press', () => {
          cy.get('@DialogCloseButton').click()
          cy.findByRole('dialog').should('not.exist')
        })

        it('shows input for file extension filter', () => {
          cy.get('@CreateFromComponentDialog').within(() => {
            cy.log('testing builds')
            cy.findByTestId('file-match-indicator').should('contain', '4 Matches')
            cy.findByRole('button', { name: '*.{js,jsx,tsx}' }).click()
            cy.findByPlaceholderText(defaultMessages.components.fileSearch.byExtensionInput)
            .as('ExtensionInput')
            .clear()
            .type('foobar')

            cy.findByTestId('file-match-indicator').should('contain', 'No Matches')

            cy.findByTestId('no-results-clear').click()

            cy.get('@ExtensionInput').should('have.value', '*.{js,jsx,tsx}')

            cy.findByTestId('file-match-indicator').should('contain', '4 Matches')
          })
        })

        it('shows input for file name filter', () => {
          cy.get('@CreateFromComponentDialog').within(() => {
            cy.findByLabelText('file-name-input').as('FileNameInput')
            .should('have.value', '')

            cy.findByTestId('file-match-indicator').should('contain', '4 Matches')

            cy.get('@FileNameInput')
            .type('foobar')

            cy.findByTestId('file-match-indicator').should('contain', 'No Matches')

            cy.findByTestId('no-results-clear').click()

            cy.findByTestId('file-match-indicator').should('contain', '4 Matches')

            cy.get('@FileNameInput')
            .type('App.jsx')

            cy.findByTestId('file-match-indicator').should('contain', '1 of 4 Matches')
          })
        })

        it('shows success modal when spec is created from component', () => {
          cy.get('@CreateFromComponentDialog').within(() => {
            cy.findAllByTestId('file-list-row').contains('App.jsx').as('NewSpecFile')

            // TODO: assert visibility of secondary text on hover/focus when
            // item is made keyboard accessible
            // https://cypress-io.atlassian.net/browse/UNIFY-864
            // cy.get('@NewSpecFile).focus()
            // cy.findByText('src/stories/Button.stories.jsx').should('be.visible')

            cy.get('@NewSpecFile').click()
          })

          cy.findByRole('dialog', {
            name: defaultMessages.createSpec.successPage.header,
          }).as('SuccessDialog').within(() => {
            cy.contains(getPathForPlatform('src/App.cy.jsx')).should('be.visible')
            cy.findByRole('button', { name: 'Close' }).should('be.visible')

            cy.findByRole('link', { name: 'Okay, run the spec' })
            .should('have.attr', 'href', getRunnerHref('src/App.cy.jsx'))

            cy.findByRole('button', { name: 'Create another spec' }).click()
          })

          // 'Create a new spec' dialog presents with options when user indicates they want to create
          // another spec.
          cy.findByRole('dialog', { name: defaultMessages.createSpec.newSpecModalTitle }).within(() => {
            cy.findAllByTestId('card').eq(0)

            // the storybook card remains disabled here
            cy.contains('button', defaultMessages.createSpec.component.importFromStory.header)
            .should('be.disabled')
          })
        })

        // TODO: Generated spec is no longer found by runner, need to determine why
        it.skip('navigates to spec runner when selected', () => {
          cy.get('@CreateFromComponentDialog').within(() => {
            cy.findAllByTestId('file-list-row').eq(0).as('NewSpecFile')
            cy.get('@NewSpecFile').click()
          })

          cy.findByRole('dialog', { name: defaultMessages.createSpec.successPage.header }).as('SuccessDialog').within(() => {
            cy.findByRole('link', {
              name: 'Okay, run the spec',
            }).should('have.attr', 'href', getRunnerHref('src/App.cy.jsx')).click()
          })

          cy.findByTestId('spec-gen-component-app', { timeout: 5000 }).should('be.visible')
        })
      })
    })

    context('project with custom spec pattern', () => {
      beforeEach(() => {
        cy.scaffoldProject('no-specs-custom-pattern')
        cy.openProject('no-specs-custom-pattern')

        // set preferred editor to bypass IDE selection dialog
        cy.withCtx((ctx) => {
          ctx.coreData.localSettings.availableEditors = [
            ...ctx.coreData.localSettings.availableEditors,
            {
              id: 'test-editor',
              binary: '/usr/bin/test-editor',
              name: 'Test editor',
            },
          ]

          ctx.coreData.localSettings.preferences.preferredEditorBinary = 'test-editor'
        })

        cy.startAppServer('component')
        cy.__incorrectlyVisitAppWithIntercept()
      })

      it('shows No Specs page with specPattern from config', () => {
        cy.findByRole('heading', {
          level: 1,
          name: defaultMessages.createSpec.page.customPatternNoSpecs.title,
        }).should('be.visible')

        cy.findByTestId('create-spec-page-description')
        .should('be.visible')
        .and('contain', defaultMessages.createSpec.page.customPatternNoSpecs.description.split('{0}')[0])

        cy.findByTestId('file-match-indicator').should('contain', '0 Matches')
        cy.findByRole('button', { name: 'cypress.config.js' })
        cy.findByTestId('spec-pattern').should('contain', 'src/specs-folder/*.cy.{js,jsx}')

        cy.contains('button', defaultMessages.createSpec.updateSpecPattern)
        cy.findByRole('button', { name: 'New Spec', exact: false })
      })

      it('opens config file in ide from SpecPattern', () => {
        cy.intercept('mutation-OpenConfigFile', { data: { 'openFileInIDE': true } }).as('OpenIDE')

        cy.findByRole('button', { name: 'cypress.config.js' }).click()

        cy.wait('@OpenIDE')
      })

      it('opens config file in ide from footer button', () => {
        cy.intercept('mutation-OpenConfigFile', { data: { 'openFileInIDE': true } }).as('OpenIDE')

        cy.contains('button', defaultMessages.createSpec.updateSpecPattern).click()

        cy.wait('@OpenIDE')
      })

      it('shows new spec button to start creation workflow', () => {
        cy.findByRole('button', { name: 'New Spec', exact: false }).click()

        cy.findByRole('dialog', { name: defaultMessages.createSpec.newSpecModalTitle }).within(() => {
          cy.findAllByTestId('card').eq(0)
          .and('contain', defaultMessages.createSpec.component.importFromComponent.description)

          cy.findAllByTestId('card').eq(1)
          .and('contain', defaultMessages.createSpec.component.importFromStory.description)
        })
      })

      it('shows create first spec page with create from component option and goes back if it is cancel', () => {
        cy.findByRole('button', { name: 'New Spec', exact: false }).click()

        cy.findByRole('dialog', { name: defaultMessages.createSpec.newSpecModalTitle }).within(() => {
          cy.findAllByTestId('card').eq(0)
          .and('contain', defaultMessages.createSpec.component.importFromComponent.description).click()
        })

        cy.get('[data-cy=file-list-row]').contains('App.jsx').click()

        cy.get('input').invoke('val').should('eq', getPathForPlatform('src/App.cy.jsx'))
        cy.contains(defaultMessages.createSpec.component.importEmptySpec.header)

        cy.contains(defaultMessages.components.button.back).click()

        cy.contains(defaultMessages.createSpec.newSpecModalTitle)
      })

      it('shows create first spec page with create from component option', () => {
        cy.findByRole('button', { name: 'New Spec', exact: false }).click()

        cy.findByRole('dialog', { name: defaultMessages.createSpec.newSpecModalTitle }).within(() => {
          cy.findAllByTestId('card').eq(0)
          .and('contain', defaultMessages.createSpec.component.importFromComponent.description).click()
        })

        cy.get('[data-cy=file-list-row]').contains('App.jsx').click()

        cy.get('input').invoke('val').should('eq', getPathForPlatform('src/App.cy.jsx'))
        cy.contains(defaultMessages.createSpec.component.importEmptySpec.header)
        cy.contains(defaultMessages.createSpec.component.importEmptySpec.invalidComponentWarning)
        cy.get('input').clear()
        cy.contains(defaultMessages.createSpec.component.importEmptySpec.invalidComponentWarning).should('not.exist')
        cy.contains('button', defaultMessages.createSpec.createSpec).should('be.disabled')

        cy.get('input').clear().type(getPathForPlatform('src/specs-folder/MyTest.cy.jsx'))
        cy.contains('button', defaultMessages.createSpec.createSpec).should('not.be.disabled').click()
        cy.contains('h2', defaultMessages.createSpec.successPage.header)

        cy.get('[data-cy="file-row"]').contains(getPathForPlatform('src/specs-folder/MyTest.cy.jsx')).click()

        cy.findByRole('dialog', { name: defaultMessages.createSpec.successPage.header }).as('SuccessDialog').within(() => {
          cy.findByRole('link', {
            name: 'Okay, run the spec',
          }).should('have.attr', 'href', getRunnerHref('src/specs-folder/MyTest.cy.jsx'))
        })
      })

      it('shows create first spec page with create from story option', () => {
        cy.findByRole('button', { name: 'New Spec', exact: false }).click()

        cy.findByRole('dialog', { name: defaultMessages.createSpec.newSpecModalTitle }).within(() => {
          cy.findAllByTestId('card').eq(1)
          .and('contain', defaultMessages.createSpec.component.importFromStory.description).click()
        })

        cy.get('[data-cy=file-list-row]').first().click()

        cy.get('input').invoke('val').should('eq', getPathForPlatform('src/stories/Button.stories.cy.jsx'))
        cy.contains(defaultMessages.createSpec.component.importEmptySpec.header)
        cy.contains(defaultMessages.createSpec.component.importEmptySpec.invalidComponentWarning)
        cy.get('input').clear()
        cy.contains(defaultMessages.createSpec.component.importEmptySpec.invalidComponentWarning).should('not.exist')
        cy.contains('button', defaultMessages.createSpec.createSpec).should('be.disabled')

        cy.get('input').clear().type(getPathForPlatform('src/specs-folder/Button.stories.cy.jsx'))
        cy.contains('button', defaultMessages.createSpec.createSpec).should('not.be.disabled').click()
        cy.contains('h2', defaultMessages.createSpec.successPage.header)

        cy.get('[data-cy="file-row"]').contains(getPathForPlatform('src/specs-folder/Button.stories.cy.jsx')).click()

        cy.findByRole('dialog', { name: defaultMessages.createSpec.successPage.header }).as('SuccessDialog').within(() => {
          cy.findByRole('link', {
            name: 'Okay, run the spec',
          }).should('have.attr', 'href', getRunnerHref('src/specs-folder/Button.stories.cy.jsx'))
        })
      })
    })

    describe('Code Generation', () => {
      beforeEach(() => {
        cy.scaffoldProject('react-code-gen')
        cy.openProject('react-code-gen')
        cy.startAppServer('component')
        cy.__incorrectlyVisitAppWithIntercept()
      })

      const checkCodeGenCandidates = (specs: string[]) => {
        cy.findByTestId('file-match-indicator').contains(`${specs.length} Match${specs.length > 1 ? 'es' : ''}`)
        cy.findAllByTestId('file-list-row').should('have.length', specs.length)
        .each((row, i) => cy.wrap(row).contains(specs[i]))
      }

      it('should generate spec from component', () => {
        cy.findByTestId('new-spec-button').click()
        cy.findByTestId('create-spec-modal').should('be.visible').within(() => {
          cy.contains('Create a new spec').should('be.visible')
        })

        cy.contains('Create from component').click()
        const componentGlob = '*.{js,jsx,tsx}'

        cy.findByTestId('file-match-button').contains(componentGlob)
<<<<<<< HEAD
        checkCodeGenCandidates(['cypress.config.js', 'App.cy.jsx', 'App.jsx', 'index.jsx', 'support.js', 'Button.jsx', 'Button.stories.jsx'])
=======
        cy.percySnapshot('Component Generator')
        checkCodeGenCandidates(['App.cy.jsx', 'App.jsx', 'index.jsx', 'Button.jsx', 'Button.stories.jsx'])
>>>>>>> 49786fb9

        cy.intercept('query-ComponentGeneratorStepOne').as('code-gen-candidates')
        cy.findByTestId('file-match-button').click()
        cy.findByPlaceholderText(defaultMessages.components.fileSearch.byExtensionInput).clear().type('App.*')
        cy.wait('@code-gen-candidates')

        checkCodeGenCandidates(['App.css', 'App.cy.jsx', 'App.jsx'])

        cy.findByPlaceholderText(defaultMessages.components.fileSearch.byExtensionInput)
        .clear().type(componentGlob, { parseSpecialCharSequences: false })

        cy.contains('Button.jsx').click()
        cy.findByTestId('file-row').contains(getPathForPlatform('src/stories/Button.cy.js')).click()
        cy.percySnapshot('Component Generator Success')

        cy.withCtx(async (ctx, o) => {
          const spec = (
            await ctx.project.findSpecs(ctx.currentProject ?? '', 'component', ['**/*.cy.jsx'], [], [])
          ).find((spec) => spec.relative === o.path)

          expect(spec).to.exist
        }, { path: getPathForPlatform('src/stories/Button.cy.jsx') })
      })

      it('should generate spec from story', () => {
        cy.findByTestId('new-spec-button').click()

        cy.contains('Create from story').click()
        const storyGlob = '*.stories.*'

        cy.findByTestId('file-match-button').contains(storyGlob)
        cy.percySnapshot('Story Generator')
        checkCodeGenCandidates(['Button.stories.jsx'])

        cy.contains('Button.stories.jsx').click()
        cy.findByTestId('file-row').contains(getPathForPlatform('src/stories/Button.stories.cy.js')).click()
        cy.contains('composeStories')
        cy.contains('ExampleWithLongName')
        cy.percySnapshot('Story Generator Success')

        cy.withCtx(async (ctx, o) => {
          const spec = (await ctx.project.findSpecs(ctx.currentProject ?? '', 'component', ['**/*.cy.jsx'], [], []))
          .find((spec) => spec.relative === o.path)

          expect(spec).to.exist
        }, { path: getPathForPlatform('src/stories/Button.stories.cy.jsx') })
      })
    })
  })
})<|MERGE_RESOLUTION|>--- conflicted
+++ resolved
@@ -827,12 +827,8 @@
         const componentGlob = '*.{js,jsx,tsx}'
 
         cy.findByTestId('file-match-button').contains(componentGlob)
-<<<<<<< HEAD
+        cy.percySnapshot('Component Generator')
         checkCodeGenCandidates(['cypress.config.js', 'App.cy.jsx', 'App.jsx', 'index.jsx', 'support.js', 'Button.jsx', 'Button.stories.jsx'])
-=======
-        cy.percySnapshot('Component Generator')
-        checkCodeGenCandidates(['App.cy.jsx', 'App.jsx', 'index.jsx', 'Button.jsx', 'Button.stories.jsx'])
->>>>>>> 49786fb9
 
         cy.intercept('query-ComponentGeneratorStepOne').as('code-gen-candidates')
         cy.findByTestId('file-match-button').click()
