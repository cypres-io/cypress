import defaultMessages from '@packages/frontend-shared/src/locales/en-US.json'

const extensionInputSelector = `[placeholder="${defaultMessages.components.fileSearch.byExtensionInput}"]`

describe('Code Generation', () => {
  beforeEach(() => {
    cy.scaffoldProject('react-code-gen')
    cy.openProject('react-code-gen')
    cy.startAppServer('component')
    cy.visitApp()
  })

  const checkCodeGenCandidates = (specs: string[]) => {
    cy.findByTestId('file-match-indicator').contains(`${specs.length} Match${specs.length > 1 ? 'es' : ''}`)
    cy.findAllByTestId('file-list-row').should('have.length', specs.length)
    .each((row, i) => cy.wrap(row).contains(specs[i]))
  }

  it('should generate spec from component', () => {
    cy.findByTestId('new-spec-button').click()
    cy.findByTestId('create-spec-modal').should('be.visible').within(() => {
      cy.contains('Create a new spec').should('be.visible')
      cy.get('[data-cy="external"]').should('have.attr', 'href', 'https://on.cypress.io')
    })

    cy.contains('Create from component').click()
    const componentGlob = '**/*.{jsx,tsx}'

    cy.findByTestId('file-match-button').contains(componentGlob)
    checkCodeGenCandidates(['App.cy.jsx', 'App.jsx', 'index.jsx', 'Button.jsx', 'Button.stories.jsx'])

    cy.intercept('query-ComponentGeneratorStepOne').as('code-gen-candidates')
    cy.findByTestId('file-match-button').click()
    cy.get(extensionInputSelector).clear().type('**/App.*')
    cy.wait('@code-gen-candidates')

    checkCodeGenCandidates(['App.css', 'App.cy.jsx', 'App.jsx'])

    cy.get(extensionInputSelector).clear().type(componentGlob, { parseSpecialCharSequences: false })
    cy.contains('Button.jsx').click()
    cy.findByTestId('file-row').contains('src/stories/Button.cy.js').click()

    cy.withCtx(async (ctx) => {
<<<<<<< HEAD
      const spec = (
        await ctx.project.findSpecs(ctx.currentProject?.projectRoot ?? '', 'component', '**/*.cy.jsx')
      ).find((spec) => spec.relative === 'src/stories/Button.cy.jsx')
=======
      const spec = (await ctx.project.findSpecs(ctx.currentProject ?? '', 'component'))
      .find((spec) => spec.relative === 'src/stories/Button.cy.jsx')
>>>>>>> 6d10a7fa

      expect(spec).to.exist
    })
  })

  it('should generate spec from story', () => {
    cy.findByTestId('new-spec-button').click()

    cy.contains('Create from story').click()
    const storyGlob = '**/*.stories.*'

    cy.findByTestId('file-match-button').contains(storyGlob)
    checkCodeGenCandidates(['Button.stories.jsx'])

    cy.contains('Button.stories.jsx').click()
    cy.findByTestId('file-row').contains('src/stories/Button.stories.cy.js').click()
    cy.contains('composeStories')

    cy.withCtx(async (ctx) => {
<<<<<<< HEAD
      const spec = (await ctx.project.findSpecs(ctx.currentProject?.projectRoot ?? '', 'component', '**/*.cy.jsx'))
=======
      const spec = (await ctx.project.findSpecs(ctx.currentProject ?? '', 'component'))
>>>>>>> 6d10a7fa
      .find((spec) => spec.relative === 'src/stories/Button.stories.cy.jsx')

      expect(spec).to.exist
    })
  })
})<|MERGE_RESOLUTION|>--- conflicted
+++ resolved
@@ -41,14 +41,9 @@
     cy.findByTestId('file-row').contains('src/stories/Button.cy.js').click()
 
     cy.withCtx(async (ctx) => {
-<<<<<<< HEAD
       const spec = (
-        await ctx.project.findSpecs(ctx.currentProject?.projectRoot ?? '', 'component', '**/*.cy.jsx')
+        await ctx.project.findSpecs(ctx.currentProject ?? '', 'component', '**/*.cy.jsx')
       ).find((spec) => spec.relative === 'src/stories/Button.cy.jsx')
-=======
-      const spec = (await ctx.project.findSpecs(ctx.currentProject ?? '', 'component'))
-      .find((spec) => spec.relative === 'src/stories/Button.cy.jsx')
->>>>>>> 6d10a7fa
 
       expect(spec).to.exist
     })
@@ -68,11 +63,7 @@
     cy.contains('composeStories')
 
     cy.withCtx(async (ctx) => {
-<<<<<<< HEAD
-      const spec = (await ctx.project.findSpecs(ctx.currentProject?.projectRoot ?? '', 'component', '**/*.cy.jsx'))
-=======
-      const spec = (await ctx.project.findSpecs(ctx.currentProject ?? '', 'component'))
->>>>>>> 6d10a7fa
+      const spec = (await ctx.project.findSpecs(ctx.currentProject ?? '', 'component', '**/*.cy.jsx'))
       .find((spec) => spec.relative === 'src/stories/Button.stories.cy.jsx')
 
       expect(spec).to.exist
