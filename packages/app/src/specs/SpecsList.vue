--- conflicted
+++ resolved
@@ -127,7 +127,7 @@
 import type { Specs_SpecsListFragment, SpecListRowFragment } from '../generated/graphql'
 import { useI18n } from '@cy/i18n'
 import { buildSpecTree, fuzzySortSpecs, getDirIndexes, makeFuzzyFoundSpec, useCachedSpecs } from '@packages/frontend-shared/src/utils/spec-utils'
-import type { FuzzyFoundSpec, SpecsComparator } from '@packages/frontend-shared/src/utils/spec-utils'
+import type { FuzzyFoundSpec } from '@packages/frontend-shared/src/utils/spec-utils'
 import { useCollapsibleTree } from '@packages/frontend-shared/src/composables/useCollapsibleTree'
 import RowDirectory from './RowDirectory.vue'
 import SpecItem from './SpecItem.vue'
@@ -188,28 +188,6 @@
 
 const isAlertOpen = ref(!!route.params?.unrunnable)
 
-<<<<<<< HEAD
-=======
-const compareGitInfo: SpecsComparator<{ absolute: string, gitInfo: any }> = (curr, prev) => {
-  for (let i = 0; i < curr.length; i++) {
-    if (!prev[i]) {
-      return true
-    }
-
-    if (JSON.stringify(curr[i].gitInfo) !== JSON.stringify(prev[i].gitInfo)) {
-      return true
-    }
-  }
-
-  return false
-}
-
-const cachedSpecs = useCachedSpecs(
-  computed(() => props.gql.currentProject?.specs ?? []),
-  compareGitInfo,
-)
-
->>>>>>> 332e69b5
 const search = ref('')
 const debouncedSearchString = useDebounce(search, 200)
 
