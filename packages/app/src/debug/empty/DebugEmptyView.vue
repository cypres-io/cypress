<template>
  <div class="flex flex-col mx-auto my-45px max-w-680px items-center">
    <div class="flex flex-col items-center justify-evenly">
      <div><i-cy-box-open_x48 class="icon-dark-gray-500 icon-light-indigo-100" /></div>
      <div class="flex flex-col mt-25px mb-20px max-w-640px items-center">
        <div class="font-medium my-5px text-center text-gray-900 text-18px">
          {{ title }}
        </div>
        <div class="font-normal my-5px text-center leading-relaxed text-16px text-gray-600">
          {{ description }}
          <span
            v-if="helpLinkHref"
            class="ml-4px"
          >
            <ExternalLink
              :href="helpLink"
            >
              {{ t('links.learnMoreButton') }}
              <span class="sr-only">
                {{ helpLinkSrText }}
              </span>
            </ExternalLink>
          </span>
        </div>
      </div>
<<<<<<< HEAD
      <slot name="cta" />
    </div>
    <div class="flex flex-col my-40px w-full items-center">
      <DebugTestLoadingContainer
        width-class="w-[75%]"
        dot-class="icon-light-gray-200"
        :rows="loadingRows"
      >
        <template #header>
          <div class="flex">
            <div class="bg-white border rounded-md flex border-gray-100 py-4px px-8px text-14px text-gray-700 gap-8px items-center">
              <i-cy-status-failed_x12 class="h-12px w-12px" />
              <span>-</span>
              <div
                v-if="exampleTestName"
                class="border-l border-gray-100 pl-8px"
              >
                {{ exampleTestName }}
              </div>
            </div>
          </div>
        </template>
      </DebugTestLoadingContainer>
=======
      <slot
        name="cta"
        :utm-content="selectedCohort?.cohort"
      />
>>>>>>> 3f8769e8
    </div>
    <Slideshow
      v-if="step !== undefined && steps"
      v-model="step"
      :steps="steps"
      class="my-40px w-full"
      @slideshow-complete="saveSlideshowComplete"
    />
  </div>
</template>

<script lang="ts" setup>
import { computed, ref, watch } from 'vue'
import { gql, useMutation, useQuery } from '@urql/vue'
import { isNumber } from 'lodash'
import { nanoid } from 'nanoid'
import ExternalLink from '@packages/frontend-shared/src/gql-components/ExternalLink.vue'
import { getUrlWithParams } from '@packages/frontend-shared/src/utils/getUrlWithParams'
import { getUtmSource } from '@packages/frontend-shared/src/utils/getUtmSource'
import { useI18n } from '@packages/frontend-shared/src/locales/i18n'
import { useCohorts } from '@packages/frontend-shared/src/gql-components/composables/useCohorts'

import DebugSlide from './DebugSlide.vue'
import Slideshow, { SlideshowStep } from '../../components/Slideshow.vue'
import { DebugSlideshowCampaigns, DEBUG_SLIDESHOW } from '../utils/constants'
import { DebugEmptyViewDocument, DebugEmptyView_SetPreferencesDocument, DebugEmptyView_RecordEventDocument } from '../../generated/graphql'
import DebugSkeleton from './DebugSkeleton.vue'

import debugGuideSkeleton1 from '../../assets/debug-guide-skeleton-1.png'
import debugGuideSkeleton2 from '../../assets/debug-guide-skeleton-2.png'
import debugGuideSkeleton3 from '../../assets/debug-guide-skeleton-3.png'
import debugGuideText1 from '../../assets/debug-guide-text-1.png'
import debugGuideText2 from '../../assets/debug-guide-text-2.png'
import debugGuideText3 from '../../assets/debug-guide-text-3.png'

gql`
fragment _DebugEmptyView on Query {
  currentProject {
    id
    savedState
  }
}
`

// The main query of Debug.vue isn't guaranteed to have loaded for these empty states
// as it is gated by having a valid runId. We have to make a separate query rather than tack
// on to the existing fragment.
gql`
query DebugEmptyView {
  ..._DebugEmptyView
}
`

gql`
mutation DebugEmptyView_SetPreferences ($value: String!) {
  setPreferences (value: $value, type: project) {
    ..._DebugEmptyView
  }
}`

gql`
mutation DebugEmptyView_RecordEvent($campaign: String!, $messageId: String!, $medium: String!, $cohort: String) {
  recordEvent(campaign: $campaign, messageId: $messageId, medium: $medium, cohort: $cohort)
}
`

const query = useQuery({ query: DebugEmptyViewDocument })
const slideshowCompleteMutation = useMutation(DebugEmptyView_SetPreferencesDocument)
const slideshowRecordEventMutation = useMutation(DebugEmptyView_RecordEventDocument)

const { t } = useI18n()

const props = defineProps<{
  title: string
  description?: string
  exampleTestName?: string
  helpLinkHref?: string
  helpLinkSrText?: string
  slideshowCampaign?: DebugSlideshowCampaigns // Not all flows need to show the slideshow (Error page)
}>()

const helpLink = getUrlWithParams({
  url: props.helpLinkHref || '',
  params: {
    utm_source: getUtmSource(),
    utm_medium: 'Debug Tab',
    utm_campaign: 'Learn More',
  },
})

const step = ref<number>()

const cohortBuilder = useCohorts()
const selectedCohort = cohortBuilder.getCohort({
  name: DEBUG_SLIDESHOW.id,
  options: [{ cohort: 'A', value: '' }, { cohort: 'B', value: '' }],
})

const steps = computed<SlideshowStep[] | undefined>(() => {
  if (!selectedCohort.value?.cohort) return undefined

  const slideshowImages = selectedCohort.value.cohort === 'A'
    ? [debugGuideSkeleton1, debugGuideSkeleton2, debugGuideSkeleton3]
    : [debugGuideText1, debugGuideText2, debugGuideText3]

  return [
    {
      component: DebugSkeleton,
      props: {
        exampleTestName: props.exampleTestName,
        slideshowCampaign: props.slideshowCampaign,
      },
    },
    {
      component: DebugSlide,
      props: {
        img: slideshowImages[0],
        title: t('debugPage.emptyStates.slideshow.step1.title'),
        description: t('debugPage.emptyStates.slideshow.step1.description'),
      },
    },
    {
      component: DebugSlide,
      props: {
        img: slideshowImages[1],
        title: t('debugPage.emptyStates.slideshow.step2.title'),
        description: t('debugPage.emptyStates.slideshow.step2.description'),
      },
    },
    {
      component: DebugSlide,
      props: {
        img: slideshowImages[2],
        title: t('debugPage.emptyStates.slideshow.step3.title'),
        description: t('debugPage.emptyStates.slideshow.step3.description'),
      },
    },
  ]
})

const savedState = computed(() => {
  return query.data.value?.currentProject?.savedState
})

const slideShowMessageId = nanoid()

watch([savedState, selectedCohort], () => {
  // If we've already set a step we can return early
  if (isNumber(step.value)) return

  // If the parent doesn't want to show the slideshow or they've already completed the slideshow, show default
  if (!props.slideshowCampaign || savedState.value.debugSlideshowComplete) {
    step.value = 0

    return
  }

  // These are async so we need to wait on them both to be defined
  if (selectedCohort.value && savedState.value) {
    step.value = 1
    // This is the first time the user is seeing the slideshow within this context (props.slideshowCampaign)
    slideshowRecordEventMutation.executeMutation({
      campaign: props.slideshowCampaign,
      medium: DEBUG_SLIDESHOW.medium,
      cohort: selectedCohort.value.cohort,
      messageId: slideShowMessageId,
    })
  }
})

function saveSlideshowComplete () {
  if (!savedState.value.debugSlideshowComplete) {
    slideshowCompleteMutation.executeMutation({ value: JSON.stringify({ debugSlideshowComplete: true }) })
  }
}

</script>

<style>
.debug-empty-view-info-button-override {
  background-color: white;
}
</style><|MERGE_RESOLUTION|>--- conflicted
+++ resolved
@@ -23,36 +23,10 @@
           </span>
         </div>
       </div>
-<<<<<<< HEAD
-      <slot name="cta" />
-    </div>
-    <div class="flex flex-col my-40px w-full items-center">
-      <DebugTestLoadingContainer
-        width-class="w-[75%]"
-        dot-class="icon-light-gray-200"
-        :rows="loadingRows"
-      >
-        <template #header>
-          <div class="flex">
-            <div class="bg-white border rounded-md flex border-gray-100 py-4px px-8px text-14px text-gray-700 gap-8px items-center">
-              <i-cy-status-failed_x12 class="h-12px w-12px" />
-              <span>-</span>
-              <div
-                v-if="exampleTestName"
-                class="border-l border-gray-100 pl-8px"
-              >
-                {{ exampleTestName }}
-              </div>
-            </div>
-          </div>
-        </template>
-      </DebugTestLoadingContainer>
-=======
       <slot
         name="cta"
         :utm-content="selectedCohort?.cohort"
       />
->>>>>>> 3f8769e8
     </div>
     <Slideshow
       v-if="step !== undefined && steps"
