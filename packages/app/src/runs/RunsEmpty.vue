--- conflicted
+++ resolved
@@ -10,11 +10,7 @@
     <p class="h-48px mb-8px text-gray-600">
       {{ t("runs.empty.description") }}
     </p>
-<<<<<<< HEAD
-    <RecordPromptAdapter />
-=======
     <RecordPromptAdapter class="w-full" />
->>>>>>> fa4a19c1
   </div>
 </template>
 
