--- conflicted
+++ resolved
@@ -21,10 +21,6 @@
     } as any
 
     cy.contains(defaultMessages.specPage.banners.record.title).should('be.visible')
-<<<<<<< HEAD
-    cy.contains('npx cypress run --component --record --key abcd-efg-1234').should('be.visible')
-=======
     cy.findByDisplayValue('npx cypress run --component --record --key abcd-efg-1234').should('be.visible')
->>>>>>> fa4a19c1
   })
 })