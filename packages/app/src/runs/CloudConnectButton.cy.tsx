--- conflicted
+++ resolved
@@ -10,11 +10,7 @@
         result.cloudViewer = null
       },
       render (gqlVal) {
-<<<<<<< HEAD
-        return <div class="h-screen"><CloudConnectButton utmMedium='test' gql={gqlVal} /></div>
-=======
         return <div class="h-screen"><CloudConnectButton utmMedium="testing" gql={gqlVal} /></div>
->>>>>>> 823ffd0c
       },
     })
 
@@ -65,11 +61,7 @@
         result.cloudViewer = cloudViewer
       },
       render (gqlVal) {
-<<<<<<< HEAD
-        return <div class="h-screen"><CloudConnectButton utmMedium="test" gql={gqlVal} /></div>
-=======
         return <div class="h-screen"><CloudConnectButton utmMedium="testing" gql={gqlVal} /></div>
->>>>>>> 823ffd0c
       },
     })
 
@@ -85,11 +77,7 @@
         result.cloudViewer = cloudViewer
       },
       render (gqlVal) {
-<<<<<<< HEAD
-        return <div class="h-screen"><CloudConnectButton gql={gqlVal} utmMedium="test"/></div>
-=======
         return <div class="h-screen"><CloudConnectButton utmMedium="testing" gql={gqlVal} /></div>
->>>>>>> 823ffd0c
       },
     })
 
