--- conflicted
+++ resolved
@@ -1,40 +1,4 @@
 <template>
-<<<<<<< HEAD
-  <div class="h-screen overflow-hidden flex flex-row">
-    <main class="h-screen min-w-0 flex-1 border-t border-gray-200 lg:flex">
-      <section
-        aria-labelledby="primary-heading"
-        class="min-w-0 flex-1 h-full flex flex-col overflow-hidden lg:order-last"
-      >
-        <HeaderBar
-          v-if="showHeader"
-          :show-browsers="true"
-          :page-name="pageName"
-          :allow-automatic-prompt-open="true"
-        />
-        <router-view v-slot="{ Component, route }">
-          <h1
-            id="primary-heading"
-            class="sr-only"
-          >
-            {{ route.name }}
-          </h1>
-          <transition
-            name="fade"
-            mode="out-in"
-          >
-            <!-- <keep-alive> -->
-            <component :is="Component" />
-            <!-- </keep-alive> -->
-          </transition>
-        </router-view>
-        <ModalManager v-if="modalStore.activeModalId" />
-      </section>
-    </main>
-    <nav
-      class="h-screen order-first"
-      :class="mainStore.navBarExpanded ? 'w-240px' : 'w-80px'"
-=======
   <div class="h-screen min-w-728px grid grid-rows-[64px,1fr] grid-cols-[auto,1fr]">
     <SidebarNavigation class="row-span-full" />
 
@@ -47,7 +11,6 @@
     <main
       aria-labelledby="primary-heading"
       class="overflow-auto"
->>>>>>> b302739d
     >
       <router-view v-slot="{ Component, route }">
         <h1
