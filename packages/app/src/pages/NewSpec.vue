--- conflicted
+++ resolved
@@ -60,36 +60,17 @@
 
 gql`
 mutation NewSpec_GenerateSpecFromStory($storyPath: String!) {
-<<<<<<< HEAD
   generateSpecFromStory (storyPath: $storyPath) 
-=======
-  generateSpecFromStory (storyPath: $storyPath) {
-    storybook {
-      generatedSpec
-    }
-  }
->>>>>>> bdfc4a7b
 } 
 `
 
 const query = useQuery({ query: NewSpecQueryDocument })
 const mutation = useMutation(NewSpec_GenerateSpecFromStoryDocument)
 
-<<<<<<< HEAD
 function storyClick (story) {
-  return mutation.executeMutation({ storyPath: story }).then((data) => {
-    window.location.href = `${window.location.origin}/__/#/tests/component/${data.data}`
+  return mutation.executeMutation({ storyPath: story }).then((resp) => {
+    window.location.href = `${window.location.origin}/__/#/tests/component/${resp.data}`
   })
-=======
-async function storyClick (story: string) {
-  await mutation.executeMutation({ storyPath: story })
-  const generatedSpec = mutation.data.value?.generateSpecFromStory.storybook?.generatedSpec
-
-  // Runner doesn't pick up new file without timeout, I'm guessing a race condition between file watcher and runner starting
-  setTimeout(() => {
-    window.location.href = `${window.location.origin}/__/#/tests/component/${generatedSpec}`
-  }, 500)
->>>>>>> bdfc4a7b
 }
 
 const stories = computed(() => {
