--- conflicted
+++ resolved
@@ -4,11 +4,7 @@
 import _ from 'lodash'
 /* eslint-disable no-duplicate-imports */
 import type { DebouncedFunc } from 'lodash'
-<<<<<<< HEAD
-import { useStudioRecorderStore } from '../store/studio-store'
-=======
 import { useStudioStore } from '../store/studio-store'
->>>>>>> b0299c38
 
 // JQuery bundled w/ Cypress
 type $CypressJQuery = any
@@ -486,11 +482,7 @@
   }
 
   startStudio () {
-<<<<<<< HEAD
-    const studioRecorder = useStudioRecorderStore()
-=======
     const studioRecorder = useStudioStore()
->>>>>>> b0299c38
 
     if (studioRecorder.isLoading) {
       studioRecorder.start(this._body()?.[0])
@@ -498,11 +490,7 @@
   }
 
   reattachStudio () {
-<<<<<<< HEAD
-    const studioRecorder = useStudioRecorderStore()
-=======
     const studioRecorder = useStudioStore()
->>>>>>> b0299c38
 
     if (studioRecorder.isActive) {
       const body = this._body()?.[0]
