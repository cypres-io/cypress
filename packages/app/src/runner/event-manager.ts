import Bluebird from 'bluebird'
import { EventEmitter } from 'events'
import type { MobxRunnerStore } from '@packages/app/src/store/mobx-runner-store'
import type { RunState } from '@packages/types/src/driver'
import type MobX from 'mobx'
import type { LocalBusEmitsMap, LocalBusEventMap, DriverToLocalBus, SocketToDriverMap } from './event-manager-types'
import type { AutomationElementId, FileDetails } from '@packages/types'

import { logger } from './logger'
import type { Socket } from '@packages/socket/lib/browser'
import * as cors from '@packages/network/lib/cors'
import { automation, useRunnerUiStore } from '../store'
import { useScreenshotStore } from '../store/screenshot-store'
<<<<<<< HEAD
import { useStudioRecorderStore } from '../store/studio-store'
=======
import { useStudioStore } from '../store/studio-store'
>>>>>>> b0299c38
import { getAutIframeModel } from '.'

export type CypressInCypressMochaEvent = Array<Array<string | Record<string, any>>>

// type is default export of '@packages/driver'
// cannot import because it's not type safe and tsc throw many type errors.
type $Cypress = any

const noop = () => {}

let crossOriginOnMessageRef = ({ data, source }: MessageEvent<{
  data: any
  source: Window
}>) => {
  return undefined
}
let crossOriginLogs: {[key: string]: Cypress.Log} = {}

interface AddGlobalListenerOptions {
  element: AutomationElementId
  randomString: string
}

const driverToReporterEvents = 'paused session:add'.split(' ')
const driverToLocalAndReporterEvents = 'run:start run:end'.split(' ')
const driverToSocketEvents = 'backend:request automation:request mocha recorder:frame'.split(' ')
const driverTestEvents = 'test:before:run:async test:after:run'.split(' ')
const driverToLocalEvents = 'viewport:changed config stop url:changed page:loading visit:failed visit:blank cypress:in:cypress:runner:event'.split(' ')
const socketRerunEvents = 'runner:restart watched:file:changed'.split(' ')
const socketToDriverEvents = 'net:stubbing:event request:event script:error cross:origin:automation:cookies'.split(' ')
const localToReporterEvents = 'reporter:log:add reporter:log:state:changed reporter:log:remove'.split(' ')

/**
 * @type {Cypress.Cypress}
 */
let Cypress

export class EventManager {
  reporterBus: EventEmitter = new EventEmitter()
  localBus: EventEmitter = new EventEmitter()
  Cypress?: $Cypress
<<<<<<< HEAD
  studioRecorder: ReturnType<typeof useStudioRecorderStore>
=======
>>>>>>> b0299c38
  selectorPlaygroundModel: any
  cypressInCypressMochaEvents: CypressInCypressMochaEvent[] = []
  // Used for testing the experimentalSingleTabRunMode experiment. Ensures AUT is correctly destroyed between specs.
  ws: Socket

  constructor (
    // import '@packages/driver'
    private $CypressDriver: any,
    // import * as MobX
    private Mobx: typeof MobX,
    // selectorPlaygroundModel singleton
    selectorPlaygroundModel: any,
    ws: Socket,
  ) {
<<<<<<< HEAD
    this.studioRecorder = useStudioRecorderStore() // new StudioRecorderCtor(this)
=======
>>>>>>> b0299c38
    this.selectorPlaygroundModel = selectorPlaygroundModel
    this.ws = ws
  }

  getCypress () {
    return Cypress
  }

  addGlobalListeners (state: MobxRunnerStore, options: AddGlobalListenerOptions) {
    // Moving away from the runner turns off all websocket listeners. addGlobalListeners adds them back
    // but connect is added when the websocket is created elsewhere so we need to add it back.
    if (!this.ws.hasListeners('connect')) {
      this.ws.on('connect', () => {
        this.ws.emit('runner:connected')
      })
    }

    const rerun = () => {
      if (!this) {
        // if the tests have been reloaded
        // then there is nothing to rerun
        return
      }

      return this.rerunSpec()
    }

    const connectionInfo: AddGlobalListenerOptions = {
      element: options.element,
      randomString: options.randomString,
    }

    const runnerUiStore = useRunnerUiStore()

    this.ws.emit('is:automation:client:connected', connectionInfo, (isConnected: boolean) => {
      const connected = isConnected ? automation.CONNECTED : automation.MISSING

      // legacy MobX integration
      // TODO: UNIFY-1318 - can we delete this, or does the driver depend on this somehow?
      this.Mobx.runInAction(() => {
        state.automation = connected
      })

      this.ws.on('automation:disconnected', () => {
        this.Mobx.runInAction(() => {
          state.automation = automation.DISCONNECTED
        })
      })

      // unified integration
      this.ws.on('automation:disconnected', () => {
        runnerUiStore.setAutomationStatus('DISCONNECTED')
      })

      runnerUiStore.setAutomationStatus(connected)
    })

    this.ws.on('change:to:url', (url) => {
      window.location.href = url
    })

    this.ws.on('automation:push:message', (msg, data = {}) => {
      if (!Cypress) return

      switch (msg) {
        case 'change:cookie':
          Cypress.Cookies.log(data.message, data.cookie, data.removed)
          break
        case 'create:download':
          Cypress.downloads.start(data)
          break
        case 'complete:download':
          Cypress.downloads.end(data)
          break
        default:
          break
      }
    })

    this.ws.on('watched:file:changed', () => {
      useStudioStore().cancel()
      rerun()
    })

    this.ws.on('dev-server:compile:success', ({ specFile }) => {
      if (!specFile || specFile === state?.spec?.absolute) {
        rerun()
      }
    })

    socketRerunEvents.forEach((event) => {
      this.ws.on(event, rerun)
    })

    socketToDriverEvents.forEach((event) => {
      this.ws.on(event, (...args) => {
        if (!Cypress) return

        Cypress.emit(event, ...args)
      })
    })

    this.ws.on('cross:origin:delaying:html', (request) => {
      Cypress.primaryOriginCommunicator.emit('delaying:html', request)
    })

    localToReporterEvents.forEach((event) => {
      this.localBus.on(event, (...args) => {
        this.reporterBus.emit(event, ...args)
      })
    })

    const logCommand = (logId) => {
      const consoleProps = Cypress.runner.getConsolePropsForLogById(logId)

      logger.logFormatted(consoleProps)
    }

    this.reporterBus.on('runner:console:error', ({ err, commandId }) => {
      if (!Cypress) return

      if (commandId || err) logger.clearLog()

      if (commandId) logCommand(commandId)

      if (err) logger.logError(err.stack)
    })

    this.reporterBus.on('runner:console:log', (logId) => {
      if (!Cypress) return

      logger.clearLog()
      logCommand(logId)
    })

    this.reporterBus.on('set:user:editor', (editor) => {
      this.ws.emit('set:user:editor', editor)
    })

    this.reporterBus.on('runner:restart', rerun)

    const sendEventIfSnapshotProps = (logId, event) => {
      if (!Cypress) return

      const snapshotProps = Cypress.runner.getSnapshotPropsForLogById(logId)

      if (snapshotProps) {
        this.localBus.emit(event, snapshotProps)
      }
    }

    this.reporterBus.on('runner:show:snapshot', (logId) => {
      sendEventIfSnapshotProps(logId, 'show:snapshot')
    })

    this.reporterBus.on('runner:hide:snapshot', this._hideSnapshot.bind(this))

    this.reporterBus.on('runner:pin:snapshot', (logId) => {
      sendEventIfSnapshotProps(logId, 'pin:snapshot')
    })

    this.reporterBus.on('runner:unpin:snapshot', this._unpinSnapshot.bind(this))

    this.reporterBus.on('runner:resume', () => {
      if (!Cypress) return

      Cypress.emit('resume:all')
    })

    this.reporterBus.on('runner:next', () => {
      if (!Cypress) return

      Cypress.emit('resume:next')
    })

    this.reporterBus.on('runner:stop', () => {
      if (!Cypress) return

      Cypress.stop()
    })

    this.reporterBus.on('save:state', (state) => {
      this.saveState(state)
    })

    this.reporterBus.on('clear:session', () => {
      if (!Cypress) return

      Cypress.backend('clear:session')
      .then(() => {
        rerun()
      })
    })

    this.reporterBus.on('external:open', (url) => {
      this.ws.emit('external:open', url)
    })

    this.reporterBus.on('get:user:editor', (cb) => {
      this.ws.emit('get:user:editor', cb)
    })

    this.reporterBus.on('open:file:unified', (file: FileDetails) => {
      this.emit('open:file', file)
    })

    this.reporterBus.on('open:file', (url) => {
      this.ws.emit('open:file', url)
    })

    const studioInit = () => {
      this.ws.emit('studio:init', (showedStudioModal) => {
<<<<<<< HEAD
        rerun()
        // if (!showedStudioModal) {
        //   this.studioRecorder.showInitModal()
        // } else {
        //   rerun()
        // }
=======
        if (!showedStudioModal) {
          useStudioStore().showInitModal()
        } else {
          rerun()
        }
>>>>>>> b0299c38
      })
    }

    this.reporterBus.on('studio:init:test', (testId) => {
      useStudioStore().setTestId(testId)

      studioInit()
    })

    this.reporterBus.on('studio:init:suite', (suiteId) => {
      useStudioStore().setSuiteId(suiteId)

      studioInit()
    })

    this.reporterBus.on('studio:cancel', () => {
      useStudioStore().cancel()
      rerun()
    })

    this.reporterBus.on('studio:remove:command', (commandId) => {
      useStudioStore().removeLog(commandId)
    })

    this.reporterBus.on('studio:save', () => {
      useStudioStore().startSave()
    })

    this.reporterBus.on('studio:copy:to:clipboard', (cb) => {
      this._studioCopyToClipboard(cb)
    })

    this.localBus.on('studio:start', () => {
      useStudioStore().closeInitModal()
      rerun()
    })

    this.localBus.on('studio:copy:to:clipboard', (cb) => {
      this._studioCopyToClipboard(cb)
    })

    this.localBus.on('studio:save', (saveInfo) => {
      this.ws.emit('studio:save', saveInfo, (err) => {
        if (err) {
          this.reporterBus.emit('test:set:state', useStudioStore().saveError(err), noop)
        }
      })
    })

    this.localBus.on('studio:cancel', () => {
      useStudioStore().cancel()
      rerun()
    })

    this.ws.on('aut:destroy:init', () => {
      const autIframe = getAutIframeModel()

      autIframe.destroy()
      this.ws.emit('aut:destroy:complete')
    })

    // @ts-ignore
    const $window = this.$CypressDriver.$(window)

    // This is a test-only even. It's used to
    // trigger a re-reun for the drive rerun.cy.js spec.
    $window.on('test:trigger:rerun', rerun)

    // when we actually unload then
    // nuke all of the cookies again
    // so we clear out unload
    $window.on('unload', () => {
      this._clearAllCookies()
    })

    // when our window triggers beforeunload
    // we know we've change the URL and we need
    // to clear our cookies
    // additionally we set unload to true so
    // that Cypress knows not to set any more
    // cookies
    $window.on('beforeunload', () => {
      this.reporterBus.emit('reporter:restart:test:run')

      this._clearAllCookies()
      this._setUnload()
    })
  }

  start (config) {
    if (config.socketId) {
      this.ws.emit('app:connect', config.socketId)
    }
  }

  setup (config) {
    Cypress = this.Cypress = this.$CypressDriver.create(config)

    // expose Cypress globally
    // @ts-ignore
    window.Cypress = Cypress

    this._addListeners()

    this.ws.emit('watch:test:file', config.spec)
  }

  isBrowser (browserName) {
    if (!this.Cypress) return false

    return this.Cypress.isBrowser(browserName)
  }

  initialize ($autIframe: JQuery<HTMLIFrameElement>, config: Record<string, any>) {
    performance.mark('initialize-start')

    return Cypress.initialize({
      $autIframe,
      onSpecReady: () => {
        // get the current runnable in case we reran mid-test due to a visit
        // to a new domain
        this.ws.emit('get:existing:run:state', (state: RunState = {}) => {
          if (!Cypress.runner) {
            // the tests have been reloaded
            return
          }

          useStudioStore().initialize(config, state)

          const runnables = Cypress.runner.normalizeAll(state.tests)

          const run = () => {
            performance.mark('initialize-end')
            performance.measure('initialize', 'initialize-start', 'initialize-end')

            this._runDriver(state)
          }

          this.reporterBus.emit('runnables:ready', runnables)

          if (state?.numLogs) {
            Cypress.runner.setNumLogs(state.numLogs)
          }

          if (state.startTime) {
            Cypress.runner.setStartTime(state.startTime)
          }

          if (config.isTextTerminal && !state.currentId) {
            // we are in run mode and it's the first load
            // store runnables in backend and maybe send to dashboard
            return this.ws.emit('set:runnables:and:maybe:record:tests', runnables, run)
          }

          if (state.currentId) {
            // if we have a currentId it means
            // we need to tell the Cypress to skip
            // ahead to that test
            Cypress.runner.resumeAtTest(state.currentId, state.emissions)
          }

          return run()
        })
      },
    })
  }

  _addListeners () {
    Cypress.on('message', (msg, data, cb) => {
      this.ws.emit('client:request', msg, data, cb)
    })

    driverToSocketEvents.forEach((event) => {
      Cypress.on(event, (...args) => {
        return this.ws.emit(event, ...args)
      })
    })

    Cypress.on('collect:run:state', () => {
      if (Cypress.env('NO_COMMAND_LOG')) {
        return Bluebird.resolve()
      }

      return new Bluebird((resolve) => {
        this.reporterBus.emit('reporter:collect:run:state', (reporterState) => {
          resolve({
            ...reporterState,
            studio: {
<<<<<<< HEAD
              testId: this.studioRecorder.testId,
              suiteId: this.studioRecorder.suiteId,
              url: this.studioRecorder.url,
=======
              testId: useStudioStore().testId,
              suiteId: useStudioStore().suiteId,
              url: useStudioStore().url,
>>>>>>> b0299c38
            },
          })
        })
      })
    })

    Cypress.on('log:added', (log) => {
      // TODO: UNIFY-1318 - Race condition in unified runner - we should not need this null check
      if (!Cypress.runner) {
        return
      }

      const displayProps = Cypress.runner.getDisplayPropsForLog(log)

      this._interceptStudio(displayProps)

      this.reporterBus.emit('reporter:log:add', displayProps)
    })

    Cypress.on('log:changed', (log) => {
      // TODO: UNIFY-1318 - Race condition in unified runner - we should not need this null check
      if (!Cypress.runner) {
        return
      }

      const displayProps = Cypress.runner.getDisplayPropsForLog(log)

      this._interceptStudio(displayProps)

      this.reporterBus.emit('reporter:log:state:changed', displayProps)
    })

    // TODO: MOVE BACK INTO useEventManager. Verify this works
    const screenshotStore = useScreenshotStore()

    const handleBeforeScreenshot = (config, cb) => {
      if (config.appOnly) {
        screenshotStore.setScreenshotting(true)
      }

      const beforeThenCb = () => {
        this.localBus.emit('before:screenshot', config)
        cb()
      }

      if (Cypress.env('NO_COMMAND_LOG')) {
        return beforeThenCb()
      }

      const wait = !config.appOnly && config.waitForCommandSynchronization

      if (!config.appOnly) {
        const { id, isOpen } = config

        this.reporterBus.emit('test:set:state', { id, isOpen }, wait ? beforeThenCb : undefined)
      }

      if (!wait) beforeThenCb()
    }

    Cypress.on('before:screenshot', handleBeforeScreenshot)

    const handleAfterScreenshot = (config) => {
      screenshotStore.setScreenshotting(false)
      this.localBus.emit('after:screenshot', config)
    }

    Cypress.on('after:screenshot', handleAfterScreenshot)

    driverToReporterEvents.forEach((event) => {
      Cypress.on(event, (...args) => {
        this.reporterBus.emit(event, ...args)
      })
    })

    driverTestEvents.forEach((event) => {
      Cypress.on(event, (test, cb) => {
        this.reporterBus.emit(event, test, cb)
      })
    })

    driverToLocalAndReporterEvents.forEach((event) => {
      Cypress.on(event, (...args) => {
        this.localBus.emit(event, ...args)
        this.reporterBus.emit(event, ...args)
      })
    })

    driverToLocalEvents.forEach((event) => {
      Cypress.on(event, (...args: unknown[]) => {
        // special case for asserting the correct mocha events + payload
        // is emitted from cypress/driver when running e2e tests using
        // "cypress in cypress"
        if (event === 'cypress:in:cypress:runner:event') {
          this.cypressInCypressMochaEvents.push(args as CypressInCypressMochaEvent[])

          if (args[0] === 'mocha' && args[1] === 'end') {
            this.emit('cypress:in:cypress:run:complete', this.cypressInCypressMochaEvents)

            // reset
            this.cypressInCypressMochaEvents = []
          }

          return
        }

        // @ts-ignore
        // TODO: UNIFY-1318 - strongly typed event emitter.
        return this.emit(event, ...args)
      })
    })

    Cypress.on('script:error', (err) => {
      Cypress.stop()
      this.localBus.emit('script:error', err)
    })

    Cypress.on('test:before:run:async', (_attr, test) => {
      useStudioStore().interceptTest(test)
    })

    Cypress.on('test:after:run', (test) => {
      if (useStudioStore().isOpen && test.state !== 'passed') {
        useStudioStore().testFailed()
      }
    })

    Cypress.on('test:before:run', (...args) => {
      Cypress.primaryOriginCommunicator.toAllSpecBridges('test:before:run', ...args)
    })

    Cypress.on('test:before:run:async', (...args) => {
      Cypress.primaryOriginCommunicator.toAllSpecBridges('test:before:run:async', ...args)
    })

    // Inform all spec bridges that the primary origin has begun to unload.
    Cypress.on('window:before:unload', () => {
      Cypress.primaryOriginCommunicator.toAllSpecBridges('before:unload')
    })

    Cypress.on('request:snapshot:from:spec:bridge', ({ log, name, options, specBridge, addSnapshot }: {
      log: Cypress.Log
      name?: string
      options?: any
      specBridge: string
      addSnapshot: (snapshot: any, options: any, shouldRebindSnapshotFn: boolean) => Cypress.Log
    }) => {
      const eventID = log.get('id')

      Cypress.primaryOriginCommunicator.once(`snapshot:for:log:generated:${eventID}`, (generatedCrossOriginSnapshot) => {
        const snapshot = generatedCrossOriginSnapshot.body ? generatedCrossOriginSnapshot : null

        addSnapshot.apply(log, [snapshot, options, false])
      })

      Cypress.primaryOriginCommunicator.toSpecBridge(specBridge, 'generate:snapshot:for:log', {
        name,
        id: eventID,
      })
    })

    Cypress.primaryOriginCommunicator.on('window:load', ({ url }, originPolicy) => {
      // Sync stable if the expected origin has loaded.
      // Only listen to window load events from the most recent secondary origin, This prevents nondeterminism in the case where we redirect to an already
      // established spec bridge, but one that is not the current or next cy.origin command.
      if (cy.state('latestActiveOriginPolicy') === originPolicy) {
        // We remain in an anticipating state until either a load even happens or a timeout.
        cy.state('autOrigin', cy.state('autOrigin', cors.getOriginPolicy(url)))
        cy.isAnticipatingCrossOriginResponseFor(undefined)
        cy.isStable(true, 'load')
        // Prints out the newly loaded URL
        Cypress.emit('internal:window:load', { type: 'cross:origin', url })
        // Re-broadcast to any other specBridges.
        Cypress.primaryOriginCommunicator.toAllSpecBridges('window:load', { url })
      }
    })

    Cypress.primaryOriginCommunicator.on('before:unload', () => {
      // We specifically don't call 'cy.isStable' here because we don't want to inject another load event.
      // Unstable is unstable regardless of where it initiated from.
      cy.state('isStable', false)
      // Re-broadcast to any other specBridges.
      Cypress.primaryOriginCommunicator.toAllSpecBridges('before:unload')
    })

    Cypress.primaryOriginCommunicator.on('expect:origin', (originPolicy) => {
      this.localBus.emit('expect:origin', originPolicy)
    })

    Cypress.primaryOriginCommunicator.on('viewport:changed', (viewport, originPolicy) => {
      const callback = () => {
        Cypress.primaryOriginCommunicator.toSpecBridge(originPolicy, 'viewport:changed:end')
      }

      Cypress.primaryOriginCommunicator.emit('sync:viewport', viewport)
      this.localBus.emit('viewport:changed', viewport, callback)
    })

    Cypress.primaryOriginCommunicator.on('before:screenshot', (config, originPolicy) => {
      const callback = () => {
        Cypress.primaryOriginCommunicator.toSpecBridge(originPolicy, 'before:screenshot:end')
      }

      handleBeforeScreenshot(config, callback)
    })

    Cypress.primaryOriginCommunicator.on('url:changed', ({ url }) => {
      this.localBus.emit('url:changed', url)
    })

    Cypress.primaryOriginCommunicator.on('after:screenshot', handleAfterScreenshot)

    Cypress.primaryOriginCommunicator.on('log:added', (attrs) => {
      // If the test is over and the user enters interactive snapshot mode, do not add cross origin logs to the test runner.
      if (Cypress.state('test')?.final) return

      // Create a new local log representation of the cross origin log.
      // It will be attached to the current command.
      // We also keep a reference to it to update it in the future.
      crossOriginLogs[attrs.id] = Cypress.log(attrs)
    })

    Cypress.primaryOriginCommunicator.on('log:changed', (attrs) => {
      // Retrieve the referenced log and update it.
      const log = crossOriginLogs[attrs.id]

      // this will trigger a log changed event for the log itself.
      log?.set(attrs)
    })

    // The window.top should not change between test reloads, and we only need to bind the message event when Cypress is recreated
    // Forward all message events to the current instance of the multi-origin communicator
    if (!window.top) throw new Error('missing window.top in event-manager')

    /**
     * NOTE: Be sure to remove the cross origin onMessage bus to make sure the communicator doesn't live on inside a closure and cause tied up events.
     *
     * This is applicable when a user navigates away from the runner and into the "specs" menu or otherwise,
     * and the EventManager is recreated. This is the main reason this reference is scoped to the file and NOT the instance.
     *
     * This is also applicable when a user changes their spec file and hot reloads their spec, in which case we need to rebind onMessage
     * with the newly creates Cypress.primaryOriginCommunicator
     */
    window?.top?.removeEventListener('message', crossOriginOnMessageRef, false)
    crossOriginOnMessageRef = ({ data, source }) => {
      Cypress?.primaryOriginCommunicator.onMessage({ data, source })

      return undefined
    }

    window.top.addEventListener('message', crossOriginOnMessageRef, false)
  }

  _runDriver (state) {
    performance.mark('run-s')
    Cypress.run(() => {
      performance.mark('run-e')
      performance.measure('run', 'run-s', 'run-e')
    })

<<<<<<< HEAD
    const hasRunnableId = !!this.studioRecorder.testId || !!this.studioRecorder.suiteId
=======
    const studioStore = useStudioStore()
    const hasRunnableId = !!studioStore.testId || !!studioStore.suiteId
>>>>>>> b0299c38

    this.reporterBus.emit('reporter:start', {
      startTime: Cypress.runner.getStartTime(),
      numPassed: state.passed,
      numFailed: state.failed,
      numPending: state.pending,
      autoScrollingEnabled: state.autoScrollingEnabled,
      isSpecsListOpen: state.isSpecsListOpen,
      scrollTop: state.scrollTop,
      studioActive: hasRunnableId,
    })
  }

  stop () {
    this.localBus.removeAllListeners()
    this.ws.off()
  }

  async teardown (state: MobxRunnerStore, isRerun = false) {
    if (!Cypress) {
      return
    }

    state.setIsLoading(true)

    if (!isRerun) {
      // only clear session state when a new spec is selected
      Cypress.backend('reset:session:state')
    }

    // when we are re-running we first need to stop cypress always
    Cypress.stop()
    // Clean up the primary communicator to prevent possible memory leaks / dangling references before the Cypress instance is destroyed.
    Cypress.primaryOriginCommunicator.removeAllListeners()
    // clean up the cross origin logs in memory to prevent dangling references as the log objects themselves at this point will no longer be needed.
    crossOriginLogs = {}

    useStudioStore().setInactive()
  }

  resetReporter () {
    return new Bluebird((resolve) => {
      this.reporterBus.once('reporter:restarted', resolve)
      this.reporterBus.emit('reporter:restart:test:run')
    })
  }

  async rerunSpec () {
    if (!this || !Cypress) {
      // if the tests have been reloaded then there is nothing to rerun
      return
    }

    await this.resetReporter()

    // this probably isn't 100% necessary since Cypress will fall out of scope
    // but we want to be aggressive here and force GC early and often
    Cypress.removeAllListeners()

    this.localBus.emit('restart')
  }

  _interceptStudio (displayProps) {
    if (useStudioStore().isActive) {
      displayProps.hookId = useStudioStore().hookId

      if (displayProps.name === 'visit' && displayProps.state === 'failed') {
        useStudioStore().testFailed()
        this.reporterBus.emit('test:set:state', useStudioStore().testError, noop)
      }
    }

    return displayProps
  }

  _studioCopyToClipboard (cb) {
    this.ws.emit('studio:get:commands:text', useStudioStore().logs, (commandsText) => {
      useStudioStore().copyToClipboard(commandsText)
      .then(cb)
    })
  }

  emit<K extends Extract<keyof LocalBusEmitsMap, string>>(k: K, v: LocalBusEmitsMap[K]): void
  emit<K extends Extract<keyof DriverToLocalBus, string>>(k: K, v: DriverToLocalBus[K]): void
  emit<K extends Extract<keyof SocketToDriverMap, string>>(k: K, v: SocketToDriverMap[K]): void
  emit (event: string, ...args: any[]) {
    this.localBus.emit(event, ...args)
  }

  on<K extends Extract<keyof LocalBusEventMap, string>>(k: K, f: (v: LocalBusEventMap[K]) => void): void
  on<K extends Extract<keyof DriverToLocalBus, string>>(k: K, f: (v: DriverToLocalBus[K]) => void): void
  on<K extends Extract<keyof SocketToDriverMap, string>>(k: K, f: (v: SocketToDriverMap[K]) => void): void
  on (event: string, listener: (...args: any[]) => void): void
  on (event: string, listener: (...args: any[]) => void) {
    this.localBus.on(event, listener)
  }

  off (event: string, listener: (...args: any[]) => void) {
    this.localBus.off(event, listener)
  }

  notifyRunningSpec (specFile) {
    this.ws.emit('spec:changed', specFile)
  }

  notifyCrossOriginBridgeReady (originPolicy) {
    // Any multi-origin event appends the origin as the third parameter and we do the same here for this short circuit
    Cypress.primaryOriginCommunicator.emit('bridge:ready', undefined, originPolicy)
  }

  snapshotUnpinned () {
    this._unpinSnapshot()
    this._hideSnapshot()
    this.reporterBus.emit('reporter:snapshot:unpinned')
  }

  _unpinSnapshot () {
    this.localBus.emit('unpin:snapshot')
  }

  _hideSnapshot () {
    this.localBus.emit('hide:snapshot')
  }

  launchBrowser (browser) {
    this.ws.emit('reload:browser', window.location.toString(), browser && browser.name)
  }

  // clear all the cypress specific cookies
  // whenever our app starts
  // and additional when we stop running our tests
  _clearAllCookies () {
    if (!Cypress) return

    Cypress.Cookies.clearCypressCookies()
  }

  _setUnload () {
    if (!Cypress) return

    Cypress.Cookies.setCy('unload', true)
  }

  saveState (state) {
    this.localBus.emit('save:app:state', state)
  }

  // usefulf for testing
  _testingOnlySetCypress (cypress: any) {
    Cypress = cypress
  }
}<|MERGE_RESOLUTION|>--- conflicted
+++ resolved
@@ -11,11 +11,7 @@
 import * as cors from '@packages/network/lib/cors'
 import { automation, useRunnerUiStore } from '../store'
 import { useScreenshotStore } from '../store/screenshot-store'
-<<<<<<< HEAD
-import { useStudioRecorderStore } from '../store/studio-store'
-=======
 import { useStudioStore } from '../store/studio-store'
->>>>>>> b0299c38
 import { getAutIframeModel } from '.'
 
 export type CypressInCypressMochaEvent = Array<Array<string | Record<string, any>>>
@@ -57,10 +53,6 @@
   reporterBus: EventEmitter = new EventEmitter()
   localBus: EventEmitter = new EventEmitter()
   Cypress?: $Cypress
-<<<<<<< HEAD
-  studioRecorder: ReturnType<typeof useStudioRecorderStore>
-=======
->>>>>>> b0299c38
   selectorPlaygroundModel: any
   cypressInCypressMochaEvents: CypressInCypressMochaEvent[] = []
   // Used for testing the experimentalSingleTabRunMode experiment. Ensures AUT is correctly destroyed between specs.
@@ -75,10 +67,6 @@
     selectorPlaygroundModel: any,
     ws: Socket,
   ) {
-<<<<<<< HEAD
-    this.studioRecorder = useStudioRecorderStore() // new StudioRecorderCtor(this)
-=======
->>>>>>> b0299c38
     this.selectorPlaygroundModel = selectorPlaygroundModel
     this.ws = ws
   }
@@ -291,20 +279,11 @@
 
     const studioInit = () => {
       this.ws.emit('studio:init', (showedStudioModal) => {
-<<<<<<< HEAD
-        rerun()
-        // if (!showedStudioModal) {
-        //   this.studioRecorder.showInitModal()
-        // } else {
-        //   rerun()
-        // }
-=======
         if (!showedStudioModal) {
           useStudioStore().showInitModal()
         } else {
           rerun()
         }
->>>>>>> b0299c38
       })
     }
 
@@ -493,15 +472,9 @@
           resolve({
             ...reporterState,
             studio: {
-<<<<<<< HEAD
-              testId: this.studioRecorder.testId,
-              suiteId: this.studioRecorder.suiteId,
-              url: this.studioRecorder.url,
-=======
               testId: useStudioStore().testId,
               suiteId: useStudioStore().suiteId,
               url: useStudioStore().url,
->>>>>>> b0299c38
             },
           })
         })
@@ -762,12 +735,8 @@
       performance.measure('run', 'run-s', 'run-e')
     })
 
-<<<<<<< HEAD
-    const hasRunnableId = !!this.studioRecorder.testId || !!this.studioRecorder.suiteId
-=======
     const studioStore = useStudioStore()
     const hasRunnableId = !!studioStore.testId || !!studioStore.suiteId
->>>>>>> b0299c38
 
     this.reporterBus.emit('reporter:start', {
       startTime: Cypress.runner.getStartTime(),
