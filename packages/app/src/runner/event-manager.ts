import Bluebird from 'bluebird'
import { EventEmitter } from 'events'
import type { MobxRunnerStore } from '@packages/app/src/store/mobx-runner-store'
import type { RunState } from '@packages/types/src/driver'
import type MobX from 'mobx'
import type { LocalBusEmitsMap, LocalBusEventMap, DriverToLocalBus, SocketToDriverMap } from './event-manager-types'
import type { AutomationElementId, FileDetails } from '@packages/types'

import { logger } from './logger'
import type { Socket } from '@packages/socket/lib/browser'
import * as cors from '@packages/network/lib/cors'
import { automation, useRunnerUiStore } from '../store'
import { useScreenshotStore } from '../store/screenshot-store'
import { useStudioStore } from '../store/studio-store'
import { getAutIframeModel } from '.'

export type CypressInCypressMochaEvent = Array<Array<string | Record<string, any>>>

// type is default export of '@packages/driver'
// cannot import because it's not type safe and tsc throw many type errors.
type $Cypress = any

const noop = () => {}

let crossOriginOnMessageRef = ({ data, source }: MessageEvent<{
  data: any
  source: Window
}>) => {
  return undefined
}
let crossOriginLogs: {[key: string]: Cypress.Log} = {}

interface AddGlobalListenerOptions {
  element: AutomationElementId
  randomString: string
}

const driverToReporterEvents = 'paused session:add'.split(' ')
const driverToLocalAndReporterEvents = 'run:start run:end'.split(' ')
const driverToSocketEvents = 'backend:request automation:request mocha recorder:frame'.split(' ')
const driverTestEvents = 'test:before:run:async test:after:run'.split(' ')
const driverToLocalEvents = 'viewport:changed config stop url:changed page:loading visit:failed visit:blank cypress:in:cypress:runner:event'.split(' ')
const socketRerunEvents = 'runner:restart watched:file:changed'.split(' ')
const socketToDriverEvents = 'net:stubbing:event request:event script:error cross:origin:automation:cookies'.split(' ')
const localToReporterEvents = 'reporter:log:add reporter:log:state:changed reporter:log:remove'.split(' ')

/**
 * @type {Cypress.Cypress}
 */
let Cypress

export class EventManager {
  reporterBus: EventEmitter = new EventEmitter()
  localBus: EventEmitter = new EventEmitter()
  Cypress?: $Cypress
  selectorPlaygroundModel: any
  cypressInCypressMochaEvents: CypressInCypressMochaEvent[] = []
  // Used for testing the experimentalSingleTabRunMode experiment. Ensures AUT is correctly destroyed between specs.
  ws: Socket
  studioStore: ReturnType<typeof useStudioStore>

  constructor (
    // import '@packages/driver'
    private $CypressDriver: any,
    // import * as MobX
    private Mobx: typeof MobX,
    // selectorPlaygroundModel singleton
    selectorPlaygroundModel: any,
    ws: Socket,
  ) {
    this.selectorPlaygroundModel = selectorPlaygroundModel
    this.ws = ws
    this.studioStore = useStudioStore()
  }

  getCypress () {
    return Cypress
  }

  addGlobalListeners (state: MobxRunnerStore, options: AddGlobalListenerOptions) {
    // Moving away from the runner turns off all websocket listeners. addGlobalListeners adds them back
    // but connect is added when the websocket is created elsewhere so we need to add it back.
    if (!this.ws.hasListeners('connect')) {
      this.ws.on('connect', () => {
        this.ws.emit('runner:connected')
      })
    }

    const rerun = () => {
      if (!this) {
        // if the tests have been reloaded then there is nothing to rerun
        return
      }

      return this.rerunSpec()
    }

    const connectionInfo: AddGlobalListenerOptions = {
      element: options.element,
      randomString: options.randomString,
    }

    const runnerUiStore = useRunnerUiStore()

    this.ws.emit('is:automation:client:connected', connectionInfo, (isConnected: boolean) => {
      const connected = isConnected ? automation.CONNECTED : automation.MISSING

      // legacy MobX integration
      // TODO: UNIFY-1318 - can we delete this, or does the driver depend on this somehow?
      this.Mobx.runInAction(() => {
        state.automation = connected
      })

      this.ws.on('automation:disconnected', () => {
        this.Mobx.runInAction(() => {
          state.automation = automation.DISCONNECTED
        })
      })

      // unified integration
      this.ws.on('automation:disconnected', () => {
        runnerUiStore.setAutomationStatus('DISCONNECTED')
      })

      runnerUiStore.setAutomationStatus(connected)
    })

    this.ws.on('change:to:url', (url) => {
      window.location.href = url
    })

    this.ws.on('automation:push:message', (msg, data = {}) => {
      if (!Cypress) return

      switch (msg) {
        case 'change:cookie':
          Cypress.Cookies.log(data.message, data.cookie, data.removed)
          break
        case 'create:download':
          Cypress.downloads.start(data)
          break
        case 'complete:download':
          Cypress.downloads.end(data)
          break
        default:
          break
      }
    })

    this.ws.on('watched:file:changed', () => {
      this.studioStore.cancel()
      rerun()
    })

    this.ws.on('dev-server:compile:success', ({ specFile }) => {
      if (!specFile || specFile === state?.spec?.absolute) {
        rerun()
      }
    })

    socketRerunEvents.forEach((event) => {
      this.ws.on(event, rerun)
    })

    socketToDriverEvents.forEach((event) => {
      this.ws.on(event, (...args) => {
        if (!Cypress) return

        Cypress.emit(event, ...args)
      })
    })

    this.ws.on('cross:origin:delaying:html', (request) => {
      Cypress.primaryOriginCommunicator.emit('delaying:html', request)
    })

    localToReporterEvents.forEach((event) => {
      this.localBus.on(event, (...args) => {
        this.reporterBus.emit(event, ...args)
      })
    })

    const logCommand = (testId, logId) => {
      const consoleProps = Cypress.runner.getConsolePropsForLog(testId, logId)

      logger.logFormatted(consoleProps)
    }

    this.reporterBus.on('runner:console:error', ({ err, testId, logId }) => {
      if (!Cypress) return

      if (logId || err) logger.clearLog()

      if (logId) logCommand(testId, logId)

      if (err) logger.logError(err.stack)
    })

    this.reporterBus.on('runner:console:log', (testId, logId) => {
      if (!Cypress) return

      logger.clearLog()
      logCommand(testId, logId)
    })

    this.reporterBus.on('set:user:editor', (editor) => {
      this.ws.emit('set:user:editor', editor)
    })

    this.reporterBus.on('runner:restart', rerun)

    const sendEventIfSnapshotProps = (testId, logId, event) => {
      if (!Cypress) return

      const snapshotProps = Cypress.runner.getSnapshotPropsForLog(testId, logId)

      if (snapshotProps) {
        this.localBus.emit(event, snapshotProps)
      }
    }

    this.reporterBus.on('runner:show:snapshot', (testId, logId) => {
      sendEventIfSnapshotProps(testId, logId, 'show:snapshot')
    })

    this.reporterBus.on('runner:hide:snapshot', this._hideSnapshot.bind(this))

    this.reporterBus.on('runner:pin:snapshot', (testId, logId) => {
      sendEventIfSnapshotProps(testId, logId, 'pin:snapshot')
    })

    this.reporterBus.on('runner:unpin:snapshot', this._unpinSnapshot.bind(this))

    this.reporterBus.on('runner:resume', () => {
      if (!Cypress) return

      Cypress.emit('resume:all')
    })

    this.reporterBus.on('runner:next', () => {
      if (!Cypress) return

      Cypress.emit('resume:next')
    })

    this.reporterBus.on('runner:stop', () => {
      if (!Cypress) return

      Cypress.stop()
    })

    this.reporterBus.on('save:state', (state) => {
      this.saveState(state)
    })

    this.reporterBus.on('clear:all:sessions', () => {
      if (!Cypress) return

<<<<<<< HEAD
      Cypress.backend('clear:sessions', true)
      .then(() => {
        rerun()
      })
=======
      Cypress.backend('clear:session')
      .then(rerun)
>>>>>>> 12406c4e
    })

    this.reporterBus.on('external:open', (url) => {
      this.ws.emit('external:open', url)
    })

    this.reporterBus.on('get:user:editor', (cb) => {
      this.ws.emit('get:user:editor', cb)
    })

    this.reporterBus.on('open:file:unified', (file: FileDetails) => {
      this.emit('open:file', file)
    })

    this.reporterBus.on('open:file', (url) => {
      this.ws.emit('open:file', url)
    })

    const studioInit = () => {
      rerun()
    }

    this.reporterBus.on('studio:init:test', (testId) => {
      this.studioStore.setTestId(testId)

      studioInit()
    })

    this.reporterBus.on('studio:init:suite', (suiteId) => {
      this.studioStore.setSuiteId(suiteId)

      studioInit()
    })

    this.reporterBus.on('studio:cancel', () => {
      this.studioStore.cancel()
      rerun()
    })

    this.reporterBus.on('studio:remove:command', (commandId) => {
      this.studioStore.removeLog(commandId)
    })

    this.reporterBus.on('studio:save', () => {
      this.studioStore.startSave()
    })

    this.reporterBus.on('studio:copy:to:clipboard', (cb) => {
      this._studioCopyToClipboard(cb)
    })

    this.localBus.on('studio:start', () => {
      rerun()
    })

    this.localBus.on('studio:copy:to:clipboard', (cb) => {
      this._studioCopyToClipboard(cb)
    })

    this.localBus.on('studio:save', (saveInfo) => {
      this.ws.emit('studio:save', saveInfo, (err) => {
        if (err) {
          this.reporterBus.emit('test:set:state', this.studioStore.saveError(err), noop)
        }
      })
    })

    this.localBus.on('studio:cancel', () => {
      this.studioStore.cancel()
      rerun()
    })

    this.ws.on('aut:destroy:init', () => {
      const autIframe = getAutIframeModel()

      autIframe.destroy()
      this.ws.emit('aut:destroy:complete')
    })

    // @ts-ignore
    const $window = this.$CypressDriver.$(window)

    // This is a test-only even. It's used to
    // trigger a re-rerun for the drive rerun.cy.js spec.
    $window.on('test:trigger:rerun', rerun)

    // when we actually unload then
    // nuke all of the cookies again
    // so we clear out unload
    $window.on('unload', () => {
      this._clearAllCookies()
    })

    // when our window triggers beforeunload
    // we know we've change the URL and we need
    // to clear our cookies
    // additionally we set unload to true so
    // that Cypress knows not to set any more
    // cookies
    $window.on('beforeunload', () => {
      this.reporterBus.emit('reporter:restart:test:run')

      this._clearAllCookies()
      this._setUnload()
    })
  }

  start (config) {
    if (config.socketId) {
      this.ws.emit('app:connect', config.socketId)
    }
  }

  setup (config) {
    //     const cachedState = new Promise((resolve) => {
    //       this.ws.emit('get:cached:state', (cachedState = {}) => {
    //         resolve(cachedState)
    //       })
    //     })

    //     Cypress = this.Cypress = this.$CypressDriver.create(config, cachedState)
    Cypress = this.Cypress = this.$CypressDriver.create(config)
    // expose Cypress globally
    // @ts-ignore
    window.Cypress = Cypress

    this._addListeners()

    this.ws.emit('watch:test:file', config.spec)

    if (config.isTextTerminal || config.experimentalInteractiveRunEvents) {
      this.ws.emit('plugins:before:spec', config.spec)
    }
  }

  isBrowser (browserName) {
    if (!this.Cypress) return false

    return this.Cypress.isBrowser(browserName)
  }

  initialize ($autIframe: JQuery<HTMLIFrameElement>, config: Record<string, any>) {
    performance.mark('initialize-start')

    return Cypress.initialize({
      $autIframe,
      onSpecReady: () => {
        // get the current runnable in case we reran mid-test due to a visit
        // to a new domain
        this.ws.emit('get:existing:run:state', (state: RunState = {}) => {
          if (!Cypress.runner) {
            // the tests have been reloaded
            return
          }

          const hideCommandLog = window.__CYPRESS_CONFIG__.hideCommandLog

          this.studioStore.initialize(config, state)

          const runnables = Cypress.runner.normalizeAll(state.tests, hideCommandLog)

          const run = () => {
            performance.mark('initialize-end')
            performance.measure('initialize', 'initialize-start', 'initialize-end')

            this._runDriver(state)
          }

          if (!hideCommandLog) {
            this.reporterBus.emit('runnables:ready', runnables)
          }

          if (state?.numLogs) {
            Cypress.runner.setNumLogs(state.numLogs)
          }

          if (state.startTime) {
            Cypress.runner.setStartTime(state.startTime)
          }

          if (config.isTextTerminal && !state.currentId) {
            // we are in run mode and it's the first load
            // store runnables in backend and maybe send to dashboard
            return this.ws.emit('set:runnables:and:maybe:record:tests', runnables, run)
          }

          if (state.currentId) {
            // if we have a currentId it means
            // we need to tell the Cypress to skip
            // ahead to that test
            Cypress.runner.resumeAtTest(state.currentId, state.emissions)
          }

          return run()
        })
      },
    })
  }

  _addListeners () {
    Cypress.on('message', (msg, data, cb) => {
      this.ws.emit('client:request', msg, data, cb)
    })

    driverToSocketEvents.forEach((event) => {
      Cypress.on(event, (...args) => {
        return this.ws.emit(event, ...args)
      })
    })

    Cypress.on('collect:run:state', () => {
      if (Cypress.env('NO_COMMAND_LOG')) {
        return Bluebird.resolve()
      }

      return new Bluebird((resolve) => {
        this.reporterBus.emit('reporter:collect:run:state', (reporterState) => {
          resolve({
            ...reporterState,
            studio: {
              testId: this.studioStore.testId,
              suiteId: this.studioStore.suiteId,
              url: this.studioStore.url,
            },
          })
        })
      })
    })

    Cypress.on('log:added', (log) => {
      // TODO: UNIFY-1318 - Race condition in unified runner - we should not need this null check
      if (!Cypress.runner) {
        return
      }

      const displayProps = Cypress.runner.getDisplayPropsForLog(log)

      this._interceptStudio(displayProps)

      this.reporterBus.emit('reporter:log:add', displayProps)
    })

    Cypress.on('log:changed', (log) => {
      // TODO: UNIFY-1318 - Race condition in unified runner - we should not need this null check
      if (!Cypress.runner) {
        return
      }

      const displayProps = Cypress.runner.getDisplayPropsForLog(log)

      this._interceptStudio(displayProps)

      this.reporterBus.emit('reporter:log:state:changed', displayProps)
    })

    // TODO: MOVE BACK INTO useEventManager. Verify this works
    const screenshotStore = useScreenshotStore()

    const handleBeforeScreenshot = (config, cb) => {
      if (config.appOnly) {
        screenshotStore.setScreenshotting(true)
      }

      const beforeThenCb = () => {
        this.localBus.emit('before:screenshot', config)
        cb()
      }

      if (Cypress.env('NO_COMMAND_LOG')) {
        return beforeThenCb()
      }

      const wait = !config.appOnly && config.waitForCommandSynchronization

      if (!config.appOnly) {
        const { id, isOpen } = config

        this.reporterBus.emit('test:set:state', { id, isOpen }, wait ? beforeThenCb : undefined)
      }

      if (!wait) beforeThenCb()
    }

    Cypress.on('before:screenshot', handleBeforeScreenshot)

    const handleAfterScreenshot = (config) => {
      screenshotStore.setScreenshotting(false)
      this.localBus.emit('after:screenshot', config)
    }

    Cypress.on('after:screenshot', handleAfterScreenshot)

    driverToReporterEvents.forEach((event) => {
      Cypress.on(event, (...args) => {
        this.reporterBus.emit(event, ...args)
      })
    })

    driverTestEvents.forEach((event) => {
      Cypress.on(event, (test, cb) => {
        this.reporterBus.emit(event, test, cb)
      })
    })

    driverToLocalAndReporterEvents.forEach((event) => {
      Cypress.on(event, (...args) => {
        this.localBus.emit(event, ...args)
        this.reporterBus.emit(event, ...args)
      })
    })

    driverToLocalEvents.forEach((event) => {
      Cypress.on(event, (...args: unknown[]) => {
        // special case for asserting the correct mocha events + payload
        // is emitted from cypress/driver when running e2e tests using
        // "cypress in cypress"
        if (event === 'cypress:in:cypress:runner:event') {
          this.cypressInCypressMochaEvents.push(args as CypressInCypressMochaEvent[])

          if (args[0] === 'mocha' && args[1] === 'end') {
            this.emit('cypress:in:cypress:run:complete', this.cypressInCypressMochaEvents)

            // reset
            this.cypressInCypressMochaEvents = []
          }

          return
        }

        // @ts-ignore
        // TODO: UNIFY-1318 - strongly typed event emitter.
        return this.emit(event, ...args)
      })
    })

    Cypress.on('script:error', (err) => {
      Cypress.stop()
      this.localBus.emit('script:error', err)
    })

    Cypress.on('test:before:run:async', (_attr, test) => {
      this.studioStore.interceptTest(test)
    })

    Cypress.on('test:after:run', (test) => {
      if (this.studioStore.isOpen && test.state !== 'passed') {
        this.studioStore.testFailed()
      }
    })

    Cypress.on('test:before:run', (...args) => {
      Cypress.primaryOriginCommunicator.toAllSpecBridges('test:before:run', ...args)
    })

    Cypress.on('test:before:run:async', (...args) => {
      Cypress.primaryOriginCommunicator.toAllSpecBridges('test:before:run:async', ...args)
    })

    // Inform all spec bridges that the primary origin has begun to unload.
    Cypress.on('window:before:unload', () => {
      Cypress.primaryOriginCommunicator.toAllSpecBridges('before:unload')
    })

    Cypress.on('request:snapshot:from:spec:bridge', ({ log, name, options, specBridge, addSnapshot }: {
      log: Cypress.Log
      name?: string
      options?: any
      specBridge: string
      addSnapshot: (snapshot: any, options: any, shouldRebindSnapshotFn: boolean) => Cypress.Log
    }) => {
      const eventID = log.get('id')

      Cypress.primaryOriginCommunicator.once(`snapshot:for:log:generated:${eventID}`, (generatedCrossOriginSnapshot) => {
        const snapshot = generatedCrossOriginSnapshot.body ? generatedCrossOriginSnapshot : null

        addSnapshot.apply(log, [snapshot, options, false])
      })

      Cypress.primaryOriginCommunicator.toSpecBridge(specBridge, 'generate:snapshot:for:log', {
        name,
        id: eventID,
      })
    })

    Cypress.primaryOriginCommunicator.on('window:load', ({ url }, originPolicy) => {
      // Sync stable if the expected origin has loaded.
      // Only listen to window load events from the most recent secondary origin, This prevents nondeterminism in the case where we redirect to an already
      // established spec bridge, but one that is not the current or next cy.origin command.
      if (cy.state('latestActiveOriginPolicy') === originPolicy) {
        // We remain in an anticipating state until either a load even happens or a timeout.
        cy.state('autOrigin', cy.state('autOrigin', cors.getOriginPolicy(url)))
        cy.isAnticipatingCrossOriginResponseFor(undefined)
        cy.isStable(true, 'load')
        // Prints out the newly loaded URL
        Cypress.emit('internal:window:load', { type: 'cross:origin', url })
        // Re-broadcast to any other specBridges.
        Cypress.primaryOriginCommunicator.toAllSpecBridges('window:load', { url })
      }
    })

    Cypress.primaryOriginCommunicator.on('before:unload', () => {
      // We specifically don't call 'cy.isStable' here because we don't want to inject another load event.
      // Unstable is unstable regardless of where it initiated from.
      cy.state('isStable', false)
      // Re-broadcast to any other specBridges.
      Cypress.primaryOriginCommunicator.toAllSpecBridges('before:unload')
    })

    Cypress.primaryOriginCommunicator.on('expect:origin', (originPolicy) => {
      this.localBus.emit('expect:origin', originPolicy)
    })

    Cypress.primaryOriginCommunicator.on('viewport:changed', (viewport, originPolicy) => {
      const callback = () => {
        Cypress.primaryOriginCommunicator.toSpecBridge(originPolicy, 'viewport:changed:end')
      }

      Cypress.primaryOriginCommunicator.emit('sync:viewport', viewport)
      this.localBus.emit('viewport:changed', viewport, callback)
    })

    Cypress.primaryOriginCommunicator.on('before:screenshot', (config, originPolicy) => {
      const callback = () => {
        Cypress.primaryOriginCommunicator.toSpecBridge(originPolicy, 'before:screenshot:end')
      }

      handleBeforeScreenshot(config, callback)
    })

    Cypress.primaryOriginCommunicator.on('url:changed', ({ url }) => {
      this.localBus.emit('url:changed', url)
    })

    Cypress.primaryOriginCommunicator.on('after:screenshot', handleAfterScreenshot)

    Cypress.primaryOriginCommunicator.on('log:added', (attrs) => {
      // If the test is over and the user enters interactive snapshot mode, do not add cross origin logs to the test runner.
      if (Cypress.state('test')?.final) return

      // Create a new local log representation of the cross origin log.
      // It will be attached to the current command.
      // We also keep a reference to it to update it in the future.
      crossOriginLogs[attrs.id] = Cypress.log(attrs)
    })

    Cypress.primaryOriginCommunicator.on('log:changed', (attrs) => {
      // Retrieve the referenced log and update it.
      const log = crossOriginLogs[attrs.id]

      // this will trigger a log changed event for the log itself.
      log?.set(attrs)
    })

    // The window.top should not change between test reloads, and we only need to bind the message event when Cypress is recreated
    // Forward all message events to the current instance of the multi-origin communicator
    if (!window.top) throw new Error('missing window.top in event-manager')

    /**
     * NOTE: Be sure to remove the cross origin onMessage bus to make sure the communicator doesn't live on inside a closure and cause tied up events.
     *
     * This is applicable when a user navigates away from the runner and into the "specs" menu or otherwise,
     * and the EventManager is recreated. This is the main reason this reference is scoped to the file and NOT the instance.
     *
     * This is also applicable when a user changes their spec file and hot reloads their spec, in which case we need to rebind onMessage
     * with the newly creates Cypress.primaryOriginCommunicator
     */
    window?.top?.removeEventListener('message', crossOriginOnMessageRef, false)
    crossOriginOnMessageRef = ({ data, source }) => {
      Cypress?.primaryOriginCommunicator.onMessage({ data, source })

      return undefined
    }

    window.top.addEventListener('message', crossOriginOnMessageRef, false)
  }

  _runDriver (state) {
    performance.mark('run-s')
    Cypress.run(() => {
      performance.mark('run-e')
      performance.measure('run', 'run-s', 'run-e')
    })

    const hasRunnableId = !!this.studioStore.testId || !!this.studioStore.suiteId

    this.reporterBus.emit('reporter:start', {
      startTime: Cypress.runner.getStartTime(),
      numPassed: state.passed,
      numFailed: state.failed,
      numPending: state.pending,
      autoScrollingEnabled: state.autoScrollingEnabled,
      isSpecsListOpen: state.isSpecsListOpen,
      scrollTop: state.scrollTop,
      studioActive: hasRunnableId,
    })
  }

  stop () {
    this.localBus.removeAllListeners()
    this.ws.off()
  }

  async teardown (state: MobxRunnerStore, isRerun = false) {
    if (!Cypress) {
      return
    }

    state.setIsLoading(true)

    if (!isRerun) {
      // only clear test state when a new spec is selected
      Cypress.backend('reset:cached:test:state')
    }

    // when we are re-running we first need to stop cypress always
    Cypress.stop()
    // Clean up the primary communicator to prevent possible memory leaks / dangling references before the Cypress instance is destroyed.
    Cypress.primaryOriginCommunicator.removeAllListeners()
    // clean up the cross origin logs in memory to prevent dangling references as the log objects themselves at this point will no longer be needed.
    crossOriginLogs = {}

    this.studioStore.setInactive()
  }

  resetReporter () {
    return new Bluebird((resolve) => {
      this.reporterBus.once('reporter:restarted', resolve)
      this.reporterBus.emit('reporter:restart:test:run')
    })
  }

  async rerunSpec () {
    if (!this || !Cypress) {
      // if the tests have been reloaded then there is nothing to rerun
      return
    }

    await this.resetReporter()

    // this probably isn't 100% necessary since Cypress will fall out of scope
    // but we want to be aggressive here and force GC early and often
    Cypress.removeAllListeners()

    this.localBus.emit('restart')
  }

  _interceptStudio (displayProps) {
    if (this.studioStore.isActive) {
      displayProps.hookId = this.studioStore.hookId

      if (displayProps.name === 'visit' && displayProps.state === 'failed') {
        this.studioStore.testFailed()
        this.reporterBus.emit('test:set:state', this.studioStore.testError, noop)
      }
    }

    return displayProps
  }

  _studioCopyToClipboard (cb) {
    this.ws.emit('studio:get:commands:text', this.studioStore.logs, (commandsText) => {
      this.studioStore.copyToClipboard(commandsText)
      .then(cb)
    })
  }

  emit<K extends Extract<keyof LocalBusEmitsMap, string>>(k: K, v: LocalBusEmitsMap[K]): void
  emit<K extends Extract<keyof DriverToLocalBus, string>>(k: K, v: DriverToLocalBus[K]): void
  emit<K extends Extract<keyof SocketToDriverMap, string>>(k: K, v: SocketToDriverMap[K]): void
  emit (event: string, ...args: any[]) {
    this.localBus.emit(event, ...args)
  }

  on<K extends Extract<keyof LocalBusEventMap, string>>(k: K, f: (v: LocalBusEventMap[K]) => void): void
  on<K extends Extract<keyof DriverToLocalBus, string>>(k: K, f: (v: DriverToLocalBus[K]) => void): void
  on<K extends Extract<keyof SocketToDriverMap, string>>(k: K, f: (v: SocketToDriverMap[K]) => void): void
  on (event: string, listener: (...args: any[]) => void): void
  on (event: string, listener: (...args: any[]) => void) {
    this.localBus.on(event, listener)
  }

  off (event: string, listener: (...args: any[]) => void) {
    this.localBus.off(event, listener)
  }

  notifyRunningSpec (specFile) {
    this.ws.emit('spec:changed', specFile)
  }

  notifyCrossOriginBridgeReady (originPolicy) {
    // Any multi-origin event appends the origin as the third parameter and we do the same here for this short circuit
    Cypress.primaryOriginCommunicator.emit('bridge:ready', undefined, originPolicy)
  }

  snapshotUnpinned () {
    this._unpinSnapshot()
    this._hideSnapshot()
    this.reporterBus.emit('reporter:snapshot:unpinned')
  }

  _unpinSnapshot () {
    this.localBus.emit('unpin:snapshot')
  }

  _hideSnapshot () {
    this.localBus.emit('hide:snapshot')
  }

  launchBrowser (browser) {
    this.ws.emit('reload:browser', window.location.toString(), browser && browser.name)
  }

  // clear all the cypress specific cookies
  // whenever our app starts
  // and additional when we stop running our tests
  _clearAllCookies () {
    if (!Cypress) return

    Cypress.Cookies.clearCypressCookies()
  }

  _setUnload () {
    if (!Cypress) return

    Cypress.Cookies.setCy('unload', true)
  }

  saveState (state) {
    this.localBus.emit('save:app:state', state)
  }

  // useful for testing
  _testingOnlySetCypress (cypress: any) {
    Cypress = cypress
  }
}<|MERGE_RESOLUTION|>--- conflicted
+++ resolved
@@ -256,15 +256,8 @@
     this.reporterBus.on('clear:all:sessions', () => {
       if (!Cypress) return
 
-<<<<<<< HEAD
       Cypress.backend('clear:sessions', true)
-      .then(() => {
-        rerun()
-      })
-=======
-      Cypress.backend('clear:session')
       .then(rerun)
->>>>>>> 12406c4e
     })
 
     this.reporterBus.on('external:open', (url) => {
