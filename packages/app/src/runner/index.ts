--- conflicted
+++ resolved
@@ -14,6 +14,7 @@
  * namespace there, and access it with `window.UnifiedRunner`.
  *
  */
+import { watchEffect } from 'vue'
 import { getMobxRunnerStore, useAutStore } from '../store'
 import { injectBundle } from './injectBundle'
 import type { BaseSpec } from '@packages/types/src/spec'
@@ -21,7 +22,6 @@
 import { getRunnerElement, empty } from './utils'
 import { IframeModel } from './iframe-model'
 import { AutIframe } from './aut-iframe'
-<<<<<<< HEAD
 import { EventManager } from './event-manager'
 
 let _eventManager: EventManager
@@ -42,9 +42,6 @@
 
   return _eventManager
 }
-=======
-import { watchEffect } from 'vue'
->>>>>>> 91a11dcf
 
 const randomString = `${Math.random()}`
 
@@ -79,12 +76,7 @@
     autIframe.detachDom,
     autIframe.restoreDom,
     autIframe.highlightEl,
-<<<<<<< HEAD
     getEventManager(),
-    window.UnifiedRunner.MobX,
-=======
-    window.UnifiedRunner.eventManager,
->>>>>>> 91a11dcf
     {
       recorder: getEventManager().studioRecorder,
       selectorPlaygroundModel: getEventManager().selectorPlaygroundModel,
