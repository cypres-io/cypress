--- conflicted
+++ resolved
@@ -14,11 +14,7 @@
  * namespace there, and access it with `window.UnifiedRunner`.
  *
  */
-<<<<<<< HEAD
-import { getMobXStore, Store } from '../store'
-=======
-import { mobxRunnerStore, MobxRunnerStore } from '../store'
->>>>>>> bef96cc1
+import { getMobXStore, MobxRunnerStore } from '../store'
 import { injectBundle } from './injectBundle'
 import type { BaseSpec } from '@packages/types/src/spec'
 import { UnifiedReporterAPI } from './reporter'
@@ -84,15 +80,10 @@
  * for communication between driver, runner, reporter via event bus,
  * and server (via web socket).
  */
-<<<<<<< HEAD
 function setupRunner () {
   const store = getMobXStore()
 
   window.UnifiedRunner.eventManager.addGlobalListeners(store, {
-=======
-function setupRunner (done: () => void) {
-  window.UnifiedRunner.eventManager.addGlobalListeners(mobxRunnerStore, {
->>>>>>> bef96cc1
     automationElement: '__cypress-string',
     randomString,
   })
@@ -270,24 +261,17 @@
  *    description for more information.
  */
 async function executeSpec (spec: BaseSpec) {
-<<<<<<< HEAD
-  const store = getMobXStore()
-
-  store.setSpec(spec)
+  const mobxRunnerStore = getMobXStore()
+
+  mobxRunnerStore.setSpec(spec)
 
   await UnifiedReporterAPI.resetReporter()
 
-  await teardownSpec(store)
-  UnifiedReporterAPI.setupReporter(store)
-=======
-  mobxRunnerStore.setSpec(spec)
-
   await UnifiedReporterAPI.resetReporter()
 
   await teardownSpec(mobxRunnerStore)
 
   UnifiedReporterAPI.setupReporter()
->>>>>>> bef96cc1
 
   if (window.UnifiedRunner.config.testingType === 'e2e') {
     return runSpecE2E(spec)
