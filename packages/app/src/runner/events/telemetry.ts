import type { Span } from '@opentelemetry/api'
import { telemetry } from '@packages/telemetry/src/browser'

export const addTelemetryListeners = (Cypress) => {
  Cypress.on('test:before:run', (attributes, test) => {
    // we emit the 'test:before:run' events within various driver tests
    try {
      // If a span for a previous test hasn't been ended, end it before starting the new test span
      const previousTestSpan = telemetry.findActiveSpan((span) => {
        return span.name.startsWith('test:')
      })

      if (previousTestSpan) {
        telemetry.endActiveSpanAndChildren(previousTestSpan)
      }

      const span = telemetry.startSpan({ name: `test:${test.fullTitle()}`, active: true })

      span?.setAttributes({
        currentRetry: attributes.currentRetry,
      })
    } catch (error) {
      // TODO: log error when client side debug logging is available
    }
  })

  Cypress.on('test:after:run', (attributes, test) => {
    try {
      const span = telemetry.getSpan(`test:${test.fullTitle()}`)

      span?.setAttributes({
        timings: JSON.stringify(attributes.timings),
        state: attributes?.state,
      })

      span?.end()
    } catch (error) {
      // TODO: log error when client side debug logging is available
    }
  })

  const recordSpan = (spanState: 'start' | 'end', command: Cypress.CommandQueue, extendRecordSpanFn: (span?: Span) => void) => {
    try {
      const runnable = Cypress.state('runnable')
<<<<<<< HEAD
=======
      const test = Cypress.state('test')
>>>>>>> 710dc14f

      const runnableType = runnable.type === 'hook' ? runnable.hookName : runnable.type

      let span: Span | undefined

<<<<<<< HEAD
      if (spanState === 'start') {
        span = telemetry.startSpan({
          name: `${runnableType}: ${command.attributes.name}(${command.attributes.args.join(',')})`,
        })
      } else {
        span = telemetry.getSpan(`${runnableType}: ${command.attributes.name}(${command.attributes.args.join(',')})`)
=======
      const spanName = `${runnableType}: ${command.attributes.name}(${command.attributes.args.join(',')})`

      if (spanState === 'start') {
        span = telemetry.startSpan({
          name: spanName,
          opts: {
            attributes: {
              spec: runnable.invocationDetails.relativeFile,
              test: `test:${test.fullTitle()}`,
              'runnable-type': runnableType,
            },
          },
        })
      } else {
        span = telemetry.getSpan(spanName)
>>>>>>> 710dc14f
      }

      extendRecordSpanFn(span)
    } catch (error) {
      // TODO: log error when client side debug logging is available
    }
  }

  Cypress.on('command:start', (command: Cypress.CommandQueue) => {
    recordSpan('start', command, (span) => {
      span?.setAttribute('command-name', command.attributes.name)
<<<<<<< HEAD
      span?.setAttribute('runnable-type', command.attributes.runnableType)
=======
>>>>>>> 710dc14f
    })
  })

  Cypress.on('command:end', (command: Cypress.CommandQueue) => {
    recordSpan('end', command, (span) => {
      span?.setAttribute('state', command.state)
      span?.setAttribute('numLogs', command.logs?.length || 0)
      span?.end()
    })
  })

  Cypress.on('command:failed', (command: Cypress.CommandQueue, error: Error) => {
    recordSpan('end', command, (span) => {
      span?.setAttribute('state', command.state)
      span?.setAttribute('numLogs', command.logs?.length || 0)
      span?.setAttribute('error.name', error.name)
      span?.setAttribute('error.message', error.message)
      span?.end()
    })
  })
}<|MERGE_RESOLUTION|>--- conflicted
+++ resolved
@@ -42,23 +42,12 @@
   const recordSpan = (spanState: 'start' | 'end', command: Cypress.CommandQueue, extendRecordSpanFn: (span?: Span) => void) => {
     try {
       const runnable = Cypress.state('runnable')
-<<<<<<< HEAD
-=======
       const test = Cypress.state('test')
->>>>>>> 710dc14f
 
       const runnableType = runnable.type === 'hook' ? runnable.hookName : runnable.type
 
       let span: Span | undefined
 
-<<<<<<< HEAD
-      if (spanState === 'start') {
-        span = telemetry.startSpan({
-          name: `${runnableType}: ${command.attributes.name}(${command.attributes.args.join(',')})`,
-        })
-      } else {
-        span = telemetry.getSpan(`${runnableType}: ${command.attributes.name}(${command.attributes.args.join(',')})`)
-=======
       const spanName = `${runnableType}: ${command.attributes.name}(${command.attributes.args.join(',')})`
 
       if (spanState === 'start') {
@@ -74,7 +63,6 @@
         })
       } else {
         span = telemetry.getSpan(spanName)
->>>>>>> 710dc14f
       }
 
       extendRecordSpanFn(span)
@@ -86,10 +74,6 @@
   Cypress.on('command:start', (command: Cypress.CommandQueue) => {
     recordSpan('start', command, (span) => {
       span?.setAttribute('command-name', command.attributes.name)
-<<<<<<< HEAD
-      span?.setAttribute('runnable-type', command.attributes.runnableType)
-=======
->>>>>>> 710dc14f
     })
   })
 
