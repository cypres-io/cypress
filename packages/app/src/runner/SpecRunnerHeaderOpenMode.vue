--- conflicted
+++ resolved
@@ -4,13 +4,6 @@
     ref="autHeaderEl"
     class="min-h-64px text-14px"
   >
-    <button @click="visitUrl">
-      Go Studio
-    </button>
-    <div v-if="!studioRecorder.url && studioRecorder.isActive">
-      You need to enter a URL!
-    </div>
-
     <div class="flex flex-wrap flex-grow p-16px gap-12px justify-end">
       <div
         v-if="props.gql.currentTestingType === 'e2e'"
@@ -32,17 +25,11 @@
         </Button>
         <input
           target="_blank"
-<<<<<<< HEAD
-          :value="autStore.url"
-          class="mr-12px leading-normal max-w-100% text-indigo-500 self-center hocus-link-default truncate"
-          @input="setStudioUrl"
-=======
           :value="autUrl"
           data-cy="aut-url-input"
           class="mr-12px leading-normal max-w-100% text-indigo-500 self-center hocus-link-default truncate flex flex-grow"
           @input="setStudioUrl"
           @click="openInNewTab"
->>>>>>> b0299c38
         >
       </div>
 
@@ -183,27 +170,7 @@
 import SpecRunnerDropdown from './SpecRunnerDropdown.vue'
 import { allBrowsersIcons } from '@packages/frontend-shared/src/assets/browserLogos'
 import BookIcon from '~icons/cy/book_x16'
-<<<<<<< HEAD
-import { useStudioRecorderStore } from '../store/studio-store'
-
-const studioRecorder = useStudioRecorderStore()
-
-function setStudioUrl (event: Event) {
-  const url = (event.currentTarget as HTMLInputElement).value
-
-  studioRecorder.setUrl(url)
-}
-
-function visitUrl () {
-  if (!studioRecorder.url) {
-    throw Error('Cannot visit blank url')
-  }
-
-  studioRecorder.visitUrl(studioRecorder.url)
-}
-=======
 import { useStudioStore } from '../store/studio-store'
->>>>>>> b0299c38
 
 gql`
 fragment SpecRunnerHeader on CurrentProject {
