import { defineConfig } from 'cypress'
import getenv from 'getenv'

const CYPRESS_INTERNAL_CLOUD_ENV = getenv('CYPRESS_INTERNAL_CLOUD_ENV', process.env.CYPRESS_INTERNAL_ENV || 'development')

export default defineConfig({
  projectId: CYPRESS_INTERNAL_CLOUD_ENV === 'staging' ? 'ypt4pf' : 'sehy69',
  viewportWidth: 800,
  viewportHeight: 850,
  retries: {
    runMode: 2,
    openMode: 0,
  },
  reporter: '../../node_modules/cypress-multi-reporters/index.js',
  reporterOptions: {
    configFile: '../../mocha-reporter-config.json',
  },
  experimentalInteractiveRunEvents: true,
  component: {
    supportFile: 'cypress/component/support/index.ts',
    specPattern: 'src/**/*.{spec,cy}.{js,ts,tsx,jsx}',
    devServer (cypressConfig, devServerConfig) {
      const { startDevServer } = require('@cypress/vite-dev-server')

      return startDevServer({ options: cypressConfig, ...devServerConfig })
    },
    devServerConfig: {
      viteConfig: {
        // TODO(tim): Figure out why this isn't being picked up
        optimizeDeps: {
          include: [
            '@headlessui/vue',
            'vue3-file-selector',
            'just-my-luck',
            'combine-properties',
            'faker',
          ],
        },
      },
    },
  },
  'e2e': {
<<<<<<< HEAD
=======
    specPattern: 'cypress/e2e/integration/**/*.spec.{js,ts}',
>>>>>>> c3b49dda
    pluginsFile: 'cypress/e2e/plugins/index.ts',
    supportFile: 'cypress/e2e/support/e2eSupport.ts',
    async setupNodeEvents (on, config) {
      const { e2ePluginSetup } = require('@packages/frontend-shared/cypress/e2e/e2ePluginSetup')

      return await e2ePluginSetup(on, config)
    },
  },
})<|MERGE_RESOLUTION|>--- conflicted
+++ resolved
@@ -40,10 +40,6 @@
     },
   },
   'e2e': {
-<<<<<<< HEAD
-=======
-    specPattern: 'cypress/e2e/integration/**/*.spec.{js,ts}',
->>>>>>> c3b49dda
     pluginsFile: 'cypress/e2e/plugins/index.ts',
     supportFile: 'cypress/e2e/support/e2eSupport.ts',
     async setupNodeEvents (on, config) {
