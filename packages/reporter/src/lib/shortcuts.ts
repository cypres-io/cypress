--- conflicted
+++ resolved
@@ -28,21 +28,20 @@
       case 'f':
         events.emit('focus:tests')
         break
-<<<<<<< HEAD
+      case 'c':
+        events.emit('resume')
+        break
+      case 'n':
+        events.emit('next')
+        break
+      case 'a':
+        action('set:scrolling', () => {
+          appState.setAutoScrolling(!appState.autoScrollingEnabled)
+        })()
+
+        break
       default:
         return
-=======
-      case 'c': events.emit('resume')
-        break
-      case 'n': events.emit('next')
-        break
-      case 'a': action('set:scrolling', () => {
-        appState.setAutoScrolling(!appState.autoScrollingEnabled)
-      })()
-
-        break
-      default: return
->>>>>>> 340a6e4d
     }
   }
 }
