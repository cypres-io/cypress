--- conflicted
+++ resolved
@@ -39,13 +39,12 @@
   const matchingText = searchText.find((text) => message.includes(text))
   const textToConvert = [split[0].trim(), ...(matchingText ? [matchingText] : [])].join(' ')
   const spaceEscapedText = textToConvert.replace(/^ +/gm, (initialSpaces) => '&#32;'.repeat(initialSpaces.length)) // &#32 is the HTML entity for a space
-<<<<<<< HEAD
+
+  const underscorePreservedText = spaceEscapedText.replace(/_+/gm, (initialUnderscores) => '&#95;'.repeat(initialUnderscores.length)) // &#32 HTML entity for underscore
+
   // we don't want <br> in our error messages, but allow it in Cypress.log
-  const converted = type === 'error' ? md.renderInline(spaceEscapedText) : mdBreaks.renderInline(spaceEscapedText)
-=======
-  const underscorePreservedText = spaceEscapedText.replace(/_+/gm, (initialUnderscores) => '&#95;'.repeat(initialUnderscores.length)) // &#32 HTML entity for underscore
-  const converted = md.renderInline(underscorePreservedText)
->>>>>>> 4413aeaf
+  const converted = type === 'error' ? md.renderInline(underscorePreservedText) : mdBreaks.renderInline(underscorePreservedText)
+
   const assertion = (split[1] && [`<strong>${split[1].trim()}</strong>`]) || []
 
   return [converted, ...assertion].join(' ')
