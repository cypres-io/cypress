import _ from 'lodash'
import cs from 'classnames'
import Markdown from 'markdown-it'
import { action, observable } from 'mobx'
import { observer } from 'mobx-react'
import React, { Component } from 'react'
import Tooltip from '@cypress/react-tooltip'

import appState, { AppState } from '../lib/app-state'
import events, { Events } from '../lib/events'
import FlashOnClick from '../lib/flash-on-click'
import { TimeoutID } from '../lib/types'
import runnablesStore, { RunnablesStore } from '../runnables/runnables-store'
import { Alias, AliasObject } from '../instruments/instrument-model'

import CommandModel from './command-model'
import TestError from '../errors/test-error'

import ChevronIcon from '-!react-svg-loader!@packages/frontend-shared/src/assets/icons/chevron-down-small_x8.svg'
import HiddenIcon from '-!react-svg-loader!@packages/frontend-shared/src/assets/icons/general-eye-closed_x16.svg'
import PinIcon from '-!react-svg-loader!@packages/frontend-shared/src/assets/icons/object-pin_x16.svg'
import RunningIcon from '-!react-svg-loader!@packages/frontend-shared/src/assets/icons/status-running_x16.svg'

const md = new Markdown()

const displayName = (model: CommandModel) => model.displayName || model.name
const nameClassName = (name: string) => name.replace(/(\s+)/g, '-')
const formattedMessage = (message: string) => message ? md.renderInline(message) : ''
const invisibleMessage = (model: CommandModel) => {
  return model.numElements > 1 ?
    'One or more matched elements are not visible.' :
    'This element is not visible.'
}

const shouldShowCount = (aliasesWithDuplicates: Array<Alias> | null, aliasName: Alias, model: CommandModel) => {
  if (model.aliasType !== 'route') {
    return false
  }

  return _.includes(aliasesWithDuplicates, aliasName)
}

const CommandColumn = observer(({ model }) => (
  <>
    <div className='command-number-column'>
      {<PinIcon className='command-pin' />}
      {model._isPending() && <RunningIcon className='fa-spin' />}
      {!model._isPending() && <span className='command-number'>{model.number || ''}</span>}
    </div>
    <div className='command-expander-column' onClick={() => model.toggleOpen()}>
      {model.hasChildren && <ChevronIcon className={cs('command-expander', { 'command-expander-is-open': model.hasChildren && !!model.isOpen })} />}
    </div>
  </>
))

interface AliasReferenceProps {
  aliasObj: AliasObject
  model: CommandModel
  aliasesWithDuplicates: Array<Alias> | null
}

const AliasReference = observer(({ aliasObj, model, aliasesWithDuplicates }: AliasReferenceProps) => {
  if (shouldShowCount(aliasesWithDuplicates, aliasObj.name, model)) {
    return (
      <Tooltip placement='top' title={`Found ${aliasObj.ordinal} alias for: '${aliasObj.name}'`} className='cy-tooltip'>
        <span>
          <span className={`command-alias ${model.aliasType} show-count`}>@{aliasObj.name}</span>
          <span className={'command-alias-count'}>{aliasObj.cardinal}</span>
        </span>
      </Tooltip>
    )
  }

  return (
    <Tooltip placement='top' title={`Found an alias for: '${aliasObj.name}'`} className='cy-tooltip'>
      <span className={`command-alias ${model.aliasType}`}>@{aliasObj.name}</span>
    </Tooltip>
  )
})

interface AliasesReferencesProps {
  model: CommandModel
  aliasesWithDuplicates: Array<Alias> | null
}

const AliasesReferences = observer(({ model, aliasesWithDuplicates }: AliasesReferencesProps) => (
  <span className='command-aliases'>
    {_.map(([] as Array<AliasObject>).concat((model.referencesAlias as AliasObject)), (aliasObj) => (
      <span className='command-alias-container' key={aliasObj.name + aliasObj.cardinal}>
        <AliasReference aliasObj={aliasObj} model={model} aliasesWithDuplicates={aliasesWithDuplicates} />
      </span>
    ))}
  </span>
))

interface InterceptionsProps {
  model: CommandModel
}

const Interceptions = observer(({ model }: InterceptionsProps) => {
  if (!model.renderProps.interceptions?.length) return null

  function getTitle () {
    return (
      <span>
        {model.renderProps.wentToOrigin ? '' : <>This request did not go to origin because the response was stubbed.<br/></>}
        This request matched:
        <ul>
          {model.renderProps.interceptions?.map(({ command, alias, type }, i) => {
            return (<li key={i}>
              <code>cy.{command}()</code> {type} with {alias ? <>alias <code>@{alias}</code></> : 'no alias'}
            </li>)
          })}
        </ul>
      </span>
    )
  }

  const count = model.renderProps.interceptions.length

  const displayAlias = _.chain(model.renderProps.interceptions).last().get('alias').value()

  return (
    <Tooltip placement='top' title={getTitle()} className='cy-tooltip'>
      <span>
        <span className={cs('command-interceptions', 'route', count > 1 && 'show-count')}>
          {model.renderProps.status && <span className='status'>{model.renderProps.status} </span>}
          {displayAlias || <em className='no-alias'>no alias</em>}
        </span>
        {count > 1 && <span className={'command-interceptions-count'}>{count}</span>}
      </span>
    </Tooltip>
  )
})

interface AliasesProps {
  model: CommandModel
  aliasesWithDuplicates: Array<Alias> | null
}

const Aliases = observer(({ model, aliasesWithDuplicates }: AliasesProps) => {
  if (!model.alias || model.aliasType === 'route') return null

  return (
    <span>
      {_.map(([] as Array<Alias>).concat(model.alias), (alias) => {
        const aliases = [alias]

        if (model.hasChildren && !model.isOpen) {
          aliases.push(..._.compact(model.children.map((dupe) => dupe.alias)))
        }

        return (
          <Tooltip key={alias} placement='top' title={`${model.displayMessage} aliased as: ${aliases.map((alias) => `'${alias}'`).join(', ')}`} className='cy-tooltip'>
            <span className={cs('command-alias', `${model.aliasType}`, { 'show-count': shouldShowCount(aliasesWithDuplicates, alias, model) })}>
              {aliases.join(', ')}
            </span>
          </Tooltip>
        )
      })}
    </span>
  )
})

interface MessageProps {
  model: CommandModel
}

const Message = observer(({ model }: MessageProps) => (
  <span className='command-message'>
    {!!model.renderProps.indicator && (
      <i
        className={
          cs(
            model.renderProps.wentToOrigin ? 'fas' : 'far',
            'fa-circle',
            `command-message-indicator-${model.renderProps.indicator}`,
          )
        }
      />
    )}
    <span
      className='command-message-text'
      dangerouslySetInnerHTML={{ __html: formattedMessage(model.displayMessage || '') }}
    />
  </span>
))

interface ProgressProps {
  model: CommandModel
}

const Progress = observer(({ model }: ProgressProps) => {
  if (!model.timeout || !model.wallClockStartedAt) {
    return <div className='command-progress'><span /></div>
  }

  const timeElapsed = Date.now() - new Date(model.wallClockStartedAt).getTime()
  const timeRemaining = model.timeout ? model.timeout - timeElapsed : 0
  const percentageRemaining = timeRemaining / model.timeout || 0

  // we add a key to the span to ensure a rerender and restart of the animation on change
  return (
    <div className='command-progress'>
      <span style={{ animationDuration: `${timeRemaining}ms`, transform: `scaleX(${percentageRemaining})` }} key={timeRemaining} />
    </div>
  )
})

interface Props {
  model: CommandModel
  aliasesWithDuplicates: Array<Alias> | null
  appState: AppState
  events: Events
  runnablesStore: RunnablesStore
  groupId?: number
}

@observer
class Command extends Component<Props> {
  @observable isOpen: boolean|null = null
  private _showTimeout?: TimeoutID

  static defaultProps = {
    appState,
    events,
    runnablesStore,
  }

  render () {
    const { model, aliasesWithDuplicates } = this.props
    const message = model.displayMessage

    if (model.group && this.props.groupId !== model.group) {
      return null
    }

    if (model.showError) {
      return <TestError model={model} onPrintToConsole={this._onClick}/>
    }

    const commandName = model.name ? nameClassName(model.name) : ''
    const displayNumOfElements = model.state !== 'pending' && model.numElements != null && model.numElements !== 1
    const isSystemEvent = model.type === 'system' && model.event
    const isSessionCommand = commandName === 'session'
    const displayNumOfChildren = !isSystemEvent && !isSessionCommand && model.hasChildren && !model.isOpen

    let groupPlaceholder: Array<JSX.Element> = []

    if (model.groupLevel !== undefined) {
      const level = model.groupLevel < 6 ? model.groupLevel : 5

      for (let i = 0; i < level; i++) {
        groupPlaceholder.push(<span className='command-group-block' />)
      }
    }

    return (
      <li
        className={cs(
          'command',
          `command-name-${commandName}`,
          // `command-state-${model.state}`,
          {
            'command-scaled': message && message.length > 100,
            // 'command-is-pinned': this._isPinned(),
          },
        )}
      >
        <div
          className={
            cs(
              'command-wrapper',
              `command-type-${model.type}`,
              `command-state-${model.state}`,
              {
                'command-is-pinned': this._isPinned(),
                'command-is-event': !!model.event,
                'command-has-console-props': model.hasConsoleProps,
                'command-has-snapshot': model.hasSnapshot,
              },
            )
          }
          onMouseEnter={() => this._snapshot(true)}
          onMouseLeave={() => this._snapshot(false)}
        >
          <CommandColumn model={model} isGrouped={!!this.props.groupId} />
          <FlashOnClick
            message='Printed output to your console'
            onClick={this._onClick}
            shouldShowMessage={this._shouldShowClickMessage}
            wrapperClassName={cs('command-pin-target',
              {
                'command-group': !!this.props.groupId,
              })}
          >
            <div
              className='command-wrapper-text'
              style={{ width: '100%' }}
              onMouseEnter={() => this._snapshot(true)}
              onMouseLeave={() => this._snapshot(false)}
            >
              {groupPlaceholder}
              {/* <div >/ */}
              <span className={cs('command-info')}>
                <span className='command-method'>
                  <span>
                    {model.event && model.type !== 'system' ? `(${displayName(model)})` : displayName(model)}
                  </span>
                </span>
                {model.referencesAlias ?
                  <AliasesReferences model={model} aliasesWithDuplicates={aliasesWithDuplicates} />
                  : <Message model={model} />
                }
<<<<<<< HEAD
                <span className='command-controls'>
                  {!model.visible && (
                    <Tooltip placement='top' title={invisibleMessage(model)} className='cy-tooltip'>
                      <span>
                        <HiddenIcon className='command-invisible' />
=======
              </span>
              <span className='command-controls'>
                {!model.visible && (
                  <Tooltip placement='top' title={invisibleMessage(model)} className='cy-tooltip'>
                    <span>
                      <HiddenIcon className='command-invisible' />
                    </span>
                  </Tooltip>
                )}
                {displayNumOfElements && (
                  <Tooltip placement='top' title={`${model.numElements} matched elements`} className='cy-tooltip'>
                    <span className={cs('num-elements', 'command-num-elements')}>{model.numElements}</span>
                  </Tooltip>
                )}
                <span className='alias-container'>
                  <Interceptions model={model} />
                  <Aliases model={model} aliasesWithDuplicates={aliasesWithDuplicates} />
                  {displayNumOfChildren && (
                    <Tooltip placement='top' title={model.event ? `This event occurred ${model.numChildren} times` : `${model.numChildren} logs currently hidden`} className='cy-tooltip'>
                      <span className={cs('num-children', 'command-num-children', { 'has-alias': model.alias })}>
                        {model.numChildren}
>>>>>>> 84d600f2
                      </span>
                    </Tooltip>
                  )}
                  {displayNumOfElements && (
                    <Tooltip placement='top' title={`${model.numElements} matched elements`} className='cy-tooltip'>
                      <span className={cs('num-elements', 'command-num-elements')}>{model.numElements}</span>
                    </Tooltip>
                  )}
                  <span className='alias-container'>
                    <Interceptions model={model} />
                    <Aliases model={model} aliasesWithDuplicates={aliasesWithDuplicates} />
                    {displayNumOfChildren && (
                      <Tooltip placement='top' title={`This event occurred ${model.numChildren} times`} className='cy-tooltip'>
                        <span className={cs('num-children', 'command-num-children', { 'has-alias': model.alias })}>
                          {model.numChildren}
                        </span>
                      </Tooltip>
                    )}
                  </span>
                </span>
              </span>
              {/* </div> */}
              <Progress model={model} />
            </div>
          </FlashOnClick>
        </div>
        {(model.hasChildren && model.isOpen) && this._children()}
      </li>
    )
  }

  _children () {
    const { appState, events, model, runnablesStore } = this.props

    return (
      <ul className='command-child-container'>
        {_.map(model.children, (child) => (
          <Command
            key={child.id}
            model={child}
            appState={appState}
            events={events}
            runnablesStore={runnablesStore}
            aliasesWithDuplicates={null}
            groupId={model.id}
          />
        ))}
      </ul>
    )
  }

  _isPinned () {
    return this.props.appState.pinnedSnapshotId === this.props.model.id
  }

  _shouldShowClickMessage = () => {
    if (this.props.model.hasChildren) {
      return false
    }

    return !this.props.appState.isRunning && !!this.props.model.hasConsoleProps
  }

  @action _onClick = () => {
    if (this.props.appState.isRunning) return

    // if (this.props.model.hasChildren) {
    //   this.props.model.toggleOpen()

    //   return
    // }

    const { id } = this.props.model

    if (this._isPinned()) {
      this.props.appState.pinnedSnapshotId = null
      this.props.events.emit('unpin:snapshot', id)
      this._snapshot(true)
    } else {
      this.props.appState.pinnedSnapshotId = id as number
      this.props.events.emit('pin:snapshot', id)
      this.props.events.emit('show:command', this.props.model.id)
    }
  }

  // snapshot rules
  //
  // 1. when we hover over a command, wait 50 ms
  // if we're still hovering, send show:snapshot
  //
  // 2. when we hover off a command, wait 50 ms
  // and if we are still in a non-showing state
  // meaning we have moused over nothing instead
  // of a different command, send hide:snapshot
  //
  // this prevents heavy CPU usage when hovering
  // up and down over commands. it also prevents
  // restoring to the original through all of that.
  // additionally when quickly moving your mouse
  // over many commands, unless you're hovered for
  // 50ms, it won't show the snapshot at all. so we
  // optimize for both snapshot showing + restoring
  _snapshot (show: boolean) {
    const { model, runnablesStore } = this.props

    if (show) {
      runnablesStore.attemptingShowSnapshot = true

      this._showTimeout = setTimeout(() => {
        runnablesStore.showingSnapshot = true
        this.props.events.emit('show:snapshot', model.id)
      }, 50)
    } else {
      runnablesStore.attemptingShowSnapshot = false
      clearTimeout(this._showTimeout as TimeoutID)

      setTimeout(() => {
        // if we are currently showing a snapshot but
        // we aren't trying to show a different snapshot
        if (runnablesStore.showingSnapshot && !runnablesStore.attemptingShowSnapshot) {
          runnablesStore.showingSnapshot = false
          this.props.events.emit('hide:snapshot', model.id)
        }
      }, 50)
    }
  }
}

export { Aliases, AliasesReferences, Message, Progress }

export default Command<|MERGE_RESOLUTION|>--- conflicted
+++ resolved
@@ -312,35 +312,11 @@
                   <AliasesReferences model={model} aliasesWithDuplicates={aliasesWithDuplicates} />
                   : <Message model={model} />
                 }
-<<<<<<< HEAD
                 <span className='command-controls'>
                   {!model.visible && (
                     <Tooltip placement='top' title={invisibleMessage(model)} className='cy-tooltip'>
                       <span>
                         <HiddenIcon className='command-invisible' />
-=======
-              </span>
-              <span className='command-controls'>
-                {!model.visible && (
-                  <Tooltip placement='top' title={invisibleMessage(model)} className='cy-tooltip'>
-                    <span>
-                      <HiddenIcon className='command-invisible' />
-                    </span>
-                  </Tooltip>
-                )}
-                {displayNumOfElements && (
-                  <Tooltip placement='top' title={`${model.numElements} matched elements`} className='cy-tooltip'>
-                    <span className={cs('num-elements', 'command-num-elements')}>{model.numElements}</span>
-                  </Tooltip>
-                )}
-                <span className='alias-container'>
-                  <Interceptions model={model} />
-                  <Aliases model={model} aliasesWithDuplicates={aliasesWithDuplicates} />
-                  {displayNumOfChildren && (
-                    <Tooltip placement='top' title={model.event ? `This event occurred ${model.numChildren} times` : `${model.numChildren} logs currently hidden`} className='cy-tooltip'>
-                      <span className={cs('num-children', 'command-num-children', { 'has-alias': model.alias })}>
-                        {model.numChildren}
->>>>>>> 84d600f2
                       </span>
                     </Tooltip>
                   )}
@@ -353,7 +329,7 @@
                     <Interceptions model={model} />
                     <Aliases model={model} aliasesWithDuplicates={aliasesWithDuplicates} />
                     {displayNumOfChildren && (
-                      <Tooltip placement='top' title={`This event occurred ${model.numChildren} times`} className='cy-tooltip'>
+                      <Tooltip placement='top' title={model.event ? `This event occurred ${model.numChildren} times` : `${model.numChildren} logs currently hidden`} className='cy-tooltip'>
                         <span className={cs('num-children', 'command-num-children', { 'has-alias': model.alias })}>
                           {model.numChildren}
                         </span>
