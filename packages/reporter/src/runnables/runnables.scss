--- conflicted
+++ resolved
@@ -97,11 +97,7 @@
     padding-left: 0;
 
     .runnable-wrapper {
-<<<<<<< HEAD
-      border-left: 5px solid transparent;
-=======
       border-left: 4px solid transparent;
->>>>>>> bd1c7cd0
       padding: 0 0 0 4px;
 
       .collapsible-header {
@@ -167,20 +163,12 @@
 
     &.runnable-failed > div > .runnable-wrapper,
     &.runnable-failed > div > .runnable-instruments {
-<<<<<<< HEAD
-      border-left: 5px solid $fail;
-=======
       border-left: 4px solid $fail;
->>>>>>> bd1c7cd0
     }
 
     &.runnable-pending > div > .runnable-wrapper,
     &.runnable-pending > div > .runnable-instruments {
-<<<<<<< HEAD
-      border-left: 5px solid $pending;
-=======
       border-left: 4px solid $pending;
->>>>>>> bd1c7cd0
       padding-bottom: 0;
     }
 
@@ -196,11 +184,7 @@
 
     &.runnable-studio.runnable-passed > div > .runnable-wrapper,
     &.runnable-studio.runnable-passed > div > .runnable-instruments {
-<<<<<<< HEAD
-      border-left: 5px solid $indigo-700;
-=======
       border-left: 4px solid $indigo-700;
->>>>>>> bd1c7cd0
     }
 
     &.runnable-skipped > .runnable-wrapper {
@@ -211,11 +195,7 @@
 
     &.runnable-skipped > div > .runnable-wrapper,
     &.runnable-skipped > div > .runnable-instruments {
-<<<<<<< HEAD
-      border-left: 5px solid $gray-500;
-=======
       border-left: 4px solid $gray-500;
->>>>>>> bd1c7cd0
     }
 
     &.suite > div > .runnable-wrapper {
