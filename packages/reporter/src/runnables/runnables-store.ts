--- conflicted
+++ resolved
@@ -42,8 +42,6 @@
 export class RunnablesStore {
   @observable isReady = defaults.isReady
   @observable runnables: RunnableArray = []
-<<<<<<< HEAD
-=======
   /**
    * Stores a list of all the runables files where the reporter
    * has passed without any specific order.
@@ -51,18 +49,12 @@
    * key: spec FilePath
    * content: RunableArray
    */
->>>>>>> 277a748b
   @observable runnablesHistory: Record<string, RunnableArray> = {}
 
   runningSpec: string | null = null
 
-<<<<<<< HEAD
-  hasTests = false
-  hasSingleTest = false
-=======
   hasTests: boolean = false
   hasSingleTest: boolean = false
->>>>>>> 277a748b
 
   private appState: AppState
   private scroller: Scroller
@@ -217,8 +209,6 @@
     this._tests = {}
     this._runnablesQueue = []
   }
-<<<<<<< HEAD
-=======
 
   @action
   setRunningSpec (specPath: string) {
@@ -233,20 +223,5 @@
     this.runnablesHistory[previousSpec] = this.runnables
   }
 }
->>>>>>> 277a748b
-
-  @action
-  setRunningSpec (specPath: string) {
-    const previousSpec = this.runningSpec
-
-    this.runningSpec = specPath
-
-    if (!previousSpec || previousSpec === specPath) {
-      return
-    }
-
-    this.runnablesHistory[previousSpec] = this.runnables
-  }
-}
 
 export default new RunnablesStore({ appState, scroller })