{
  "name": "@packages/reporter",
  "version": "0.0.0",
  "private": true,
  "main": "src/main.jsx",
  "scripts": {
    "postinstall": "echo '@packages/reporter needs: npm run build'",
    "build": "webpack",
    "prebuild-prod": "npm run check-deps-pre",
    "build-prod": "npm run build",
    "prewatch": "npm run check-deps-pre",
    "watch": "npm run build -- --watch --progress",
    "check-deps": "node ../../scripts/check-deps.js --verbose",
    "check-deps-pre": "npm run check-deps -- --prescript",
    "preclean": "npm run check-deps-pre",
    "clean-deps": "rm -rf node_modules",
    "pretest": "npm run check-deps-pre",
<<<<<<< HEAD
    "test": "mocha 'src/**/*.spec.*'",
    "test-watch": "npm run test -- --watch",
    "lint": "bin-up eslint --fix lib/*.js src/*.js* src/**/*.js*",
=======
    "test": "node ./scripts/test.js",
>>>>>>> 17ac7dc2
    "cypress:open": "node ../../scripts/cypress open --project .",
    "cypress:run": "node ../../scripts/cypress run --project ."
  },
  "files": [
    "lib"
  ],
  "devDependencies": {
    "@cypress/react-tooltip": "0.4.0",
    "@types/enzyme": "3.9.1",
    "bin-up": "1.2.0",
    "chai": "3.5.0",
    "chai-enzyme": "1.0.0-beta.1",
    "classnames": "2.2.6",
    "css-element-queries": "1.2.0",
    "enzyme": "3.9.0",
    "enzyme-adapter-react-16": "1.12.1",
    "font-awesome": "4.7.0",
    "lodash": "4.17.11",
    "markdown-it": "6.1.1",
    "mobx": "3.6.2",
    "mobx-react": "4.4.3",
    "mocha": "6.1.4",
    "prop-types": "15.7.2",
    "react": "16.8.6",
    "react-dom": "16.8.6",
    "sinon": "7.0.0",
    "webpack": "4.32.2",
    "webpack-cli": "3.3.2"
  }
}<|MERGE_RESOLUTION|>--- conflicted
+++ resolved
@@ -15,13 +15,7 @@
     "preclean": "npm run check-deps-pre",
     "clean-deps": "rm -rf node_modules",
     "pretest": "npm run check-deps-pre",
-<<<<<<< HEAD
-    "test": "mocha 'src/**/*.spec.*'",
-    "test-watch": "npm run test -- --watch",
-    "lint": "bin-up eslint --fix lib/*.js src/*.js* src/**/*.js*",
-=======
     "test": "node ./scripts/test.js",
->>>>>>> 17ac7dc2
     "cypress:open": "node ../../scripts/cypress open --project .",
     "cypress:run": "node ../../scripts/cypress run --project ."
   },
