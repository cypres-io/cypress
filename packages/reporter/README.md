--- conflicted
+++ resolved
@@ -55,15 +55,9 @@
 yarn workspace @packages/reporter cypress:open
 ```
 
-<<<<<<< HEAD
-You'll want to run `yarn workspace @packages/reporter watch
-
-You'll want to run `yarn workspace @packages/runner watch
-=======
 You'll want to run `yarn workspace @packages/reporter watch` to iterate on the reporter under test while testing.
 
 You'll want to run `yarn workspace @packages/runner watch` to get changes to the main Cypress reporter while testing.
->>>>>>> ca20729a
 
 ### Enzyme
 
