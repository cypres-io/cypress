import { EventEmitter } from 'events'
import { RootRunnable } from '../../src/runnables/runnables-store'
import { addCommand } from '../support/utils'

describe('commands', () => {
  let runner: EventEmitter
  let runnables: RootRunnable
  const inProgressStartedAt = (new Date(2000, 0, 1)).toISOString()

  beforeEach(() => {
    cy.fixture('runnables_commands').then((_runnables) => {
      runnables = _runnables
    })

    runner = new EventEmitter()

    cy.visit('/').then((win) => {
      win.render({
        runner,
        runnerStore: {
          spec: {
            name: 'foo',
            absolute: '/foo/bar',
            relative: 'foo/bar',
          },
        },
      })
    })

    cy.get('.reporter').then(() => {
      runner.emit('runnables:ready', runnables)
      runner.emit('reporter:start', {})
      addCommand(runner, {
        id: 9,
        name: 'get',
        message: '#in-progress',
        state: 'pending',
        timeout: 4000,
        wallClockStartedAt: inProgressStartedAt,
      })
    })

    cy.contains('http://localhost:3000') // ensure test content has loaded
  })

<<<<<<< HEAD
  it('displays all the commands', () => {
    cy.get('.command').should('have.length', 10)
=======
  it.only('displays all the commands', () => {
    addCommand(runner, {
      id: 102,
      name: 'get',
      message: '#element',
      state: 'passed',
      timeout: 4000,
      wallClockStartedAt: inProgressStartedAt,
    })

    addCommand(runner, {
      id: 124,
      name: 'within',
      state: 'passed',
      type: 'child',
      timeout: 4000,
      wallClockStartedAt: inProgressStartedAt,
    })

    addCommand(runner, {
      id: 125,
      name: 'get',
      message: '#my_element',
      state: 'passed',
      timeout: 4000,
      group: 124,
      wallClockStartedAt: inProgressStartedAt,
    })

    addCommand(runner, {
      id: 129,
      name: 'within',
      state: 'passed',
      type: 'child',
      group: 124,
      timeout: 4000,
      wallClockStartedAt: inProgressStartedAt,
    })

    addCommand(runner, {
      id: 130,
      name: 'get',
      message: '#my_element that _has_ a really long message to show **wrapping** works as expected',
      state: 'passed',
      timeout: 4000,
      groupLevel: 1,
      group: 129,
      wallClockStartedAt: inProgressStartedAt,
    })

    addCommand(runner, {
      id: 1229,
      name: 'within',
      state: 'passed',
      type: 'child',
      group: 130,
      groupLevel: 1,
      timeout: 4000,
      wallClockStartedAt: inProgressStartedAt,
    })

    addCommand(runner, {
      id: 1311,
      name: 'get',
      message: '#my_element_nested',
      state: 'passed',
      timeout: 4000,
      groupLevel: 2,
      group: 1229,
      wallClockStartedAt: inProgressStartedAt,
    })

    addCommand(runner, {
      id: 1291,
      name: 'assert',
      type: 'child',
      message: 'has class named .omg',
      state: 'passed',
      timeout: 4000,
      group: 1229,
      groupLevel: 2,
      wallClockStartedAt: inProgressStartedAt,
    })

    addCommand(runner, {
      id: 1291,
      name: 'log',
      message: 'do something else',
      state: 'passed',
      timeout: 4000,
      group: 130,
      groupLevel: 1,
      wallClockStartedAt: inProgressStartedAt,
    })

    addCommand(runner, {
      id: 135,
      name: 'and',
      type: 'child',
      message: 'has class named .lets-roll',
      state: 'passed',
      timeout: 4000,
      group: 124,
      wallClockStartedAt: inProgressStartedAt,
    })

    const indicators = ['successful', 'pending', 'aborted', 'bad']

    indicators.forEach((indicator, index) => {
      addCommand(runner, {
        id: 1600 + index,
        name: 'xhr',
        event: true,
        state: 'passed',
        timeout: 4000,
        renderProps: {
          indicator,
          message: `${indicator} indicator`,
        },
        wallClockStartedAt: inProgressStartedAt,
      })
    })

    const assertStates = ['passed', 'pending', 'failed']

    assertStates.forEach((state, index) => {
      addCommand(runner, {
        id: 1700 + index,
        name: 'assert',
        type: 'child',
        message: 'expected **element** to have length of **16** but got **12** instead',
        state,
        timeout: 4000,
        wallClockStartedAt: inProgressStartedAt,
      })
    })

    cy.get('.command').should('have.length', 25)
>>>>>>> f9cd0d3c

    cy.percySnapshot()
  })

  it('includes the type class', () => {
    cy.contains('#exists').closest('.command-wrapper')
    .should('have.class', 'command-type-parent')

    cy.contains('#doesnt-exist').closest('.command-wrapper')
    .should('have.class', 'command-type-child')
  })

  it('includes the name class', () => {
    cy.contains('#exists').closest('.command')
    .should('have.class', 'command-name-get')
  })

  it('includes the state class', () => {
<<<<<<< HEAD
=======
    addCommand(runner, {
      name: 'log',
      message: 'command-warn-state',
      state: 'warn',
    })

>>>>>>> f9cd0d3c
    cy.contains('#exists').closest('.command-wrapper')
    .should('have.class', 'command-state-passed')

    cy.contains('#doesnt-exist').closest('.command-wrapper')
    .should('have.class', 'command-state-failed')

    cy.contains('#in-progress').closest('.command-wrapper')
    .should('have.class', 'command-state-pending')

    cy.contains('command-warn-state').closest('.command-wrapper')
    .should('have.class', 'command-state-warn')
  })

  it('displays the number for parent and child', () => {
    cy.contains('http://localhost:3000')
    .closest('.command-message')
    .siblings('.command-number-column')
    .should('have.text', '1')

    cy.contains('#exists').closest('.command-message').siblings('.command-number-column')
    .should('have.text', '2')

    cy.contains('#doesnt-exist').closest('.command-message').siblings('.command-number-column')
    .should('have.text', '3')

    cy.contains('.some-els').closest('.command-message').siblings('.command-number-column')
    .should('have.text', '4')
  })

  it('events have is-event class, no number, and type in parentheses', () => {
    cy.contains('GET ---').closest('.command-wrapper')
    .should('have.class', 'command-is-event')

    cy.contains('GET ---').closest('.command-message').siblings('.command-number-column')
    .should('have.text', '')

    cy.contains('GET ---').closest('.command-message').siblings('.command-method')
    .should('have.text', '(xhr stub)')
  })

  it('includes the scaled class when the message is over 100 chars', () => {
    cy.contains('Lorem ipsum').closest('.command')
    .should('have.class', 'command-scaled')
  })

  it('does not render with the scaled class when the message is less than 100 chars', () => {
    cy.contains('#exists').closest('.command')
    .should('not.have.class', 'command-scaled')
  })

  it('renders markdown in message', () => {
    cy.contains('Lorem ipsum').closest('.command').find('.command-message').within(() => {
      cy.get('strong').should('have.text', 'dolor')
      cy.get('em').should('have.text', 'sit')
    })
  })

  it('shows message indicator when specified', () => {
    const indicators = ['successful', 'pending', 'aborted', 'bad']

    indicators.forEach((indicator) => {
      addCommand(runner, {
        name: 'xhr',
        event: true,
        renderProps: {
          indicator,
          message: `${indicator} indicator`,
        },
      })
    })

    indicators.forEach((indicator) => {
      cy.contains(`${indicator} indicator`).closest('.command').find('.command-message .fa-circle')
      .should('have.class', `command-message-indicator-${indicator}`)
    })

    cy.percySnapshot()
  })

  it('assert commands for each state', () => {
    const assertStates = ['passed', 'pending', 'failed']

    assertStates.forEach((state) => {
      addCommand(runner, {
        name: 'assert',
        type: 'child',
        message: `expected **element** to have **state of ${state}**`,
        state,
      })
    })

    cy.get('.command').should('have.length', 13)

    cy.percySnapshot()
  })

  describe('progress bar', () => {
    const getProgress = () => {
      return cy.contains('#in-progress')
      .closest('.command')
      .find('.command-progress span')
    }

    it('calculates correct scale factor', () => {
      // take the wallClockStartedAt of this command and add 2500 milliseconds to it
      // in order to simulate the command having run for 2.5 seconds of the total 4000 timeout
      const date = new Date(inProgressStartedAt).setMilliseconds(2500)

      cy.clock(date, ['Date'])
      // close and open tests so it freshly mounts
      cy.contains('test 1').click().click()
      getProgress().should(($span) => {
        expect($span.attr('style')).to.contain('animation-duration: 1500ms')
        expect($span.attr('style')).to.contain('transform: scaleX(0.375)')

        // ensures that actual scale factor hits 0 within default timeout
        // this matrix is equivalent to scaleX(0)
        expect($span).to.have.css('transform', 'matrix(0, 0, 0, 1, 0, 0)')
      })
    })

    it('recalculates correct scale factor after being closed', () => {
      // take the wallClockStartedAt of this command and add 1000 milliseconds to it
      // in order to simulate the command having run for 1 second of the total 4000 timeout
      const date = new Date(inProgressStartedAt).setMilliseconds(1000)

      cy.clock(date, ['Date'])
      // close and open tests so it freshly mounts
      cy.contains('test').click().click()
      getProgress().should(($span) => {
        expect($span.attr('style')).to.contain('animation-duration: 3000ms')
        expect($span.attr('style')).to.contain('transform: scaleX(0.75)')
      })

      // set the clock ahead as if time has passed
      cy.tick(2000)

      cy.contains('test 1').click().click()
      getProgress().should(($span) => {
        expect($span.attr('style')).to.contain('animation-duration: 1000ms')
        expect($span.attr('style')).to.contain('transform: scaleX(0.25)')
      })
    })
  })

  context('invisible indicator', () => {
    it('does not render invisible icon when visible', () => {
      cy.contains('#exists').closest('.command').find('.command-invisible')
      .should('not.exist')
    })

    it('displays invisible icon when not visible', () => {
      cy.contains('#doesnt-exist').closest('.command').find('.command-invisible')
      .should('be.visible')
    })

    it('displays a tooltip when hovering', () => {
      cy.contains('#doesnt-exist').closest('.command').find('.command-invisible').trigger('mouseover')
      cy.get('.cy-tooltip')
      .should('be.visible')
      .should('have.text', 'This element is not visible.')
    })

    it('displays different text when multiple elements', () => {
      cy.contains('.invisible').closest('.command').find('.command-invisible').trigger('mouseover')
      cy.get('.cy-tooltip')
      .should('be.visible')
      .should('have.text', 'One or more matched elements are not visible.')
    })
  })

  context('elements indicator', () => {
    it('shows number of elements when 0 or greater than 1', () => {
      cy.contains('#doesnt-exist').closest('.command').find('.num-elements')
      .should('be.visible').and('have.text', '0')

      cy.contains('.some-els').closest('.command').find('.num-elements')
      .should('be.visible').and('have.text', '4')
    })

    it('does not render number of elements when 1', () => {
      cy.contains('#exist').closest('.command').find('.num-elements')
      .should('not.exist')
    })

    it('renders a tooltip when hovering', () => {
      cy.contains('.some-els').closest('.command').find('.num-elements').trigger('mouseover')
      cy.get('.cy-tooltip').should('be.visible').should('have.text', '4 matched elements')
    })
  })

  context('event duplicates', () => {
    it('collapses consecutive duplicate events into group', () => {
      cy.get('.command-name-xhr').should('have.length', 3)
    })

    it('displays number of duplicates', () => {
      cy.contains('GET --- /dup')
      .closest('.command')
      .find('.num-children')
      .should('be.visible')
      .should('have.text', '4')
      .trigger('mouseover')
      .get('.cy-tooltip').should('have.text', 'This event occurred 4 times')
    })

    it('expands all events after clicking arrow', () => {
      cy.contains('GET --- /dup').closest('.command').find('.command-child-container').should('not.exist')
      cy.contains('GET --- /dup')
      .closest('.command')
      .find('.command-expander')
      .click()

      cy.get('.command-name-xhr').should('have.length', 6)
      cy.contains('GET --- /dup').closest('.command').find('.command-child-container')
      .should('be.visible')
      .find('.command').should('have.length', 3)
    })
  })

  context('clicking command', () => {
    it('pins the command', () => {
      cy.get('.command:nth-child(2)')
      .should('contain', '#exists')
      .trigger('mouseover')
      .click()
      .closest('.command')
      .find('.command-wrapper')
      .should('have.class', 'command-is-pinned')
      .find('.command-pin')
    })

    it('shows a tooltip', () => {
      cy.contains('#exists').click()
      cy.get('.cy-tooltip').should('have.text', 'Printed output to your console')
    })

    it('tooltip disappears after 1500ms', () => {
      cy.clock()
      cy.contains('#exists').click()
      cy.tick(1500)
      cy.get('.cy-tooltip').should('not.exist')
    })

    it('prints to console', () => {
      cy.spy(runner, 'emit')
      cy.contains('#exists').click()
      cy.wrap(runner.emit).should('be.calledWith', 'runner:console:log', 2)
    })

    it('shows the snapshot', () => {
      cy.spy(runner, 'emit')
      cy.contains('#exists').click()
      cy.wrap(runner.emit).should('be.calledWith', 'runner:show:snapshot', 2)
    })

    it('unpins after clicking again, does not re-print to the console', () => {
      cy.spy(runner, 'emit')
      cy.contains('#exists').click()
      cy.contains('#exists').click()
      // @ts-ignore
      cy.wrap(runner.emit.withArgs('runner:console:log')).should('be.calledOnce')
    })

    it('unpins after clicking another command, pins that one', () => {
      cy.spy(runner, 'emit')
      cy.contains('#exists').click()
      cy.contains('#doesnt-exist').click()
      cy.contains('#exists').closest('.command-wrapper')
      .should('not.have.class', 'command-is-pinned')

      cy.contains('#doesnt-exist').closest('.command-wrapper')
      .should('have.class', 'command-is-pinned')
    })
  })

  context('command group', () => {
    let groupId

    beforeEach(() => {
      addCommand(runner, {
        name: 'get',
        message: '#my_element',
      })

      groupId = addCommand(runner, {
        name: 'within',
        type: 'child',
      })

      addCommand(runner, {
        name: 'get',
        message: '#my_nested_element',
        group: groupId,
      })
    })

    it('group is closed by default when all nested command have passed', () => {
      addCommand(runner, {
        name: 'log',
        message: 'chained log example',
      })

      cy.contains('chained log example') // ensure test content has loaded

      cy.get('.command-name-within')
      .find('.command-expander')
      .should('not.have.class', 'command-expander-is-open')

      cy.get('.command-name-within')
      .find('.num-children')
      .should('have.text', '1')
      .trigger('mouseover')
      .get('.cy-tooltip').should('have.text', '1 logs currently hidden')
      .percySnapshot()
    })

    it('group is closed by default when last nested command failed', () => {
      addCommand(runner, {
        name: 'log',
        message: 'chained log example',
        state: 'failed',
        group: groupId,
      })

      cy.contains('chained log example') // ensure test content has loaded

      cy.get('.command-name-within')
      .find('.command-expander')
      .should('have.class', 'command-expander-is-open')

      cy.get('.command-name-within')
      .find('.num-children')
      .should('not.exist')
      .percySnapshot()
    })

    it('clicking opens and closes the group', () => {
      cy.get('.command-name-within')
      .find('.command-expander')
      .should('not.have.class', 'command-expander-is-open')
      .click()
      .should('have.class', 'command-expander-is-open')

      cy.get('.command-name-within')
      .find('.num-children')
      .should('not.exist')

      cy.get('.command-name-within')
      .find('.command-expander')
      .click()
      .should('not.have.class', 'command-expander-is-open')

      cy.get('.command-name-within')
      .find('.num-children')
      .should('have.text', '1')

      cy.get('.command-name-within')
      .find('.command-expander')
      .should('not.have.class', 'command-expander-is-open')
    })

    it('displays with nested logs', () => {
      const nestedGroupId = addCommand(runner, {
        name: 'within2',
        state: 'passed',
        type: 'child',
        group: groupId,
      })

      addCommand(runner, {
        name: 'get',
        message: '#my_element_nested',
        state: 'passed',
        group: nestedGroupId,
      })

      addCommand(runner, {
        name: 'assert',
        type: 'child',
        message: 'has class named .omg',
        group: nestedGroupId,
      })

      addCommand(runner, {
        name: 'log',
        message: 'chained log example',
        state: 'passed',
        group: groupId,
      })

      cy.get('.command-name-within')
      .find('.command-expander')
      .should('have.class', 'command-expander-is-open')

      cy.get('.command-name-within2')
      .find('.command-expander')
      .should('not.have.class', 'command-expander-is-open')
      .click()

      cy.percySnapshot()
    })
  })

  context('mousing over', () => {
    beforeEach(() => {
      cy.spy(runner, 'emit')
      cy.clock()
      cy.get('.command-wrapper').first().trigger('mouseover')
    })

    it('shows snapshot after 50ms passes', () => {
      cy.wrap(runner.emit).should('not.be.calledWith', 'runner:show:snapshot')
      cy.tick(50)
      cy.wrap(runner.emit).should('be.calledWith', 'runner:show:snapshot', 1)
      cy.wrap(runner.emit).should('be.calledOnce')
    })

    describe('then mousing out', () => {
      beforeEach(() => {
        cy.tick(50)
        cy.get('.command').first().trigger('mouseout')
      })

      it('hides the snapshot after 50ms pass without another mouse over', () => {
        cy.tick(50)
        cy.wrap(runner.emit).should('be.calledWith', 'runner:hide:snapshot', 1)
      })

      it('does not hide the snapshot if there is another mouseover before 50ms passes', () => {
        cy.wrap(runner.emit).should('not.be.calledWith', 'runner:hide:snapshot')
      })
    })
  })

  // FIXME: When studio support is re-introduced we can enable these tests.
  context.skip('studio commands', () => {
    beforeEach(() => {
      addCommand(runner, {
        id: 10,
        number: 7,
        name: 'get',
        message: '#studio-command-parent',
        state: 'success',
        isStudio: true,
        type: 'parent',
      })

      addCommand(runner, {
        id: 11,
        name: 'click',
        message: '#studio-command-child',
        state: 'success',
        isStudio: true,
        type: 'child',
      })
    })

    it('studio commands have command-is-studio class', () => {
      cy.contains('#studio-command-parent').closest('.command')
      .should('have.class', 'command-is-studio')

      cy.contains('#studio-command-child').closest('.command')
      .should('have.class', 'command-is-studio')
    })

    it('only parent studio commands display remove button', () => {
      cy.contains('#studio-command-parent').closest('.command')
      .find('.studio-command-remove').should('be.visible')

      cy.contains('#studio-command-child').closest('.command')
      .find('.studio-command-remove').should('not.be.visible')
    })

    it('emits studio:remove:command with number when delete button is clicked', () => {
      cy.spy(runner, 'emit')

      cy.contains('#studio-command-parent').closest('.command')
      .find('.studio-command-remove').click()

      cy.wrap(runner.emit).should('be.calledWith', 'studio:remove:command', 7)
    })
  })
})<|MERGE_RESOLUTION|>--- conflicted
+++ resolved
@@ -43,11 +43,7 @@
     cy.contains('http://localhost:3000') // ensure test content has loaded
   })
 
-<<<<<<< HEAD
   it('displays all the commands', () => {
-    cy.get('.command').should('have.length', 10)
-=======
-  it.only('displays all the commands', () => {
     addCommand(runner, {
       id: 102,
       name: 'get',
@@ -185,7 +181,6 @@
     })
 
     cy.get('.command').should('have.length', 25)
->>>>>>> f9cd0d3c
 
     cy.percySnapshot()
   })
@@ -204,15 +199,12 @@
   })
 
   it('includes the state class', () => {
-<<<<<<< HEAD
-=======
     addCommand(runner, {
       name: 'log',
       message: 'command-warn-state',
       state: 'warn',
     })
 
->>>>>>> f9cd0d3c
     cy.contains('#exists').closest('.command-wrapper')
     .should('have.class', 'command-state-passed')
 
