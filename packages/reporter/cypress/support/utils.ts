import { EventEmitter } from 'events'
<<<<<<< HEAD
import { Editor } from '@packages/ui-components'
import CommandModel from './../../src/command-log/command-model'
=======
import CommandModel from './../../src/commands/command-model'
>>>>>>> e0941990

const { _ } = Cypress

interface File {
  file: string
  line: number
  column: number
}

interface HandlesFileOpeningProps {
  getRunner: Function
  selector: string
  file: File
  stackTrace?: boolean
}

export const itHandlesFileOpening = ({ getRunner, selector, file, stackTrace = false }: HandlesFileOpeningProps) => {
  describe('it handles file opening', () => {
    it('emits unified file open event', () => {
      cy.stub(getRunner(), 'emit').callThrough()

      if (stackTrace) {
        cy.contains('View stack trace').click()
      }

      cy.get(selector).first().click().then(() => {
<<<<<<< HEAD
        expect(getRunner().emit).to.be.calledWith('open:file', {
          where: editor,
          ...file,
        })
      })
    })
  })

  describe('when user has not already set opener and opens file', () => {
    const availableEditors = [
      { id: 'computer', name: 'On Computer', isOther: false, binary: 'computer' },
      { id: 'atom', name: 'Atom', isOther: false, binary: 'atom' },
      { id: 'vim', name: 'Vim', isOther: false, binary: 'vim' },
      { id: 'sublime', name: 'Sublime Text', isOther: false, binary: 'sublime' },
      { id: 'vscode', name: 'Visual Studio Code', isOther: false, binary: 'vscode' },
      { id: 'other', name: 'Other', isOther: true, binary: '' },
    ]

    beforeEach(() => {
      // @ts-ignore
      getRunner().emit.withArgs('get:user:editor').yields({ availableEditors })
      // usual viewport of only reporter is a bit cramped for the modal
      cy.viewport(600, 600)

      if (stackTrace) {
        cy.contains('View stack trace').click()
      }

      cy.get(selector).first().click()
    })

    it('opens modal with available editors', () => {
      _.each(availableEditors, ({ name }) => {
        cy.contains(name)
      })

      cy.contains('Other')
      cy.contains('Set preference and open file')
    })

    // NOTE: this fails because mobx doesn't make the editors observable, so
    // the changes to the path don't bubble up correctly. this only happens
    // in the Cypress test and not when running the actual app
    it.skip('updates "Other" path when typed into', () => {
      cy.contains('Other').find('input[type="text"]').type('/absolute/path/to/foo.js')
      .should('have.value', '/absolute/path/to/foo.js')
    })

    describe('when editor is not selected', () => {
      it('disables submit button', () => {
        cy.contains('Set preference and open file')
        .should('have.class', 'is-disabled')
        .click()

        cy.wrap(getRunner().emit).should('not.to.be.calledWith', 'set:user:editor')
        cy.wrap(getRunner().emit).should('not.to.be.calledWith', 'open:file')
      })

      it('shows validation message when hovering over submit button', () => {
        cy.get('.editor-picker-modal .submit').trigger('mouseover')
        cy.get('.cy-tooltip').last().should('have.text', 'Please select a preference')
      })
    })

    describe('when Other is selected but path is not entered', () => {
      beforeEach(() => {
        cy.contains('Other').click()
      })

      it('disables submit button', () => {
        cy.contains('Set preference and open file')
        .should('have.class', 'is-disabled')
        .click()

        cy.wrap(getRunner().emit).should('not.to.be.calledWith', 'set:user:editor')
        cy.wrap(getRunner().emit).should('not.to.be.calledWith', 'open:file')
      })

      it('shows validation message when hovering over submit button', () => {
        cy.get('.editor-picker-modal .submit').trigger('mouseover')
        cy.get('.cy-tooltip').last().should('have.text', 'Please enter the path for the "Other" editor')
      })
    })

    describe('when editor is set', () => {
      beforeEach(() => {
        cy.contains('Visual Studio Code').click()
        cy.contains('Set preference and open file').click()
      })

      it('closes modal', function () {
        cy.contains('Set preference and open file').should('not.exist')
      })

      it('emits set:user:editor', () => {
        expect(getRunner().emit).to.be.calledWith('set:user:editor', availableEditors[4])
      })

      it('opens file in selected editor', () => {
        expect(getRunner().emit).to.be.calledWith('open:file', {
          where: availableEditors[4],
          ...file,
        })
=======
        expect(getRunner().emit).to.be.calledWith('open:file:unified')
>>>>>>> e0941990
      })
    })
  })
}

export const addCommand = (runner: EventEmitter, log: Partial<CommandModel>) => {
  const defaultLog = {
    event: false,
    hookId: 'r3',
    id: _.uniqueId('c'),
    instrument: 'command',
    renderProps: {},
    state: 'passed',
    testId: 'r3',
    testCurrentRetry: 0,
    timeout: 4000,
    type: 'parent',
    url: 'http://example.com',
    hasConsoleProps: true,
  }

  const commandLog = Object.assign(defaultLog, log)

  runner.emit('reporter:log:add', commandLog)

  // return command log id to enable adding new command to command group
  return commandLog.id
}<|MERGE_RESOLUTION|>--- conflicted
+++ resolved
@@ -1,10 +1,7 @@
 import { EventEmitter } from 'events'
-<<<<<<< HEAD
 import { Editor } from '@packages/ui-components'
 import CommandModel from './../../src/command-log/command-model'
-=======
-import CommandModel from './../../src/commands/command-model'
->>>>>>> e0941990
+// import CommandModel from './../../src/commands/command-model'
 
 const { _ } = Cypress
 
@@ -31,113 +28,7 @@
       }
 
       cy.get(selector).first().click().then(() => {
-<<<<<<< HEAD
-        expect(getRunner().emit).to.be.calledWith('open:file', {
-          where: editor,
-          ...file,
-        })
-      })
-    })
-  })
-
-  describe('when user has not already set opener and opens file', () => {
-    const availableEditors = [
-      { id: 'computer', name: 'On Computer', isOther: false, binary: 'computer' },
-      { id: 'atom', name: 'Atom', isOther: false, binary: 'atom' },
-      { id: 'vim', name: 'Vim', isOther: false, binary: 'vim' },
-      { id: 'sublime', name: 'Sublime Text', isOther: false, binary: 'sublime' },
-      { id: 'vscode', name: 'Visual Studio Code', isOther: false, binary: 'vscode' },
-      { id: 'other', name: 'Other', isOther: true, binary: '' },
-    ]
-
-    beforeEach(() => {
-      // @ts-ignore
-      getRunner().emit.withArgs('get:user:editor').yields({ availableEditors })
-      // usual viewport of only reporter is a bit cramped for the modal
-      cy.viewport(600, 600)
-
-      if (stackTrace) {
-        cy.contains('View stack trace').click()
-      }
-
-      cy.get(selector).first().click()
-    })
-
-    it('opens modal with available editors', () => {
-      _.each(availableEditors, ({ name }) => {
-        cy.contains(name)
-      })
-
-      cy.contains('Other')
-      cy.contains('Set preference and open file')
-    })
-
-    // NOTE: this fails because mobx doesn't make the editors observable, so
-    // the changes to the path don't bubble up correctly. this only happens
-    // in the Cypress test and not when running the actual app
-    it.skip('updates "Other" path when typed into', () => {
-      cy.contains('Other').find('input[type="text"]').type('/absolute/path/to/foo.js')
-      .should('have.value', '/absolute/path/to/foo.js')
-    })
-
-    describe('when editor is not selected', () => {
-      it('disables submit button', () => {
-        cy.contains('Set preference and open file')
-        .should('have.class', 'is-disabled')
-        .click()
-
-        cy.wrap(getRunner().emit).should('not.to.be.calledWith', 'set:user:editor')
-        cy.wrap(getRunner().emit).should('not.to.be.calledWith', 'open:file')
-      })
-
-      it('shows validation message when hovering over submit button', () => {
-        cy.get('.editor-picker-modal .submit').trigger('mouseover')
-        cy.get('.cy-tooltip').last().should('have.text', 'Please select a preference')
-      })
-    })
-
-    describe('when Other is selected but path is not entered', () => {
-      beforeEach(() => {
-        cy.contains('Other').click()
-      })
-
-      it('disables submit button', () => {
-        cy.contains('Set preference and open file')
-        .should('have.class', 'is-disabled')
-        .click()
-
-        cy.wrap(getRunner().emit).should('not.to.be.calledWith', 'set:user:editor')
-        cy.wrap(getRunner().emit).should('not.to.be.calledWith', 'open:file')
-      })
-
-      it('shows validation message when hovering over submit button', () => {
-        cy.get('.editor-picker-modal .submit').trigger('mouseover')
-        cy.get('.cy-tooltip').last().should('have.text', 'Please enter the path for the "Other" editor')
-      })
-    })
-
-    describe('when editor is set', () => {
-      beforeEach(() => {
-        cy.contains('Visual Studio Code').click()
-        cy.contains('Set preference and open file').click()
-      })
-
-      it('closes modal', function () {
-        cy.contains('Set preference and open file').should('not.exist')
-      })
-
-      it('emits set:user:editor', () => {
-        expect(getRunner().emit).to.be.calledWith('set:user:editor', availableEditors[4])
-      })
-
-      it('opens file in selected editor', () => {
-        expect(getRunner().emit).to.be.calledWith('open:file', {
-          where: availableEditors[4],
-          ...file,
-        })
-=======
         expect(getRunner().emit).to.be.calledWith('open:file:unified')
->>>>>>> e0941990
       })
     })
   })
