--- conflicted
+++ resolved
@@ -557,32 +557,6 @@
       })
     })
 
-<<<<<<< HEAD
-=======
-    it('sets wantsInjection to full when a cross origin request is buffered and experimentalSessionAndOrigin=false', async () => {
-      const buffers = new HttpBuffers()
-      const buffer = { url: 'https://www.cypress.io/', urlDoesNotMatchPolicyBasedOnDomain: true } as HttpBuffer
-
-      buffers.set(buffer)
-
-      const ctx = {
-        buffers,
-        req: {
-          proxiedUrl: 'https://www.cypress.io/',
-        },
-        config: {
-          experimentalSessionAndOrigin: false,
-        },
-        res: {} as Partial<CypressOutgoingResponse>,
-      }
-
-      await testMiddleware([MaybeEndRequestWithBufferedResponse], ctx)
-      .then(() => {
-        expect(ctx.res.wantsInjection).to.equal('full')
-      })
-    })
-
->>>>>>> 741019d9
     it('wantsInjection is not set when the request is not buffered', async () => {
       const buffers = new HttpBuffers()
       const buffer = { url: 'https://www.cypress.io/', urlDoesNotMatchPolicyBasedOnDomain: true } as HttpBuffer
