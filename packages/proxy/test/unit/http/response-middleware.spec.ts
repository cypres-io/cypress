import _ from 'lodash'
import ResponseMiddleware from '../../../lib/http/response-middleware'
import { debugVerbose } from '../../../lib/http'
import { expect } from 'chai'
import sinon from 'sinon'
import { testMiddleware } from './helpers'
import { RemoteStates } from '@packages/server/lib/remote_states'
import { Readable } from 'stream'
import * as rewriter from '../../../lib/http/util/rewriter'

describe('http/response-middleware', function () {
  it('exports the members in the correct order', function () {
    expect(_.keys(ResponseMiddleware)).to.have.ordered.members([
      'LogResponse',
      'AttachPlainTextStreamFn',
      'InterceptResponse',
      'PatchExpressSetHeader',
      'SetInjectionLevel',
      'OmitProblematicHeaders',
      'MaybePreventCaching',
      'MaybeStripDocumentDomainFeaturePolicy',
      'MaybeCopyCookiesFromIncomingRes',
      'MaybeSendRedirectToClient',
      'CopyResponseStatusCode',
      'ClearCyInitialCookie',
      'MaybeEndWithEmptyBody',
      'MaybeInjectHtml',
      'MaybeRemoveSecurity',
      'GzipBody',
      'SendResponseBodyToClient',
    ])
  })

  it('errors if this.next() is called more than once in the same middleware', function (done) {
    const middleware = function () {
      this.next()
      this.next()
    }

    testMiddleware([middleware], {
      onError (err) {
        expect(err.message).to.equal('Error running proxy middleware: Cannot call this.next() more than once in the same middleware function. Doing so can cause unintended issues.')

        done()
      },
    })
  })

  it('does not error if this.next() is called more than once in different middleware', function () {
    const middleware1 = function () {
      this.next()
    }
    const middleware2 = function () {
      this.next()
    }

    return testMiddleware([middleware1, middleware2], {
      onError () {
        throw new Error('onError should not be called')
      },
    })
  })

  describe('MaybeStripDocumentDomainFeaturePolicy', function () {
    const { MaybeStripDocumentDomainFeaturePolicy } = ResponseMiddleware
    let ctx
    let featurePolicyDirectives: any

    beforeEach(function () {
      featurePolicyDirectives = {
        autoplay: '\'self\'',
        camera: '*',
        'document-domain': '\'none\'',
      }
    })

    describe('when no feature-policy header is present', function () {
      beforeEach(function () {
        featurePolicyDirectives = {}
        prepareContext()
      })

      it(`doesn't do anything`, function () {
        return testMiddleware([MaybeStripDocumentDomainFeaturePolicy], ctx)
        .then(() => {
          expect(ctx.res.set).not.to.be.called
        })
      })
    })

    describe('when no document-domain directive is present', function () {
      beforeEach(function () {
        delete featurePolicyDirectives['document-domain']
        prepareContext()
      })

      it(`doesn't do anything`, function () {
        return testMiddleware([MaybeStripDocumentDomainFeaturePolicy], ctx)
        .then(() => {
          expect(ctx.res.set).not.to.be.called
        })
      })
    })

    describe('when both feature-policy header and document-domain directive are present', function () {
      describe('when there are also other directives', function () {
        beforeEach(function () {
          prepareContext()
        })

        it('removes the document-domain directive from the header and keeps the rest', function () {
          return testMiddleware([MaybeStripDocumentDomainFeaturePolicy], ctx)
          .then(() => {
            const [, featurePolicy] = ctx.res.set.args[0]
            const directives = _.fromPairs(featurePolicy.split('; ').map((directive) => directive.split(' ')))

            expect(directives['document-domain']).not.to.exist
            expect(directives['autoplay']).to.exist
            expect(directives['camera']).to.exist
          })
        })
      })

      describe('when it is the only directive', function () {
        beforeEach(function () {
          featurePolicyDirectives = _.pick(featurePolicyDirectives, 'document-domain')
          prepareContext()
        })

        it('removes the whole header', function () {
          return testMiddleware([MaybeStripDocumentDomainFeaturePolicy], ctx)
          .then(() => {
            expect(ctx.res.removeHeader).to.be.calledWith('feature-policy')
          })
        })
      })
    })

    function prepareContext () {
      const headers = {
        pragma: 'no-cache',
        'referrer-policy': 'same-origin',
      }

      if (!_.isEmpty(featurePolicyDirectives)) {
        headers['feature-policy'] = _.toPairs(featurePolicyDirectives).map(
          (directive) => directive.join(' '),
        ).join('; ')
      }

      ctx = {
        res: {
          set: sinon.stub(),
          removeHeader: sinon.stub(),
        },
        incomingRes: {
          headers,
        },
      }
    }
  })

  describe('SetInjectionLevel', function () {
    const { SetInjectionLevel } = ResponseMiddleware
    let ctx

    it('doesn\'t inject anything when not html', function () {
      prepareContext({
        req: {
          cookies: {},
          headers: {},
        },
      })

      return testMiddleware([SetInjectionLevel], ctx)
      .then(() => {
        expect(ctx.res.wantsInjection).to.be.false
      })
    })

    it('doesn\'t inject anything when not rendered html', function () {
      prepareContext({
        renderedHTMLOrigins: {},
        getRenderedHTMLOrigins () {
          return this.renderedHTMLOrigins
        },
        req: {
          cookies: {},
          headers: {},
        },
        incomingRes: {
          headers: {
            'content-type': 'text/html',
          },
        },
      })

      return testMiddleware([SetInjectionLevel], ctx)
      .then(() => {
        expect(ctx.res.wantsInjection).to.be.false
      })
    })

    it('doesn\'t inject anything when not AUT frame', function () {
      prepareContext({
        req: {
          cookies: {},
          headers: {},
        },
        incomingRes: {
          headers: {
            'content-type': 'text/html',
          },
        },
      })

      return testMiddleware([SetInjectionLevel], ctx)
      .then(() => {
        expect(ctx.res.wantsInjection).to.be.false
      })
    })

    it('injects "fullCrossOrigin" when request is cross-origin html', function () {
      prepareContext({
        req: {
          proxiedUrl: 'http://example.com',
          isAUTFrame: true,
          cookies: {},
          headers: {},
        },
        incomingRes: {
          headers: {
            'content-type': 'text/html',
          },
        },
      })

      return testMiddleware([SetInjectionLevel], ctx)
      .then(() => {
        expect(ctx.res.wantsInjection).to.equal('fullCrossOrigin')
      })
    })

    it('performs full injection on initial AUT html origin', function () {
      prepareContext({
        req: {
          isAUTFrame: true,
          cookies: {
            '__cypress.initial': 'true',
          },
          headers: {},
        },
        incomingRes: {
          headers: {
            'content-type': 'text/html',
          },
        },
      })

      return testMiddleware([SetInjectionLevel], ctx)
      .then(() => {
        expect(ctx.res.wantsInjection).to.equal('full')
      })
    })

    it('otherwise, partial injection is set', function () {
      prepareContext({
        renderedHTMLOrigins: {},
        getRenderedHTMLOrigins () {
          return this.renderedHTMLOrigins
        },
        req: {
          proxiedUrl: 'http://127.0.0.1:3501/',
          isAUTFrame: true,
          cookies: {},
          headers: {
            'accept': [
              'text/html',
              'application/xhtml+xml',
            ],
          },
        },
        incomingRes: {
          headers: {
            'content-type': 'text/html',
          },
        },
      })

      return testMiddleware([SetInjectionLevel], ctx)
      .then(() => {
        expect(ctx.res.wantsInjection).to.equal('partial')
      })
    })

    it('injects partial when request is for top-level origin', function () {
      prepareContext({
        renderedHTMLOrigins: {},
        getRenderedHTMLOrigins () {
          return this.renderedHTMLOrigins
        },
        req: {
          proxiedUrl: 'http://127.0.0.1:3501/',
          isAUTFrame: true,
          cookies: {},
          headers: {
            'accept': [
              'text/html',
              'application/xhtml+xml',
            ],
          },
        },
        incomingRes: {
          headers: {
            'content-type': 'text/html',
          },
        },
      })

      return testMiddleware([SetInjectionLevel], ctx)
      .then(() => {
        expect(ctx.res.wantsInjection).to.equal('partial')
      })
    })

    it('does not set Origin-Agent-Cluster header to false when injection is not expected', function () {
      prepareContext({})

      return testMiddleware([SetInjectionLevel], ctx)
      .then(() => {
        expect(ctx.res.setHeader).not.to.be.calledWith('Origin-Agent-Cluster', '?0')
      })
    })

    it('sets Origin-Agent-Cluster header to false when injection is expected', function () {
      prepareContext({
        incomingRes: {
          headers: {
            // simplest way to make injection expected
            'x-cypress-file-server-error': true,
          },
        },
      })

      return testMiddleware([SetInjectionLevel], ctx)
      .then(() => {
        expect(ctx.res.setHeader).to.be.calledWith('Origin-Agent-Cluster', '?0')
      })
    })

    describe('wantsSecurityRemoved', () => {
      it('removes security if full injection is requested', () => {
        prepareContext({
          res: {
            wantsInjection: 'full',
          },
          config: {
            modifyObstructiveCode: true,
          },
        })

        return testMiddleware([SetInjectionLevel], ctx)
        .then(() => {
          expect(ctx.res.wantsSecurityRemoved).to.be.true
        })
      })

      it('removes security if fullCrossOrigin injection is requested', () => {
        prepareContext({
          res: {
            wantsInjection: 'fullCrossOrigin',
          },
          config: {
            modifyObstructiveCode: true,
          },
        })

        return testMiddleware([SetInjectionLevel], ctx)
        .then(() => {
          expect(ctx.res.wantsSecurityRemoved).to.be.true
        })
      })

      ;['application/javascript', 'application/x-javascript', 'text/javascript'].forEach((javascriptMIME) => {
        it(`removes security if the MIME type is ${javascriptMIME} and is on the currently active remote state`, () => {
          prepareContext({
            incomingRes: {
              headers: {
                'content-type': `${javascriptMIME}`,
              },
            },
            config: {
              modifyObstructiveCode: true,
            },
          })

          return testMiddleware([SetInjectionLevel], ctx)
          .then(() => {
            expect(ctx.res.wantsSecurityRemoved).to.be.true
          })
        })
      })

      it('otherwise, does not try to remove security on other MIME Types', () => {
        prepareContext({
          incomingRes: {
            headers: {
              'content-type': 'application/xml',
            },
          },
          config: {
            modifyObstructiveCode: true,
          },
        })

        return testMiddleware([SetInjectionLevel], ctx)
        .then(() => {
          expect(ctx.res.wantsSecurityRemoved).to.be.false
        })
      })

      describe('experimentalModifyObstructiveThirdPartyCode', () => {
        it('continues to "modifyObstructiveCode" when "experimentalModifyObstructiveThirdPartyCode" is true, even if "modifyObstructiveCode" is set to false.', () => {
          prepareContext({
            res: {
              wantsInjection: 'full',
            },
            config: {
              modifyObstructiveCode: false,
              experimentalModifyObstructiveThirdPartyCode: true,
            },
          })

          return testMiddleware([SetInjectionLevel], ctx)
          .then(() => {
            expect(ctx.res.wantsSecurityRemoved).to.be.true
          })
        })

        ;['text/html', 'application/javascript', 'application/x-javascript', 'text/javascript'].forEach((MIMEType) => {
          it(`removes security for ${MIMEType} MIME when "experimentalModifyObstructiveThirdPartyCode" is true, regardless of injection or request origin.`, () => {
            prepareContext({
              req: {
                proxiedUrl: 'http://www.some-third-party-script-or-html.com/',
                isAUTFrame: false,
              },
              incomingRes: {
                headers: {
                  'content-type': `${MIMEType}`,
                },
              },
              config: {
                modifyObstructiveCode: true,
                experimentalModifyObstructiveThirdPartyCode: true,
              },
            })

            return testMiddleware([SetInjectionLevel], ctx)
            .then(() => {
              expect(ctx.res.wantsSecurityRemoved).to.be.true
            })
          })
        })

        it(`removes security when the request will render html when "experimentalModifyObstructiveThirdPartyCode" is true, regardless of injection or request origin.`, () => {
          prepareContext({
            renderedHTMLOrigins: {},
            getRenderedHTMLOrigins () {
              return this.renderedHTMLOrigins
            },
            req: {
              proxiedUrl: 'http://www.some-third-party-script-or-html.com/',
              isAUTFrame: false,
              headers: {
                'accept': ['text/html', 'application/xhtml+xml'],
              },
            },
            config: {
              modifyObstructiveCode: true,
              experimentalModifyObstructiveThirdPartyCode: true,
            },
          })

          return testMiddleware([SetInjectionLevel], ctx)
          .then(() => {
            expect(ctx.res.wantsSecurityRemoved).to.be.true
          })
        })

        it(`does not remove security or inject when the request will not render html (csv).`, () => {
          prepareContext({
            renderedHTMLOrigins: {},
            getRenderedHTMLOrigins () {
              return this.renderedHTMLOrigins
            },
            req: {
              proxiedUrl: 'http://www.some-third-party-csv.csv',
              isAUTFrame: false,
              headers: {
                'accept': ['text/html', 'application/xhtml+xml'],
              },
            },
            incomingRes: {
              headers: {
                'content-type': 'text/csv',
              },
            },
            config: {
              modifyObstructiveCode: true,
              experimentalModifyObstructiveThirdPartyCode: true,
            },
          })

          return testMiddleware([SetInjectionLevel], ctx)
          .then(() => {
            expect(ctx.res.wantsSecurityRemoved).to.be.false
            expect(ctx.res.wantsInjection).to.be.false
          })
        })
      })
    })

    function prepareContext (props) {
      const remoteStates = new RemoteStates(() => {})

      // set the primary remote state
      remoteStates.set('http://127.0.0.1:3501')

      ctx = {
        incomingRes: {
          headers: {},
          ...props.incomingRes,
        },
        res: {
          headers: {},
          setHeader: sinon.stub(),
          ...props.res,
        },
        req: {
          proxiedUrl: 'http://127.0.0.1:3501/primary-origin.html',
          headers: {},
          cookies: {
            '__cypress.initial': true,
          },
          ...props.req,
        },
        remoteStates,
        debug: (formatter, ...args) => {
          debugVerbose(`%s %s %s ${formatter}`, ctx.req.method, ctx.req.proxiedUrl, ctx.stage, ...args)
        },
        onError (error) {
          throw error
        },
        ..._.omit(props, 'incomingRes', 'res', 'req'),
      }
    }
  })

  describe('MaybeCopyCookiesFromIncomingRes', function () {
    const { MaybeCopyCookiesFromIncomingRes } = ResponseMiddleware

    it('appends cookies on the response when an array', async function () {
      const { appendStub, ctx } = prepareSameOriginContext({
        incomingRes: {
          headers: {
            'set-cookie': ['cookie1=value1', 'cookie2=value2'],
          },
        },
      })

      await testMiddleware([MaybeCopyCookiesFromIncomingRes], ctx)

      expect(appendStub).to.be.calledTwice
      expect(appendStub).to.be.calledWith('Set-Cookie', 'cookie1=value1')
      expect(appendStub).to.be.calledWith('Set-Cookie', 'cookie2=value2')
    })

    it('appends cookies on the response when a string', async function () {
      const { appendStub, ctx } = prepareSameOriginContext()

      await testMiddleware([MaybeCopyCookiesFromIncomingRes], ctx)

      expect(appendStub).to.be.calledOnce
      expect(appendStub).to.be.calledWith('Set-Cookie', 'cookie=value')
    })

    it('is a noop when cookies are undefined', async function () {
      const appendStub = sinon.stub()
      const ctx = prepareContext({
        res: {
          append: appendStub,
        },
      })

      await testMiddleware([MaybeCopyCookiesFromIncomingRes], ctx)

      expect(appendStub).not.to.be.called
    })

    it('is a noop in the cookie jar when top does NOT need simulating', async function () {
      const appendStub = sinon.stub()

      const cookieJar = {
        getAllCookies: () => [{ key: 'cookie', value: 'value' }],
        setCookie: sinon.stub(),
      }

      const ctx = prepareContext({
        cookieJar,
        res: {
          append: appendStub,
        },
        incomingRes: {
          headers: {
            'set-cookie': 'cookie=value',
          },
        },
      })

      ctx.getAUTUrl = () => 'http://www.foobar.com/index.html'
      // set the primaryOrigin to true to signal we do NOT need to simulate top
      ctx.remoteStates.isPrimarySuperDomainOrigin = () => true

      await testMiddleware([MaybeCopyCookiesFromIncomingRes], ctx)

      expect(cookieJar.setCookie).not.to.have.been.called
      expect(appendStub).to.be.calledWith('Set-Cookie', 'cookie=value')
    })

<<<<<<< HEAD
=======
    it('is a noop in the cookie jar when experimentalSessionAndOrigin is false', async function () {
      const appendStub = sinon.stub()

      const cookieJar = {
        getAllCookies: () => [{ key: 'cookie', value: 'value' }],
        setCookie: sinon.stub(),
      }

      const ctx = prepareContext({
        cookieJar,
        res: {
          append: appendStub,
        },
        incomingRes: {
          headers: {
            'set-cookie': 'cookie=value',
          },
        },
      })

      ctx.config.experimentalSessionAndOrigin = false

      // a case where top would need to be simulated, but the experimental flag is off
      ctx.getAUTUrl = () => 'http://www.foobar.com/index.html'
      ctx.remoteStates.isPrimarySuperDomainOrigin = () => false

      await testMiddleware([MaybeCopyCookiesFromIncomingRes], ctx)

      expect(cookieJar.setCookie).not.to.have.been.called
      expect(appendStub).to.be.calledWith('Set-Cookie', 'cookie=value')
    })

    const getCookieJarStub = () => {
      return {
        getAllCookies: sinon.stub().returns([{ key: 'cookie', value: 'value' }]),
        getCookies: sinon.stub().returns([]),
        setCookie: sinon.stub(),
      }
    }

>>>>>>> 355d2101
    describe('same-origin', () => {
      ['same-origin', 'include'].forEach((credentialLevel) => {
        it(`sets first-party cookie context in the jar when simulating top if credentials included with fetch with credential ${credentialLevel}`, async function () {
          const appendStub = sinon.stub()
          const cookieJar = getCookieJarStub()
          const ctx = prepareContext({
            cookieJar,
            res: {
              append: appendStub,
            },
            req: {
              // a same-site request that has the ability to set first-party cookies in the browser
              requestedWith: 'fetch',
              credentialsLevel: credentialLevel,
              proxiedUrl: 'https://www.foobar.com/test-request',
            },
            incomingRes: {
              headers: {
                'set-cookie': ['cookie1=value1; SameSite=Strict', 'cookie2=value2; SameSite=Lax', 'cookie3=value3; SameSite=None; Secure'],
              },
            },
          })

          // a case where top would need to be simulated
          ctx.getAUTUrl = () => 'https://www.foobar.com/index.html'
          ctx.remoteStates.isPrimarySuperDomainOrigin = () => false

          await testMiddleware([MaybeCopyCookiesFromIncomingRes], ctx)

          // should work as this would be set in the browser if the AUT url was top
          expect(cookieJar.setCookie).to.have.been.calledWith(sinon.match({
            key: 'cookie1',
            value: 'value1',
            sameSite: 'strict',
          }), 'https://www.foobar.com/test-request', 'strict')

          // should work as this would be set in the browser if the AUT url was top
          expect(cookieJar.setCookie).to.have.been.calledWith(sinon.match({
            key: 'cookie2',
            value: 'value2',
            sameSite: 'lax',
          }), 'https://www.foobar.com/test-request', 'strict')

          // should work as this would be set in the browser if the AUT url was top, just sets a third party cookie
          expect(cookieJar.setCookie).to.have.been.calledWith(sinon.match({
            key: 'cookie3',
            value: 'value3',
            sameSite: 'none',
          }), 'https://www.foobar.com/test-request', 'strict')

          expect(appendStub).to.be.calledWith('Set-Cookie', 'cookie1=value1; SameSite=Strict')
          expect(appendStub).to.be.calledWith('Set-Cookie', 'cookie2=value2; SameSite=Lax')
          expect(appendStub).to.be.calledWith('Set-Cookie', 'cookie3=value3; SameSite=None; Secure')
        })
      })

      ;[true, false].forEach((credentialLevel) => {
        it(`sets first-party cookie context in the jar when simulating top if withCredentials ${credentialLevel} with xhr`, async function () {
          const appendStub = sinon.stub()
          const cookieJar = getCookieJarStub()
          const ctx = prepareContext({
            cookieJar,
            res: {
              append: appendStub,
            },
            req: {
              // a same-site request that has the ability to set first-party cookies in the browser
              requestedWith: 'xhr',
              credentialsLevel: credentialLevel,
              proxiedUrl: 'https://www.foobar.com/test-request',
            },
            incomingRes: {
              headers: {
                'set-cookie': ['cookie1=value1; SameSite=Strict', 'cookie2=value2; SameSite=Lax', 'cookie3=value3; SameSite=None; Secure'],
              },
            },
          })

          // a case where top would need to be simulated
          ctx.getAUTUrl = () => 'https://www.foobar.com/index.html'
          ctx.remoteStates.isPrimarySuperDomainOrigin = () => false

          await testMiddleware([MaybeCopyCookiesFromIncomingRes], ctx)

          // should work as this would be set in the browser if the AUT url was top
          expect(cookieJar.setCookie).to.have.been.calledWith(sinon.match({
            key: 'cookie1',
            value: 'value1',
            sameSite: 'strict',
          }), 'https://www.foobar.com/test-request', 'strict')

          // should work as this would be set in the browser if the AUT url was top
          expect(cookieJar.setCookie).to.have.been.calledWith(sinon.match({
            key: 'cookie2',
            value: 'value2',
            sameSite: 'lax',
          }), 'https://www.foobar.com/test-request', 'strict')

          // should work as this would be set in the browser if the AUT url was top, just sets a third party cookie
          expect(cookieJar.setCookie).to.have.been.calledWith(sinon.match({
            key: 'cookie3',
            value: 'value3',
            sameSite: 'none',
          }), 'https://www.foobar.com/test-request', 'strict')

          expect(appendStub).to.be.calledWith('Set-Cookie', 'cookie1=value1; SameSite=Strict')
          expect(appendStub).to.be.calledWith('Set-Cookie', 'cookie2=value2; SameSite=Lax')
          expect(appendStub).to.be.calledWith('Set-Cookie', 'cookie3=value3; SameSite=None; Secure')
        })
      })

      it(`sets no cookies if fetch level is omit`, async function () {
        const appendStub = sinon.stub()
        const cookieJar = getCookieJarStub()
        const ctx = prepareContext({
          cookieJar,
          res: {
            append: appendStub,
          },
          req: {
            // a same-site request that has the ability to set first-party cookies in the browser
            requestedWith: 'fetch',
            credentialsLevel: 'omit',
            proxiedUrl: 'https://www.foobar.com/test-request',
          },
          incomingRes: {
            headers: {
              'set-cookie': ['cookie1=value1; SameSite=Strict', 'cookie2=value2; SameSite=Lax', 'cookie3=value3; SameSite=None; Secure'],
            },
          },
        })

        // a case where top would need to be simulated
        ctx.getAUTUrl = () => 'https://www.foobar.com/index.html'
        ctx.remoteStates.isPrimarySuperDomainOrigin = () => false

        await testMiddleware([MaybeCopyCookiesFromIncomingRes], ctx)

        // should not work as this wouldn't be set in the browser if the AUT url was top
        expect(cookieJar.setCookie).not.to.have.been.calledWith(sinon.match({
          key: 'cookie1',
          value: 'value1',
          sameSite: 'strict',
        }), 'https://www.foobar.com/test-request', 'strict')

        // should not work as this wouldn't be set in the browser if the AUT url was top
        expect(cookieJar.setCookie).not.to.have.been.calledWith(sinon.match({
          key: 'cookie2',
          value: 'value2',
          sameSite: 'lax',
        }), 'https://www.foobar.com/test-request', 'strict')

        // should not work as this wouldn't be set in the browser if the AUT url was top
        expect(cookieJar.setCookie).not.to.have.been.calledWith(sinon.match({
          key: 'cookie3',
          value: 'value3',
          sameSite: 'none',
        }), 'https://www.foobar.com/test-request', 'strict')

        // return these to the browser, even though they are likely to fail setting anyway
        expect(appendStub).to.be.calledWith('Set-Cookie', 'cookie1=value1; SameSite=Strict')
        expect(appendStub).to.be.calledWith('Set-Cookie', 'cookie2=value2; SameSite=Lax')
        expect(appendStub).to.be.calledWith('Set-Cookie', 'cookie3=value3; SameSite=None; Secure')
      })
    })

    describe('same-site', () => {
      it('sets first-party cookie context in the jar when simulating top if credentials included with fetch via include', async function () {
        const appendStub = sinon.stub()
        const cookieJar = getCookieJarStub()
        const ctx = prepareContext({
          cookieJar,
          res: {
            append: appendStub,
          },
          req: {
            // a same-site request that has the ability to set first-party cookies in the browser
            requestedWith: 'fetch',
            credentialsLevel: 'include',
            proxiedUrl: 'https://app.foobar.com/test-request',
          },
          incomingRes: {
            headers: {
              'set-cookie': ['cookie1=value1; SameSite=Strict', 'cookie2=value2; SameSite=Lax', 'cookie3=value3; SameSite=None; Secure'],
            },
          },
        })

        // a case where top would need to be simulated
        ctx.getAUTUrl = () => 'https://www.foobar.com/index.html'
        ctx.remoteStates.isPrimarySuperDomainOrigin = () => false

        await testMiddleware([MaybeCopyCookiesFromIncomingRes], ctx)

        // should work as this would be set in the browser if the AUT url was top
        expect(cookieJar.setCookie).to.have.been.calledWith(sinon.match({
          key: 'cookie1',
          value: 'value1',
          sameSite: 'strict',
        }), 'https://app.foobar.com/test-request', 'strict')

        // should work as this would be set in the browser if the AUT url was top
        expect(cookieJar.setCookie).to.have.been.calledWith(sinon.match({
          key: 'cookie2',
          value: 'value2',
          sameSite: 'lax',
        }), 'https://app.foobar.com/test-request', 'strict')

        // should work as this would be set in the browser if the AUT url was top, just sets a third party cookie
        expect(cookieJar.setCookie).to.have.been.calledWith(sinon.match({
          key: 'cookie3',
          value: 'value3',
          sameSite: 'none',
        }), 'https://app.foobar.com/test-request', 'strict')

        expect(appendStub).to.be.calledWith('Set-Cookie', 'cookie1=value1; SameSite=Strict')
        expect(appendStub).to.be.calledWith('Set-Cookie', 'cookie2=value2; SameSite=Lax')
        expect(appendStub).to.be.calledWith('Set-Cookie', 'cookie3=value3; SameSite=None; Secure')
      })

      it('sets first-party cookie context in the jar when simulating top if credentials true with xhr', async function () {
        const appendStub = sinon.stub()
        const cookieJar = getCookieJarStub()
        const ctx = prepareContext({
          cookieJar,
          res: {
            append: appendStub,
          },
          req: {
            // a same-site request that has the ability to set first-party cookies in the browser
            requestedWith: 'xhr',
            credentialsLevel: true,
            proxiedUrl: 'https://app.foobar.com/test-request',
          },
          incomingRes: {
            headers: {
              'set-cookie': ['cookie1=value1; SameSite=Strict', 'cookie2=value2; SameSite=Lax', 'cookie3=value3; SameSite=None; Secure'],
            },
          },
        })

        // a case where top would need to be simulated
        ctx.getAUTUrl = () => 'https://www.foobar.com/index.html'
        ctx.remoteStates.isPrimarySuperDomainOrigin = () => false

        await testMiddleware([MaybeCopyCookiesFromIncomingRes], ctx)

        // should work as this would be set in the browser if the AUT url was top
        expect(cookieJar.setCookie).to.have.been.calledWith(sinon.match({
          key: 'cookie1',
          value: 'value1',
          sameSite: 'strict',
        }), 'https://app.foobar.com/test-request', 'strict')

        // should work as this would be set in the browser if the AUT url was top
        expect(cookieJar.setCookie).to.have.been.calledWith(sinon.match({
          key: 'cookie2',
          value: 'value2',
          sameSite: 'lax',
        }), 'https://app.foobar.com/test-request', 'strict')

        // should work as this would be set in the browser if the AUT url was top, just sets a third party cookie
        expect(cookieJar.setCookie).to.have.been.calledWith(sinon.match({
          key: 'cookie3',
          value: 'value3',
          sameSite: 'none',
        }), 'https://app.foobar.com/test-request', 'strict')

        expect(appendStub).to.be.calledWith('Set-Cookie', 'cookie1=value1; SameSite=Strict')
        expect(appendStub).to.be.calledWith('Set-Cookie', 'cookie2=value2; SameSite=Lax')
        expect(appendStub).to.be.calledWith('Set-Cookie', 'cookie3=value3; SameSite=None; Secure')
      })

      ;['same-origin', 'omit'].forEach((credentialLevel) => {
        it(`sets no cookies if fetch level is ${credentialLevel}`, async function () {
          const appendStub = sinon.stub()
          const cookieJar = getCookieJarStub()
          const ctx = prepareContext({
            cookieJar,
            res: {
              append: appendStub,
            },
            req: {
              // a same-site request that has the ability to set first-party cookies in the browser
              requestedWith: 'fetch',
              credentialsLevel: credentialLevel,
              proxiedUrl: 'https://app.foobar.com/test-request',
            },
            incomingRes: {
              headers: {
                'set-cookie': ['cookie1=value1; SameSite=Strict', 'cookie2=value2; SameSite=Lax', 'cookie3=value3; SameSite=None; Secure'],
              },
            },
          })

          // a case where top would need to be simulated
          ctx.getAUTUrl = () => 'https://www.foobar.com/index.html'
          ctx.remoteStates.isPrimarySuperDomainOrigin = () => false

          await testMiddleware([MaybeCopyCookiesFromIncomingRes], ctx)

          // should not work as this wouldn't be set in the browser if the AUT url was top
          expect(cookieJar.setCookie).not.to.have.been.called

          // return these to the browser, even though they are likely to fail setting anyway
          expect(appendStub).to.be.calledWith('Set-Cookie', 'cookie1=value1; SameSite=Strict')
          expect(appendStub).to.be.calledWith('Set-Cookie', 'cookie2=value2; SameSite=Lax')
          expect(appendStub).to.be.calledWith('Set-Cookie', 'cookie3=value3; SameSite=None; Secure')
        })
      })
    })

    describe('cross-site', () => {
      it('sets third-party cookie context in the jar when simulating top if credentials included with fetch', async function () {
        const appendStub = sinon.stub()
        const cookieJar = getCookieJarStub()
        const ctx = prepareContext({
          cookieJar,
          res: {
            append: appendStub,
          },
          req: {
            // a cross-site request that has the ability to set cookies in the browser
            requestedWith: 'fetch',
            credentialsLevel: 'include',
            proxiedUrl: 'https://www.barbaz.com/test-request',
          },
          incomingRes: {
            headers: {
              'set-cookie': ['cookie1=value1; SameSite=Strict', 'cookie2=value2; SameSite=Lax', 'cookie3=value3; SameSite=None; Secure'],
            },
          },
        })

        // a case where top would need to be simulated
        ctx.getAUTUrl = () => 'https://www.foobar.com/index.html'
        ctx.remoteStates.isPrimarySuperDomainOrigin = () => false

        await testMiddleware([MaybeCopyCookiesFromIncomingRes], ctx)

        // should not work as this wouldn't be set in the browser if the AUT url was top anyway
        expect(cookieJar.setCookie).not.to.have.been.calledWith(sinon.match({
          key: 'cookie1',
          value: 'value1',
          sameSite: 'strict',
        }), 'https://www.barbaz.com/test-request', 'none')

        // should not work as this wouldn't be set in the browser if the AUT url was top anyway
        expect(cookieJar.setCookie).not.to.have.been.calledWith(sinon.match({
          key: 'cookie2',
          value: 'value2',
          sameSite: 'lax',
        }), 'https://www.barbaz.com/test-request', 'none')

        expect(cookieJar.setCookie).to.have.been.calledWith(sinon.match({
          key: 'cookie3',
          value: 'value3',
          sameSite: 'none',
        }), 'https://www.barbaz.com/test-request', 'none')

        expect(appendStub).to.be.calledWith('Set-Cookie', 'cookie3=value3; SameSite=None; Secure')
      })

      ;['same-origin', 'omit'].forEach((credentialLevel) => {
        it(`does NOT set third-party cookie context in the jar when simulating top if credentials ${credentialLevel} with fetch`, async function () {
          const appendStub = sinon.stub()
          const cookieJar = getCookieJarStub()
          const ctx = prepareContext({
            cookieJar,
            res: {
              append: appendStub,
            },
            req: {
              // a cross-site request that has the ability to set cookies in the browser
              requestedWith: 'fetch',
              credentialsLevel: credentialLevel,
              proxiedUrl: 'https://www.barbaz.com/test-request',
            },
            incomingRes: {
              headers: {
                'set-cookie': ['cookie1=value1; SameSite=Strict', 'cookie2=value2; SameSite=Lax', 'cookie3=value3; SameSite=None; Secure'],
              },
            },
          })

          // a case where top would need to be simulated
          ctx.getAUTUrl = () => 'https://www.foobar.com/index.html'
          ctx.remoteStates.isPrimarySuperDomainOrigin = () => false

          await testMiddleware([MaybeCopyCookiesFromIncomingRes], ctx)

          expect(cookieJar.setCookie).not.to.have.been.called

          // send to browser anyway even though these will likely fail to be set
          expect(appendStub).to.be.calledWith('Set-Cookie', 'cookie3=value3; SameSite=None; Secure')
        })
      })

      it('sets third-party cookie context in the jar when simulating top if withCredentials true with xhr', async function () {
        const appendStub = sinon.stub()
        const cookieJar = getCookieJarStub()
        const ctx = prepareContext({
          cookieJar,
          res: {
            append: appendStub,
          },
          req: {
            // a cross-site request that has the ability to set cookies in the browser
            requestedWith: 'xhr',
            credentialsLevel: true,
            proxiedUrl: 'https://www.barbaz.com/test-request',
          },
          incomingRes: {
            headers: {
              'set-cookie': ['cookie1=value1; SameSite=Strict', 'cookie2=value2; SameSite=Lax', 'cookie3=value3; SameSite=None; Secure'],
            },
          },
        })

        // a case where top would need to be simulated
        ctx.getAUTUrl = () => 'https://www.foobar.com/index.html'
        ctx.remoteStates.isPrimarySuperDomainOrigin = () => false

        await testMiddleware([MaybeCopyCookiesFromIncomingRes], ctx)

        // should not work as this wouldn't be set in the browser if the AUT url was top anyway
        expect(cookieJar.setCookie).not.to.have.been.calledWith(sinon.match({
          key: 'cookie1',
          value: 'value1',
          sameSite: 'strict',
        }), 'https://www.barbaz.com/test-request', 'none')

        // should not work as this wouldn't be set in the browser if the AUT url was top anyway
        expect(cookieJar.setCookie).not.to.have.been.calledWith(sinon.match({
          key: 'cookie2',
          value: 'value2',
          sameSite: 'lax',
        }), 'https://www.barbaz.com/test-request', 'none')

        expect(cookieJar.setCookie).to.have.been.calledWith(sinon.match({
          key: 'cookie3',
          value: 'value3',
          sameSite: 'none',
        }), 'https://www.barbaz.com/test-request', 'none')

        expect(appendStub).to.be.calledWith('Set-Cookie', 'cookie3=value3; SameSite=None; Secure')
      })

      it('does not set third-party cookie context in the jar when simulating top if withCredentials false with xhr', async function () {
        const appendStub = sinon.stub()
        const cookieJar = getCookieJarStub()
        const ctx = prepareContext({
          cookieJar,
          res: {
            append: appendStub,
          },
          req: {
            // a cross-site request that has the ability to set cookies in the browser
            requestedWith: 'xhr',
            credentialsLevel: false,
            proxiedUrl: 'https://www.barbaz.com/test-request',
          },
          incomingRes: {
            headers: {
              'set-cookie': ['cookie1=value1; SameSite=Strict', 'cookie2=value2; SameSite=Lax', 'cookie3=value3; SameSite=None; Secure'],
            },
          },
        })

        // a case where top would need to be simulated
        ctx.getAUTUrl = () => 'http://www.foobar.com/index.html'
        ctx.remoteStates.isPrimarySuperDomainOrigin = () => false

        await testMiddleware([MaybeCopyCookiesFromIncomingRes], ctx)

        expect(cookieJar.setCookie).not.to.have.been.called

        // send to the browser, even though the browser will NOT set this cookie
        expect(appendStub).to.be.calledWith('Set-Cookie', 'cookie3=value3; SameSite=None; Secure')
      })
    })

    it(`does NOT set third-party cookie context in the jar if secure cookie is not enabled`, async function () {
      const appendStub = sinon.stub()
      const cookieJar = getCookieJarStub()
      const ctx = prepareContext({
        cookieJar,
        res: {
          append: appendStub,
        },
        req: {
          // a cross-site request that has the ability to set cookies in the browser
          requestedWith: 'xhr',
          credentialsLevel: true,
          proxiedUrl: 'https://www.barbaz.com/test-request',
        },
        incomingRes: {
          headers: {
            'set-cookie': ['cookie3=value3; SameSite=None'],
          },
        },
      })

      // a case where top would need to be simulated
      ctx.getAUTUrl = () => 'https://www.foobar.com/index.html'
      ctx.remoteStates.isPrimarySuperDomainOrigin = () => false

      await testMiddleware([MaybeCopyCookiesFromIncomingRes], ctx)

      expect(cookieJar.setCookie).not.to.have.been.called

      // send to browser anyway even though these will likely fail to be set
      expect(appendStub).to.be.calledWith('Set-Cookie', 'cookie3=value3; SameSite=None')
    })

    it(`allows setting cookies if request type cannot be determined, but comes from the AUT frame (likely in the case of documents or redirects)`, async function () {
      const appendStub = sinon.stub()
      const cookieJar = getCookieJarStub()
      const ctx = prepareContext({
        cookieJar,
        res: {
          append: appendStub,
        },
        req: {
          isAUTFrame: true,
          proxiedUrl: 'https://www.barbaz.com/index.html',
        },
        incomingRes: {
          headers: {
            'set-cookie': ['cookie=value'],
          },
        },
      })

      // a case where top would need to be simulated
      ctx.getAUTUrl = () => 'https://www.foobar.com/index.html'
      ctx.remoteStates.isPrimarySuperDomainOrigin = () => false

      await testMiddleware([MaybeCopyCookiesFromIncomingRes], ctx)

      expect(cookieJar.setCookie).to.have.been.calledWith(sinon.match({
        key: 'cookie',
        value: 'value',
        sameSite: 'lax',
      }), 'https://www.barbaz.com/index.html', 'lax')

      // send to browser anyway even though these will likely fail to be set
      expect(appendStub).to.be.calledWith('Set-Cookie', 'cookie=value')
    })

    it(`otherwise, does not allow setting cookies if request type cannot be determined and is not from the AUT and is cross-origin`, async function () {
      const appendStub = sinon.stub()
      const cookieJar = getCookieJarStub()
      const ctx = prepareContext({
        cookieJar,
        res: {
          append: appendStub,
        },
        req: {
          proxiedUrl: 'https://www.barbaz.com/some-image.png',
        },
        incomingRes: {
          headers: {
            'set-cookie': ['cookie=value'],
          },
        },
      })

      // a case where top would need to be simulated
      ctx.getAUTUrl = () => 'https://www.foobar.com/index.html'
      ctx.remoteStates.isPrimarySuperDomainOrigin = () => false

      await testMiddleware([MaybeCopyCookiesFromIncomingRes], ctx)

      expect(cookieJar.setCookie).not.to.have.been.called

      // send to browser anyway even though these will likely fail to be set
      expect(appendStub).to.be.calledWith('Set-Cookie', 'cookie=value')
    })

    it('does not send cross:origin:cookies if request does not need top simulation', async () => {
      const { ctx } = prepareSameOriginContext()

      await testMiddleware([MaybeCopyCookiesFromIncomingRes], ctx)

      expect(ctx.serverBus.emit).not.to.be.called
    })

    it('does not send cross:origin:cookies if there are no added cookies', async () => {
      const cookieJar = getCookieJarStub()
      const ctx = prepareContext({
        cookieJar,
        incomingRes: {
          headers: {
            'set-cookie': 'cookie=value',
          },
        },
      })

      await testMiddleware([MaybeCopyCookiesFromIncomingRes], ctx)

      expect(ctx.serverBus.emit).not.to.be.called
    })

    it('sends cross:origin:cookies with origin and cookies if there are added cookies and resolves on cross:origin:cookies:received', async () => {
      const cookieJar = getCookieJarStub()

      cookieJar.getAllCookies.onCall(0).returns([])
      cookieJar.getAllCookies.onCall(1).returns([cookieStub({ key: 'cookie', value: 'value' })])

      const ctx = prepareContext({
        cookieJar,
        req: {
          isAUTFrame: true,
        },
        incomingRes: {
          headers: {
            'set-cookie': 'cookie=value',
          },
        },
      })

      // test will hang if this.next() is not called, so this also tests
      // that we move on once receiving this event
      ctx.serverBus.once.withArgs('cross:origin:cookies:received').yields()

      await testMiddleware([MaybeCopyCookiesFromIncomingRes], ctx)

      expect(ctx.serverBus.emit).to.be.calledWith('cross:origin:cookies')

      const cookies = ctx.serverBus.emit.withArgs('cross:origin:cookies').args[0][1]

      expect(cookies[0].name).to.equal('cookie')
      expect(cookies[0].value).to.equal('value')
    })

    function prepareContext (props) {
      const remoteStates = new RemoteStates(() => {})

      // set the primary remote state
      remoteStates.set('http://foobar.com')

      remoteStates.isPrimarySuperDomainOrigin = () => false

      const cookieJar = props.cookieJar || {
        getAllCookies: () => [],
        getCookies: () => [],
      }

      return {
        incomingRes: {
          headers: {},
          ...props.incomingRes,
        },
        res: {
          headers: {},
          on () {},
          ...props.res,
        },
        req: {
          proxiedUrl: 'http://www.foobar.com/login',
          headers: {},
          ...props.req,
        },
        incomingResStream: {
          pipe () {
            return { on () {} }
          },
        },
        getCookieJar: () => cookieJar,
        getAUTUrl: () => 'http://www.foobar.com/primary-origin.html',
        remoteStates,
        debug () {},
        onError (error) {
          throw error
        },
        serverBus: {
          emit: sinon.stub(),
          once: sinon.stub(),
        },
        ..._.omit(props, 'incomingRes', 'res', 'req'),
      }
    }

    function prepareSameOriginContext (props = {}) {
      const appendStub = sinon.stub()

      const ctx = prepareContext({
        req: {
          isAUTFrame: true,
          ...props.req,
        },
        incomingRes: {
          headers: {
            'set-cookie': 'cookie=value',
          },
          ...props.incomingRes,
        },
        res: {
          append: appendStub,
          ...props.res,
        },
      })

      ctx.remoteStates.isPrimarySuperDomainOrigin = () => true

      return { appendStub, ctx }
    }

    function cookieStub (props) {
      return {
        expiryTime: () => 0,
        ...props,
      }
    }
  })

  describe('MaybeInjectHtml', function () {
    const { MaybeInjectHtml } = ResponseMiddleware
    let ctx
    let htmlStub

    beforeEach(() => {
      htmlStub = sinon.spy(rewriter, 'html')
    })

    afterEach(() => {
      htmlStub.restore()
    })

    it('modifyObstructiveThirdPartyCode is true for secondary requests', function () {
      prepareContext({
        req: {
          proxiedUrl: 'http://www.foobar.com:3501/primary-origin.html',
        },
        simulatedCookies: [],
      })

      return testMiddleware([MaybeInjectHtml], ctx)
      .then(() => {
        expect(htmlStub).to.be.calledOnce
        expect(htmlStub).to.be.calledWith('foo', {
          'deferSourceMapRewrite': undefined,
          'domainName': 'foobar.com',
          'isNotJavascript': true,
          'modifyObstructiveCode': true,
          'modifyObstructiveThirdPartyCode': true,
          'url': 'http://www.foobar.com:3501/primary-origin.html',
          'useAstSourceRewriting': undefined,
          'wantsInjection': 'full',
          'wantsSecurityRemoved': true,
          'simulatedCookies': [],
        })
      })
    })

    it('modifyObstructiveThirdPartyCode is false for primary requests', function () {
      prepareContext({
        simulatedCookies: [],
      })

      return testMiddleware([MaybeInjectHtml], ctx)
      .then(() => {
        expect(htmlStub).to.be.calledOnce
        expect(htmlStub).to.be.calledWith('foo', {
          'deferSourceMapRewrite': undefined,
          'domainName': '127.0.0.1',
          'isNotJavascript': true,
          'modifyObstructiveCode': true,
          'modifyObstructiveThirdPartyCode': false,
          'url': 'http://127.0.0.1:3501/primary-origin.html',
          'useAstSourceRewriting': undefined,
          'wantsInjection': 'full',
          'wantsSecurityRemoved': true,
          'simulatedCookies': [],
        })
      })
    })

    it('modifyObstructiveThirdPartyCode is false when experimental flag is false', function () {
      prepareContext({
        req: {
          proxiedUrl: 'http://www.foobar.com:3501/primary-origin.html',
        },
        config: {
          modifyObstructiveCode: false,
          experimentalModifyObstructiveThirdPartyCode: false,
        },
        simulatedCookies: [],
      })

      return testMiddleware([MaybeInjectHtml], ctx)
      .then(() => {
        expect(htmlStub).to.be.calledOnce
        expect(htmlStub).to.be.calledWith('foo', {
          'deferSourceMapRewrite': undefined,
          'domainName': 'foobar.com',
          'isNotJavascript': true,
          'modifyObstructiveCode': false,
          'modifyObstructiveThirdPartyCode': false,
          'url': 'http://www.foobar.com:3501/primary-origin.html',
          'useAstSourceRewriting': undefined,
          'wantsInjection': 'full',
          'wantsSecurityRemoved': true,
          'simulatedCookies': [],
        })
      })
    })

    function prepareContext (props) {
      const remoteStates = new RemoteStates(() => {})
      const stream = Readable.from(['foo'])

      // set the primary remote state
      remoteStates.set('http://127.0.0.1:3501')

      ctx = {
        incomingRes: {
          headers: {},
          ...props.incomingRes,
        },
        res: {
          wantsInjection: 'full',
          wantsSecurityRemoved: true,
          ...props.res,
        },
        req: {
          proxiedUrl: 'http://127.0.0.1:3501/primary-origin.html',
          ...props.req,
        },
        makeResStreamPlainText () {},
        incomingResStream: stream,
        config: {
          modifyObstructiveCode: true,
          experimentalModifyObstructiveThirdPartyCode: true,
        },
        remoteStates,
        debug: (formatter, ...args) => {
          debugVerbose(`%s %s %s ${formatter}`, ctx.req.method, ctx.req.proxiedUrl, ctx.stage, ...args)
        },
        onError (error) {
          throw error
        },
        ..._.omit(props, 'incomingRes', 'res', 'req'),
      }
    }
  })

  describe('MaybeRemoveSecurity', function () {
    const { MaybeRemoveSecurity } = ResponseMiddleware
    let ctx
    let securityStub

    beforeEach(() => {
      securityStub = sinon.spy(rewriter, 'security')
    })

    afterEach(() => {
      securityStub.restore()
    })

    it('modifyObstructiveThirdPartyCode is true for secondary requests', function () {
      prepareContext({
        req: {
          proxiedUrl: 'http://www.foobar.com:3501/primary-origin.html',
        },
      })

      return testMiddleware([MaybeRemoveSecurity], ctx)
      .then(() => {
        expect(securityStub).to.be.calledOnce
        expect(securityStub).to.be.calledWith({
          'deferSourceMapRewrite': undefined,
          'isNotJavascript': true,
          'modifyObstructiveCode': true,
          'modifyObstructiveThirdPartyCode': true,
          'url': 'http://www.foobar.com:3501/primary-origin.html',
          'useAstSourceRewriting': undefined,
        })
      })
    })

    it('modifyObstructiveThirdPartyCode is false for primary requests', function () {
      prepareContext({})

      return testMiddleware([MaybeRemoveSecurity], ctx)
      .then(() => {
        expect(securityStub).to.be.calledOnce
        expect(securityStub).to.be.calledWith({
          'deferSourceMapRewrite': undefined,
          'isNotJavascript': true,
          'modifyObstructiveCode': true,
          'modifyObstructiveThirdPartyCode': false,
          'url': 'http://127.0.0.1:3501/primary-origin.html',
          'useAstSourceRewriting': undefined,
        })
      })
    })

    it('modifyObstructiveThirdPartyCode is false when experimental flag is false', function () {
      prepareContext({
        req: {
          proxiedUrl: 'http://www.foobar.com:3501/primary-origin.html',
        },
        config: {
          modifyObstructiveCode: false,
          experimentalModifyObstructiveThirdPartyCode: false,
        },
      })

      return testMiddleware([MaybeRemoveSecurity], ctx)
      .then(() => {
        expect(securityStub).to.be.calledOnce
        expect(securityStub).to.be.calledWith({
          'deferSourceMapRewrite': undefined,
          'isNotJavascript': true,
          'modifyObstructiveCode': false,
          'modifyObstructiveThirdPartyCode': false,
          'url': 'http://www.foobar.com:3501/primary-origin.html',
          'useAstSourceRewriting': undefined,
        })
      })
    })

    function prepareContext (props) {
      const remoteStates = new RemoteStates(() => {})
      const stream = Readable.from(['foo'])

      // set the primary remote state
      remoteStates.set('http://127.0.0.1:3501')

      ctx = {
        incomingRes: {
          headers: {},
          ...props.incomingRes,
        },
        res: {
          wantsInjection: 'full',
          wantsSecurityRemoved: true,
          ...props.res,
        },
        req: {
          proxiedUrl: 'http://127.0.0.1:3501/primary-origin.html',
          ...props.req,
        },
        makeResStreamPlainText () {},
        incomingResStream: stream,
        config: {
          modifyObstructiveCode: true,
          experimentalModifyObstructiveThirdPartyCode: true,
        },
        remoteStates,
        debug: (formatter, ...args) => {
          debugVerbose(`%s %s %s ${formatter}`, ctx.req.method, ctx.req.proxiedUrl, ctx.stage, ...args)
        },
        onError (error) {
          throw error
        },
        ..._.omit(props, 'incomingRes', 'res', 'req'),
      }
    }
  })
})<|MERGE_RESOLUTION|>--- conflicted
+++ resolved
@@ -627,40 +627,6 @@
       expect(appendStub).to.be.calledWith('Set-Cookie', 'cookie=value')
     })
 
-<<<<<<< HEAD
-=======
-    it('is a noop in the cookie jar when experimentalSessionAndOrigin is false', async function () {
-      const appendStub = sinon.stub()
-
-      const cookieJar = {
-        getAllCookies: () => [{ key: 'cookie', value: 'value' }],
-        setCookie: sinon.stub(),
-      }
-
-      const ctx = prepareContext({
-        cookieJar,
-        res: {
-          append: appendStub,
-        },
-        incomingRes: {
-          headers: {
-            'set-cookie': 'cookie=value',
-          },
-        },
-      })
-
-      ctx.config.experimentalSessionAndOrigin = false
-
-      // a case where top would need to be simulated, but the experimental flag is off
-      ctx.getAUTUrl = () => 'http://www.foobar.com/index.html'
-      ctx.remoteStates.isPrimarySuperDomainOrigin = () => false
-
-      await testMiddleware([MaybeCopyCookiesFromIncomingRes], ctx)
-
-      expect(cookieJar.setCookie).not.to.have.been.called
-      expect(appendStub).to.be.calledWith('Set-Cookie', 'cookie=value')
-    })
-
     const getCookieJarStub = () => {
       return {
         getAllCookies: sinon.stub().returns([{ key: 'cookie', value: 'value' }]),
@@ -669,7 +635,6 @@
       }
     }
 
->>>>>>> 355d2101
     describe('same-origin', () => {
       ['same-origin', 'include'].forEach((credentialLevel) => {
         it(`sets first-party cookie context in the jar when simulating top if credentials included with fetch with credential ${credentialLevel}`, async function () {
