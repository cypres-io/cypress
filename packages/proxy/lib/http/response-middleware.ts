import _ from 'lodash'
import charset from 'charset'
import type Debug from 'debug'
import type { CookieOptions } from 'express'
import { cors, concatStream, httpUtils } from '@packages/network'
import type { CypressIncomingRequest, CypressOutgoingResponse } from '@packages/proxy'
import type { HttpMiddleware, HttpMiddlewareThis } from '.'
import iconv from 'iconv-lite'
import type { IncomingMessage, IncomingHttpHeaders } from 'http'
import { InterceptResponse } from '@packages/net-stubbing'
import { PassThrough, Readable } from 'stream'
import * as rewriter from './util/rewriter'
import zlib from 'zlib'
import { URL } from 'url'
import { CookiesHelper } from './util/cookies'
import { doesTopNeedToBeSimulated } from './util/top-simulation'
import { toughCookieToAutomationCookie } from '@packages/server/lib/util/cookies'

interface ResponseMiddlewareProps {
  /**
   * Before using `res.incomingResStream`, `prepareResStream` can be used
   * to remove any encoding that prevents it from being returned as plain text.
   *
   * This is done as-needed to avoid unnecessary g(un)zipping.
   */
  makeResStreamPlainText: () => void
  isGunzipped: boolean
  incomingRes: IncomingMessage
  incomingResStream: Readable
}

export type ResponseMiddleware = HttpMiddleware<ResponseMiddlewareProps>

// do not use a debug namespace in this file - use the per-request `this.debug` instead
// available as cypress-verbose:proxy:http
// eslint-disable-next-line @typescript-eslint/no-unused-vars
const debug = null

// https://github.com/cypress-io/cypress/issues/1756
const zlibOptions = {
  flush: zlib.constants.Z_SYNC_FLUSH,
  finishFlush: zlib.constants.Z_SYNC_FLUSH,
}

// https://github.com/cypress-io/cypress/issues/1543
function getNodeCharsetFromResponse (headers: IncomingHttpHeaders, body: Buffer, debug: Debug.Debugger) {
  const httpCharset = (charset(headers, body, 1024) || '').toLowerCase()

  debug('inferred charset from response %o', { httpCharset })
  if (iconv.encodingExists(httpCharset)) {
    return httpCharset
  }

  // browsers default to latin1
  return 'latin1'
}

function reqMatchesSuperDomainOrigin (req: CypressIncomingRequest, remoteState) {
  if (remoteState.strategy === 'http') {
    return cors.urlMatchesSuperDomainOriginProps(req.proxiedUrl, remoteState.props)
  }

  if (remoteState.strategy === 'file') {
    return req.proxiedUrl.startsWith(remoteState.origin)
  }

  return false
}

function reqWillRenderHtml (req: CypressIncomingRequest, res: IncomingMessage) {
  // will this request be rendered in the browser, necessitating injection?
  // https://github.com/cypress-io/cypress/issues/288

  // don't inject if this is an XHR from jquery
  if (req.headers['x-requested-with']) {
    return
  }

  // don't inject if we didn't find both text/html and application/xhtml+xml,
  const accept = req.headers['accept']

  // only check the content-type value, if it exists, to contains some type of html mimetype
  const contentType = res?.headers['content-type'] || ''
  const contentTypeIsHtmlIfExists = contentType ? contentType.includes('html') : true

  return accept && accept.includes('text/html') && accept.includes('application/xhtml+xml') && contentTypeIsHtmlIfExists
}

function resContentTypeIs (res: IncomingMessage, contentType: string) {
  return (res.headers['content-type'] || '').includes(contentType)
}

function resContentTypeIsJavaScript (res: IncomingMessage) {
  return _.some(
    ['application/javascript', 'application/x-javascript', 'text/javascript']
    .map(_.partial(resContentTypeIs, res)),
  )
}

function resIsGzipped (res: IncomingMessage) {
  return (res.headers['content-encoding'] || '').includes('gzip')
}

function setCookie (res: CypressOutgoingResponse, k: string, v: string, domain: string) {
  let opts: CookieOptions = { domain }

  if (!v) {
    v = ''

    opts.expires = new Date(0)
  }

  return res.cookie(k, v, opts)
}

function setInitialCookie (res: CypressOutgoingResponse, remoteState: any, value) {
  // dont modify any cookies if we're trying to clear the initial cookie and we're not injecting anything
  // dont set the cookies if we're not on the initial request
  if ((!value && !res.wantsInjection) || !res.isInitial) {
    return
  }

  return setCookie(res, '__cypress.initial', value, remoteState.domainName)
}

// "autoplay *; document-domain 'none'" => { autoplay: "*", "document-domain": "'none'" }
const parseFeaturePolicy = (policy: string): any => {
  const pairs = policy.split('; ').map((directive) => directive.split(' '))

  return _.fromPairs(pairs)
}

// { autoplay: "*", "document-domain": "'none'" } => "autoplay *; document-domain 'none'"
const stringifyFeaturePolicy = (policy: any): string => {
  const pairs = _.toPairs(policy)

  return pairs.map((directive) => directive.join(' ')).join('; ')
}

const LogResponse: ResponseMiddleware = function () {
  this.debug('received response %o', {
    req: _.pick(this.req, 'method', 'proxiedUrl', 'headers'),
    incomingRes: _.pick(this.incomingRes, 'headers', 'statusCode'),
  })

  this.next()
}

const AttachPlainTextStreamFn: ResponseMiddleware = function () {
  this.makeResStreamPlainText = function () {
    this.debug('ensuring resStream is plaintext')

    if (!this.isGunzipped && resIsGzipped(this.incomingRes)) {
      this.debug('gunzipping response body')

      const gunzip = zlib.createGunzip(zlibOptions)

      this.incomingResStream = this.incomingResStream.pipe(gunzip).on('error', this.onError)

      this.isGunzipped = true
    }
  }

  this.next()
}

const PatchExpressSetHeader: ResponseMiddleware = function () {
  const { incomingRes } = this
  const originalSetHeader = this.res.setHeader

  // Node uses their own Symbol object, so use this to get the internal kOutHeaders
  // symbol - Symbol.for('kOutHeaders') will not work
  const getKOutHeadersSymbol = () => {
    const findKOutHeadersSymbol = (): symbol => {
      return _.find(Object.getOwnPropertySymbols(this.res), (sym) => {
        return sym.toString() === 'Symbol(kOutHeaders)'
      })!
    }

    let sym = findKOutHeadersSymbol()

    if (sym) {
      return sym
    }

    // force creation of a new header field so the kOutHeaders key is available
    this.res.setHeader('X-Cypress-HTTP-Response', 'X')
    this.res.removeHeader('X-Cypress-HTTP-Response')

    sym = findKOutHeadersSymbol()

    if (!sym) {
      throw new Error('unable to find kOutHeaders symbol')
    }

    return sym
  }

  let kOutHeaders

  const ctxDebug = this.debug

  this.res.setHeader = function (name, value) {
    // express.Response.setHeader does all kinds of silly/nasty stuff to the content-type...
    // but we don't want to change it at all!
    if (name === 'content-type') {
      value = incomingRes.headers['content-type'] || value
    }

    // run the original function - if an "invalid header char" error is raised,
    // set the header manually. this way we can retain Node's original error behavior
    try {
      return originalSetHeader.call(this, name, value)
    } catch (err: any) {
      if (err.code !== 'ERR_INVALID_CHAR') {
        throw err
      }

      ctxDebug('setHeader error ignored %o', { name, value, code: err.code, err })

      if (!kOutHeaders) {
        kOutHeaders = getKOutHeadersSymbol()
      }

      // https://github.com/nodejs/node/blob/42cce5a9d0fd905bf4ad7a2528c36572dfb8b5ad/lib/_http_outgoing.js#L483-L495
      let headers = this[kOutHeaders]

      if (!headers) {
        this[kOutHeaders] = headers = Object.create(null)
      }

      headers[name.toLowerCase()] = [name, value]
    }
  }

  this.next()
}

const SetInjectionLevel: ResponseMiddleware = function () {
  this.res.isInitial = this.req.cookies['__cypress.initial'] === 'true'

  const isHTML = resContentTypeIs(this.incomingRes, 'text/html')
  const isRenderedHTML = reqWillRenderHtml(this.req, this.incomingRes)

  if (isRenderedHTML) {
    const origin = new URL(this.req.proxiedUrl).origin

    this.getRenderedHTMLOrigins()[origin] = true
  }

  this.debug('determine injection')

  const isReqMatchSuperDomainOrigin = reqMatchesSuperDomainOrigin(this.req, this.remoteStates.current())
  const getInjectionLevel = () => {
    if (this.incomingRes.headers['x-cypress-file-server-error'] && !this.res.isInitial) {
      this.debug('- partial injection (x-cypress-file-server-error)')

      return 'partial'
    }

    // NOTE: Only inject fullCrossOrigin if the super domain origins do not match in order to keep parity with cypress application reloads
    const isCrossSuperDomainOrigin = !reqMatchesSuperDomainOrigin(this.req, this.remoteStates.getPrimary())
    const isAUTFrame = this.req.isAUTFrame
    const isHTMLLike = isHTML || isRenderedHTML

<<<<<<< HEAD
    if (isCrossSuperDomainOrigin && isAUTFrame && (isHTML || isRenderedHTML)) {
=======
    if (this.config.experimentalSessionAndOrigin && isCrossSuperDomainOrigin && isAUTFrame && isHTMLLike) {
>>>>>>> 355d2101
      this.debug('- cross origin injection')

      return 'fullCrossOrigin'
    }

    if (!isHTML || (!isReqMatchSuperDomainOrigin && !isAUTFrame)) {
      this.debug('- no injection (not html)')

      return false
    }

    if (this.res.isInitial && isHTMLLike) {
      this.debug('- full injection')

      return 'full'
    }

    if (!isRenderedHTML) {
      this.debug('- no injection (not rendered html)')

      return false
    }

    this.debug('- partial injection (default)')

    return 'partial'
  }

  if (this.res.wantsInjection != null) {
    this.debug('- already has injection: %s', this.res.wantsInjection)
  }

  if (this.res.wantsInjection == null) {
    this.res.wantsInjection = getInjectionLevel()
  }

  if (this.res.wantsInjection) {
    // Chrome plans to make document.domain immutable in Chrome 106, with the default value
    // of the Origin-Agent-Cluster header becoming 'true'. We explicitly disable this header
    // so that we can continue to support tests that visit multiple subdomains in a single spec.
    // https://github.com/cypress-io/cypress/issues/20147
    //
    // We set the header here only for proxied requests that have scripts injected that set the domain.
    // Other proxied requests are ignored.
    this.res.setHeader('Origin-Agent-Cluster', '?0')
  }

  this.res.wantsSecurityRemoved = (this.config.modifyObstructiveCode || this.config.experimentalModifyObstructiveThirdPartyCode) &&
    // if experimentalModifyObstructiveThirdPartyCode is enabled, we want to modify all framebusting code that is html or javascript that passes through the proxy
    ((this.config.experimentalModifyObstructiveThirdPartyCode
      && (isHTML || isRenderedHTML || resContentTypeIsJavaScript(this.incomingRes))) ||
     this.res.wantsInjection === 'full' ||
     this.res.wantsInjection === 'fullCrossOrigin' ||
     // only modify JavasScript if matching the current origin policy or if experimentalModifyObstructiveThirdPartyCode is enabled (above)
     (resContentTypeIsJavaScript(this.incomingRes) && isReqMatchSuperDomainOrigin))

  this.debug('injection levels: %o', _.pick(this.res, 'isInitial', 'wantsInjection', 'wantsSecurityRemoved'))

  this.next()
}

// https://github.com/cypress-io/cypress/issues/6480
const MaybeStripDocumentDomainFeaturePolicy: ResponseMiddleware = function () {
  const { 'feature-policy': featurePolicy } = this.incomingRes.headers

  if (featurePolicy) {
    const directives = parseFeaturePolicy(<string>featurePolicy)

    if (directives['document-domain']) {
      delete directives['document-domain']

      const policy = stringifyFeaturePolicy(directives)

      if (policy) {
        this.res.set('feature-policy', policy)
      } else {
        this.res.removeHeader('feature-policy')
      }
    }
  }

  this.next()
}

const OmitProblematicHeaders: ResponseMiddleware = function () {
  const headers = _.omit(this.incomingRes.headers, [
    'set-cookie',
    'x-frame-options',
    'content-length',
    'transfer-encoding',
    'content-security-policy',
    'content-security-policy-report-only',
    'connection',
  ])

  this.res.set(headers)

  this.next()
}

const MaybePreventCaching: ResponseMiddleware = function () {
  // do not cache injected responses
  // TODO: consider implementing etag system so even injected content can be cached
  if (this.res.wantsInjection) {
    this.res.setHeader('cache-control', 'no-cache, no-store, must-revalidate')
  }

  this.next()
}

const setSimulatedCookies = (ctx: HttpMiddlewareThis<ResponseMiddlewareProps>) => {
  if (ctx.res.wantsInjection !== 'fullCrossOrigin') return

  const defaultDomain = (new URL(ctx.req.proxiedUrl)).hostname
  const allCookiesForRequest = ctx.getCookieJar()
  .getCookies(ctx.req.proxiedUrl)
  .map((cookie) => toughCookieToAutomationCookie(cookie, defaultDomain))

  ctx.simulatedCookies = allCookiesForRequest
}

const MaybeCopyCookiesFromIncomingRes: ResponseMiddleware = async function () {
  const cookies: string | string[] | undefined = this.incomingRes.headers['set-cookie']

  if (!cookies || !cookies.length) {
    setSimulatedCookies(this)

    return this.next()
  }

  // Simulated Top Cookie Handling
  // ---------------------------
  // - We capture cookies sent by responses and add them to our own server-side
  //   tough-cookie cookie jar. All request cookies are captured, since any
  //   future request could be cross-origin in the context of top, even if the response that sets them
  //   is not.
  // - If we sent the cookie header, it may fail to be set by the browser
  //   (in most cases). However, we cannot determine all the cases in which Set-Cookie
  //   will currently fail. We try to address this in our tough cookie jar
  //   by only setting cookies that would otherwise work in the browser if the AUT url was top
  // - We also set the cookies through automation so they are available in the
  //   browser via document.cookie and via Cypress cookie APIs
  //   (e.g. cy.getCookie). This is only done when the AUT url and top do not match responses,
  //   since AUT and Top being same origin will be successfully set in the browser
  //   automatically as expected.
  // - In the request middleware, we retrieve the cookies for a given URL
  //   and attach them to the request, like the browser normally would.
  //   tough-cookie handles retrieving the correct cookies based on domain,
  //   path, etc. It also removes cookies from the cookie jar if they've expired.
  const doesTopNeedSimulating = doesTopNeedToBeSimulated(this)

  const appendCookie = (cookie: string) => {
    // always call 'Set-Cookie' in the browser as cross origin or same site requests
    // can effectively set cookies in the browser if given correct credential permissions
    const headerName = 'Set-Cookie'

    try {
      this.res.append(headerName, cookie)
    } catch (err) {
      this.debug(`failed to append header ${headerName}, continuing %o`, { err, cookie })
    }
  }

  if (!doesTopNeedSimulating) {
    ([] as string[]).concat(cookies).forEach((cookie) => {
      appendCookie(cookie)
    })

    return this.next()
  }

  const cookiesHelper = new CookiesHelper({
    cookieJar: this.getCookieJar(),
    currentAUTUrl: this.getAUTUrl(),
    debug: this.debug,
    request: {
      url: this.req.proxiedUrl,
      isAUTFrame: this.req.isAUTFrame,
      doesTopNeedSimulating,
      resourceType: this.req.requestedWith,
      credentialLevel: this.req.credentialsLevel,
    },
  })

  await cookiesHelper.capturePreviousCookies()

  ;([] as string[]).concat(cookies).forEach((cookie) => {
    cookiesHelper.setCookie(cookie)

    appendCookie(cookie)
  })

  setSimulatedCookies(this)

  const addedCookies = await cookiesHelper.getAddedCookies()

  if (!addedCookies.length) {
    return this.next()
  }

  // we want to set the cookies via automation so they exist in the browser
  // itself. however, firefox will hang if we try to use the extension
  // to set cookies on a url that's in-flight, so we send the cookies down to
  // the driver, let the response go, and set the cookies via automation
  // from the driver once the page has loaded but before we run any further
  // commands
  this.serverBus.once('cross:origin:cookies:received', () => {
    this.next()
  })

  this.serverBus.emit('cross:origin:cookies', addedCookies)
}

const REDIRECT_STATUS_CODES: any[] = [301, 302, 303, 307, 308]

// TODO: this shouldn't really even be necessary?
const MaybeSendRedirectToClient: ResponseMiddleware = function () {
  const { statusCode, headers } = this.incomingRes
  const newUrl = headers['location']

  if (!REDIRECT_STATUS_CODES.includes(statusCode) || !newUrl) {
    return this.next()
  }

  setInitialCookie(this.res, this.remoteStates.current(), true)

  this.debug('redirecting to new url %o', { statusCode, newUrl })
  this.res.redirect(Number(statusCode), newUrl)

  return this.end()
}

const CopyResponseStatusCode: ResponseMiddleware = function () {
  this.res.status(Number(this.incomingRes.statusCode))
  // Set custom status message/reason phrase from http response
  // https://github.com/cypress-io/cypress/issues/16973
  if (this.incomingRes.statusMessage) {
    this.res.statusMessage = this.incomingRes.statusMessage
  }

  this.next()
}

const ClearCyInitialCookie: ResponseMiddleware = function () {
  setInitialCookie(this.res, this.remoteStates.current(), false)
  this.next()
}

const MaybeEndWithEmptyBody: ResponseMiddleware = function () {
  if (httpUtils.responseMustHaveEmptyBody(this.req, this.incomingRes)) {
    this.res.end()

    return this.end()
  }

  this.next()
}

const MaybeInjectHtml: ResponseMiddleware = function () {
  if (!this.res.wantsInjection) {
    return this.next()
  }

  this.skipMiddleware('MaybeRemoveSecurity') // we only want to do one or the other

  this.debug('injecting into HTML')

  this.makeResStreamPlainText()

  this.incomingResStream.pipe(concatStream(async (body) => {
    const nodeCharset = getNodeCharsetFromResponse(this.incomingRes.headers, body, this.debug)

    const decodedBody = iconv.decode(body, nodeCharset)
    const injectedBody = await rewriter.html(decodedBody, {
      domainName: cors.getDomainNameFromUrl(this.req.proxiedUrl),
      wantsInjection: this.res.wantsInjection,
      wantsSecurityRemoved: this.res.wantsSecurityRemoved,
      isNotJavascript: !resContentTypeIsJavaScript(this.incomingRes),
      useAstSourceRewriting: this.config.experimentalSourceRewriting,
      modifyObstructiveThirdPartyCode: this.config.experimentalModifyObstructiveThirdPartyCode && !this.remoteStates.isPrimarySuperDomainOrigin(this.req.proxiedUrl),
      modifyObstructiveCode: this.config.modifyObstructiveCode,
      url: this.req.proxiedUrl,
      deferSourceMapRewrite: this.deferSourceMapRewrite,
      simulatedCookies: this.simulatedCookies,
    })
    const encodedBody = iconv.encode(injectedBody, nodeCharset)

    const pt = new PassThrough

    pt.write(encodedBody)
    pt.end()

    this.incomingResStream = pt
    this.next()
  })).on('error', this.onError)
}

const MaybeRemoveSecurity: ResponseMiddleware = function () {
  if (!this.res.wantsSecurityRemoved) {
    return this.next()
  }

  this.debug('removing JS framebusting code')

  this.makeResStreamPlainText()

  this.incomingResStream.setEncoding('utf8')
  this.incomingResStream = this.incomingResStream.pipe(rewriter.security({
    isNotJavascript: !resContentTypeIsJavaScript(this.incomingRes),
    useAstSourceRewriting: this.config.experimentalSourceRewriting,
    modifyObstructiveThirdPartyCode: this.config.experimentalModifyObstructiveThirdPartyCode && !this.remoteStates.isPrimarySuperDomainOrigin(this.req.proxiedUrl),
    modifyObstructiveCode: this.config.modifyObstructiveCode,
    url: this.req.proxiedUrl,
    deferSourceMapRewrite: this.deferSourceMapRewrite,
  })).on('error', this.onError)

  this.next()
}

const GzipBody: ResponseMiddleware = function () {
  if (this.isGunzipped) {
    this.debug('regzipping response body')
    this.incomingResStream = this.incomingResStream.pipe(zlib.createGzip(zlibOptions)).on('error', this.onError)
  }

  this.next()
}

const SendResponseBodyToClient: ResponseMiddleware = function () {
  if (this.req.isAUTFrame) {
    // track the previous AUT request URL so we know if the next requests
    // is cross-origin
    this.setAUTUrl(this.req.proxiedUrl)
  }

  this.incomingResStream.pipe(this.res).on('error', this.onError)
  this.res.on('end', () => this.end())
}

export default {
  LogResponse,
  AttachPlainTextStreamFn,
  InterceptResponse,
  PatchExpressSetHeader,
  SetInjectionLevel,
  OmitProblematicHeaders,
  MaybePreventCaching,
  MaybeStripDocumentDomainFeaturePolicy,
  MaybeCopyCookiesFromIncomingRes,
  MaybeSendRedirectToClient,
  CopyResponseStatusCode,
  ClearCyInitialCookie,
  MaybeEndWithEmptyBody,
  MaybeInjectHtml,
  MaybeRemoveSecurity,
  GzipBody,
  SendResponseBodyToClient,
}<|MERGE_RESOLUTION|>--- conflicted
+++ resolved
@@ -263,11 +263,7 @@
     const isAUTFrame = this.req.isAUTFrame
     const isHTMLLike = isHTML || isRenderedHTML
 
-<<<<<<< HEAD
-    if (isCrossSuperDomainOrigin && isAUTFrame && (isHTML || isRenderedHTML)) {
-=======
-    if (this.config.experimentalSessionAndOrigin && isCrossSuperDomainOrigin && isAUTFrame && isHTMLLike) {
->>>>>>> 355d2101
+    if (isCrossSuperDomainOrigin && isAUTFrame && isHTMLLike) {
       this.debug('- cross origin injection')
 
       return 'fullCrossOrigin'
