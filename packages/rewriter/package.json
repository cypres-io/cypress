{
  "name": "@packages/rewriter",
  "version": "0.0.0-development",
  "private": true,
  "main": "index.js",
  "scripts": {
    "build-prod": "tsc --project .",
    "build-test": "yarn build-prod --noEmit",
    "clean": "rimraf 'lib/**/*.js'",
    "clean-deps": "rimraf node_modules",
<<<<<<< HEAD
    "test": "yarn test-unit",
    "test-unit": "mocha --reporter mocha-multi-reporters --reporter-options configFile=../../mocha-reporter-config.json"
=======
    "test": "mocha --reporter mocha-multi-reporters --reporter-options configFile=../../mocha-reporter-config.json",
    "lint": "eslint --ext .js,.jsx,.ts,.tsx,.json, ."
>>>>>>> 06187121
  },
  "dependencies": {
    "ast-types": "0.13.3",
    "bluebird": "3.7.2",
    "chai": "4.2.0",
    "chai-as-promised": "7.1.1",
    "debug": "^4.3.4",
    "lodash": "^4.17.19",
    "parse5-html-rewriting-stream": "5.1.1",
    "recast": "0.20.4"
  },
  "devDependencies": {
    "@cypress/request-promise": "4.2.6",
    "@types/parse5-html-rewriting-stream": "5.1.1",
    "fs-extra": "9.1.0",
    "nock": "13.2.9",
    "rimraf": "3.0.2",
    "sinon": "9.0.2",
    "sinon-chai": "3.5.0",
    "snap-shot-it": "7.9.3"
  },
  "files": [
    "lib"
  ],
  "types": "./lib/index.ts",
  "workspaces": {
    "nohoist": [
      "parse5-html-rewriting-stream",
      "parse5-html-rewriting-stream/**",
      "@types/parse5-html-rewriting-stream",
      "@types/parse5-html-rewriting-stream/**"
    ]
  }
}<|MERGE_RESOLUTION|>--- conflicted
+++ resolved
@@ -8,13 +8,9 @@
     "build-test": "yarn build-prod --noEmit",
     "clean": "rimraf 'lib/**/*.js'",
     "clean-deps": "rimraf node_modules",
-<<<<<<< HEAD
+    "lint": "eslint --ext .js,.jsx,.ts,.tsx,.json, .",
     "test": "yarn test-unit",
     "test-unit": "mocha --reporter mocha-multi-reporters --reporter-options configFile=../../mocha-reporter-config.json"
-=======
-    "test": "mocha --reporter mocha-multi-reporters --reporter-options configFile=../../mocha-reporter-config.json",
-    "lint": "eslint --ext .js,.jsx,.ts,.tsx,.json, ."
->>>>>>> 06187121
   },
   "dependencies": {
     "ast-types": "0.13.3",
