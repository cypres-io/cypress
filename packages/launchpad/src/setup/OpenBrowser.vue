--- conflicted
+++ resolved
@@ -1,22 +1,4 @@
 <template>
-<<<<<<< HEAD
-  <WizardLayout
-    :canNavigateForward="false"
-    :showNext="false"
-    no-container
-  >
-    <template #="{ backFn }">
-      <div class="text-center">
-        <div v-if="query.fetching.value || !query.data.value">Loading browsers...</div>
-        <template v-else>
-          <OpenBrowserList
-            v-model:variant="openBrowserVariant"
-            :gql="query.data.value.app"
-            @navigated-back="backFn"
-            @launch="launch"
-          />
-        </template>
-=======
   <WizardLayout :canNavigateForward="false" :showNext="false">
     <div v-if="query.fetching.value">
       Loading browsers...
@@ -33,7 +15,6 @@
         >
           {{ `${browser.displayName} v${browser.version}.x` }}
         </Button>
->>>>>>> 7261dec8
       </div>
     </template>
   </WizardLayout>
@@ -41,38 +22,18 @@
 
 <script lang="ts" setup>
 import { useMutation, gql, useQuery } from "@urql/vue";
-<<<<<<< HEAD
 import OpenBrowserList from "./OpenBrowserList.vue"
 import WizardLayout from "./WizardLayout.vue";
 import { OpenBrowserDocument, LaunchOpenProjectDocument } from "../generated/graphql"
 import { ref } from "vue"
-=======
-import Button from "../components/button/Button.vue"
-import WizardLayout from "./WizardLayout.vue";
-import { OpenBrowserDocument, LaunchOpenProjectDocument } from "../generated/graphql"
->>>>>>> 7261dec8
 
 gql`
 query OpenBrowser {
   app {
-<<<<<<< HEAD
     ...OpenBrowserList
   }
 }
 `
-
-const query = useQuery({ query: OpenBrowserDocument })
-=======
-    browsers {
-      displayName
-      version
-      majorVersion
-      name
-    }
-  }
-}
-`
->>>>>>> 7261dec8
 
 const query = useQuery({ query: OpenBrowserDocument })
 
