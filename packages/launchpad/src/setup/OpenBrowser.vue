<template>
  <OpenBrowserList
    variant=""
    :gql="props.gql"
    @navigated-back="backFn"
    @launch="launch"
  />
</template>

<script lang="ts" setup>
import { useMutation, gql } from '@urql/vue'
import OpenBrowserList from './OpenBrowserList.vue'
import { OpenBrowserFragment, OpenBrowser_LaunchProjectDocument } from '../generated/graphql'

gql`
mutation OpenBrowser_clearTestingType {
  clearCurrentTestingType {
    currentProject {
      id
    }
    wizard {
      ...Wizard
    }
  }
}
`

gql`
fragment OpenBrowser on CurrentProject {
  id
  currentTestingType
  ...OpenBrowserList
}
`

gql`
mutation OpenBrowser_LaunchProject ($testingType: TestingTypeEnum!, $browserPath: String!)  {
  launchOpenProject
<<<<<<< HEAD
=======
  # Removing for now until we decide what the behavior should be
>>>>>>> 8bdbd1a2
  # hideBrowserWindow
  setProjectPreferences(testingType: $testingType, browserPath: $browserPath) {
    currentProject {
      id
      title
    }
  }
}
`

const props = defineProps<{
  gql: OpenBrowserFragment
}>()

const launchOpenProject = useMutation(OpenBrowser_LaunchProjectDocument)

const backFn = () => {
  //
}

const launch = (browserPath?: string) => {
  const testingType = props.gql.currentTestingType

  if (browserPath && testingType) {
    launchOpenProject.executeMutation({
      browserPath,
      testingType,
    })
  }
}

</script><|MERGE_RESOLUTION|>--- conflicted
+++ resolved
@@ -18,9 +18,6 @@
     currentProject {
       id
     }
-    wizard {
-      ...Wizard
-    }
   }
 }
 `
@@ -36,10 +33,7 @@
 gql`
 mutation OpenBrowser_LaunchProject ($testingType: TestingTypeEnum!, $browserPath: String!)  {
   launchOpenProject
-<<<<<<< HEAD
-=======
   # Removing for now until we decide what the behavior should be
->>>>>>> 8bdbd1a2
   # hideBrowserWindow
   setProjectPreferences(testingType: $testingType, browserPath: $browserPath) {
     currentProject {
