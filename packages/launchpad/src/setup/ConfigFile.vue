--- conflicted
+++ resolved
@@ -6,26 +6,6 @@
     :next-fn="createConfig"
     :can-navigate-forward="props.gql.wizard.canNavigateForward"
   >
-<<<<<<< HEAD
-    <nav
-      class="flex gap-2 px-5 text-left text-gray-500 border-gray-200 rounded-t  bg-gray-50 border-b-1"
-    >
-      <button
-        v-for="lang of languages"
-        :key="lang.id"
-        class="relative p-4 border-transparent  w-28 border-1 focus-default"
-        :class="language === lang.id ? 'text-indigo-600 font-semibold' : ''"
-        @click="language = lang.id"
-      >
-        {{ lang.name }}
-        <span
-          v-if="language === lang.id"
-          class="absolute bottom-0 left-0 right-0 block h-1 bg-indigo-500 rounded-t "
-        />
-      </button>
-    </nav>
-=======
->>>>>>> c6538269
     <div
       v-if="tsInstalled"
       class="relative p-4"
