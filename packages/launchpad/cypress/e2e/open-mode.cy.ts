import type { SinonStub } from 'sinon'
import defaultMessages from '@packages/frontend-shared/src/locales/en-US.json'
import { MAJOR_VERSION_FOR_CONTENT } from '@packages/types'

describe('Launchpad: Open Mode', () => {
  describe('global mode', () => {
    it('shows a loading spinner before application mounts, and cleans up after mount', () => {
      cy.openGlobalMode()

      // Since these elements are removed when JS runs and the app mounts,
      // they are gone by the time Cypress can assert about them
      // but we can still make sure they are provided in the HTML payload
      cy.request(`/__launchpad/index.html`)
      .should(({ body }) => {
        expect(body.includes('data-cy="plain-html-loading-spinner"')).to.be.true
        expect(body.includes('data-cy="plain-html-spinner-styles"')).to.be.true
      })

      cy.visitLaunchpad()
      cy.findByTestId('plain-html-loading-spinner').should('not.exist')
      cy.findByTestId('plain-html-spinner-styles').should('not.exist')
    })

    it('shows Add Project when no projects have been added', () => {
      cy.openGlobalMode()
      cy.visitLaunchpad()
      cy.skipWelcome()
      cy.get('h1').should('contain', defaultMessages.globalPage.empty.title)
    })

    it('shows the projects page when a project is not specified', () => {
      cy.openGlobalMode()
      cy.addProject('todos')
      cy.visitLaunchpad()
      cy.skipWelcome()
      cy.contains(defaultMessages.globalPage.recentProjectsHeader)
    })

    it('does not show Welcome screen on next Launchpad visit when it has already been dismissed', () => {
      cy.visitLaunchpad()
      cy.skipWelcome()
      cy.visitLaunchpad()
      cy.contains('button', 'Continue').should('not.exist')
      cy.get('h1').should('contain', defaultMessages.globalPage.empty.title)
    })
  })

  it('goes directly to e2e tests when launched with --e2e', () => {
    cy.scaffoldProject('todos')
    cy.openProject('todos', ['--e2e'])
    cy.visitLaunchpad()
    cy.skipWelcome()
    cy.get('[data-cy=header-bar-content]').contains('e2e testing', { matchCase: false })
    // e2e testing is configured for the todo project, so we don't expect an error.
    cy.get('h1').should('contain', 'Choose a browser')
  })

  describe('request for Cypress manifest', () => {
    beforeEach(() => {
      cy.withCtx((ctx, o) => {
        o.sinon.spy(ctx.util.fetch)
      })

      cy.scaffoldProject('todos')
      cy.openProject('todos', ['--e2e'])
    })

    it('includes x-framework and x-dev-server, even when launched in e2e mode', () => {
      cy.visitLaunchpad()
      cy.skipWelcome()
      cy.get('h1').should('contain', 'Choose a browser')
      cy.withCtx((ctx, o) => {
        expect(ctx.util.fetch).to.have.been.calledWithMatch('https://download.cypress.io/desktop.json', {
          headers: {
            'x-framework': 'react',
            'x-dev-server': 'webpack',
          },
        })
      })
    })

    describe('logged-in state', () => {
      it(`sends 'false' when not logged in`, () => {
        cy.visitLaunchpad()
        cy.skipWelcome()
        cy.get('h1').should('contain', 'Choose a browser')
        cy.withCtx((ctx, o) => {
          expect(ctx.util.fetch).to.have.been.calledWithMatch('https://download.cypress.io/desktop.json', {
            headers: {
              'x-logged-in': 'false',
            },
          })
        })
      })

      it(`sends 'true' when logged in`, () => {
        cy.loginUser()
        cy.visitLaunchpad()
        cy.skipWelcome()
        cy.get('h1').should('contain', 'Choose a browser')
        cy.withCtx((ctx, o) => {
          expect(ctx.util.fetch).to.have.been.calledWithMatch('https://download.cypress.io/desktop.json', {
            headers: {
              'x-logged-in': 'true',
            },
          })
        })
      })
    })
  })

  describe('when launched with --component and not configured', () => {
    beforeEach(() => {
      cy.scaffoldProject('react-vite-ts-unconfigured')
<<<<<<< HEAD
      cy.openProject('react-vite-ts-unconfigured', ['--component'])
      cy.visitLaunchpad()
      cy.skipWelcome()
    })

    it('goes to component test onboarding', () => {
=======
    })

    it('goes to component test onboarding', () => {
      cy.openProject('react-vite-ts-unconfigured', ['--component'])
      cy.visitLaunchpad()
      cy.skipWelcome()

>>>>>>> f5bcc044
      cy.get('[data-cy=header-bar-content]').contains('component testing', { matchCase: false })
      // Component testing is not configured for the todo project
      cy.get('h1').should('contain', 'Project setup')
    })

    it('detects CT project framework', () => {
<<<<<<< HEAD
      cy.get('[data-testid="select-framework"]').within(() => {
=======
      cy.withCtx(async (ctx, o) => {
        // Mock wizard initialization taking a long time by replacing
        // implementation with no-op and proceeding
        o.sinon.stub(ctx.actions.wizard, 'initialize').resolves()
      })

      cy.openProject('react-vite-ts-unconfigured', ['--component'])
      cy.visitLaunchpad()
      cy.skipWelcome()

      cy.get('[data-testid="select-framework"]').as('framework')

      // Validate that UI presents an "empty" state since auto-detection did not fire
      cy.get('@framework').within(() => {
        cy.contains('Pick a framework', { timeout: 100 }).should('be.visible')
      })

      cy.withCtx(async (ctx, o) => {
        // Trigger actual wizard initialization to occur
        (ctx.actions.wizard.initialize as SinonStub).wrappedMethod.apply(ctx.actions.wizard)
      })

      // Verify that auto-detection has fired via the real initialize call and updated data
      // has flowed through to populate UI
      cy.get('[data-testid="select-bundler"]').as('bundler')

      cy.get('@framework').within(() => {
>>>>>>> f5bcc044
        cy.contains('React.js').should('be.visible')
        cy.contains('(detected)').should('be.visible')
      })

<<<<<<< HEAD
      cy.get('[data-testid="select-bundler"]').within(() => {
=======
      cy.get('@bundler').within(() => {
>>>>>>> f5bcc044
        cy.contains('Vite').should('be.visible')
        cy.contains('(detected)').should('be.visible')
      })
    })
  })

  // since circle cannot have firefox installed by default,
  // we need to skip this test relying on it
  // It is very unlikely that it would only fail on Windows though
  // (tested manually on Windows and it works fine)
  if (Cypress.platform !== 'win32') {
    it('auto-selects the browser when launched with --browser', () => {
      cy.scaffoldProject('launchpad')
      cy.openProject('launchpad', ['--browser', 'firefox'])
      cy.withCtx((ctx, o) => {
        o.sinon.stub(ctx._apis.projectApi, 'launchProject').rejects(new Error('should not launch project'))
      })

      // Need to visit after args have been configured, todo: fix in #18776
      cy.visitLaunchpad()
      cy.skipWelcome()
      cy.contains('E2E Testing').click()
      cy.get('h1').should('contain', 'Choose a browser')
      cy.get('[data-cy-browser=firefox]').should('have.attr', 'aria-checked', 'true')
      cy.get('button[data-cy=launch-button]').invoke('text').should('include', 'Start E2E Testing in Firefox')
    })

    it('auto-launches the browser when launched with --browser --testingType --project, after Major Version Welcome is dismissed', () => {
      cy.scaffoldProject('launchpad')
      cy.openProject('launchpad', ['--browser', 'firefox', '--e2e'])
      cy.withCtx((ctx, o) => {
        o.sinon.stub(ctx._apis.projectApi, 'launchProject').resolves()
      })

      // Need to visit after args have been configured, todo: fix in #18776
      cy.visitLaunchpad()

      cy.skipWelcome()
      cy.get('h1').should('contain', 'Choose a browser')
      cy.get('[data-cy-browser=firefox]').should('have.attr', 'aria-checked', 'true')
      cy.get('button[data-cy=launch-button]').invoke('text').should('include', 'Start E2E Testing in Firefox')

      cy.withRetryableCtx((ctx) => {
        expect(ctx._apis.projectApi.launchProject).to.be.calledOnce
      })
    })

    it('auto-launches the browser when launched with --browser --testingType --project if there is no major version welcome screen', () => {
      cy.withCtx((ctx, o) => {
        o.sinon.stub(ctx._apis.projectApi, 'launchProject').resolves()
        o.sinon.stub(ctx._apis.localSettingsApi, 'getPreferences').resolves({ majorVersionWelcomeDismissed: {
          [o.MAJOR_VERSION_FOR_CONTENT]: Date.now(),
        } })
      }, {
        MAJOR_VERSION_FOR_CONTENT,
      })

      cy.scaffoldProject('launchpad')
      cy.openProject('launchpad', ['--browser', 'firefox', '--e2e'])

      // Need to visit after args have been configured, todo: fix in #18776
      cy.visitLaunchpad()

      cy.get('h1').should('contain', 'Choose a browser')
      cy.get('[data-cy-browser=firefox]').should('have.attr', 'aria-checked', 'true')
      cy.get('button[data-cy=launch-button]').invoke('text').should('include', 'Start E2E Testing in Firefox')

      cy.withRetryableCtx((ctx) => {
        expect(ctx._apis.projectApi.launchProject).to.be.calledOnce
      })
    })
  }

  describe('when there is a list of projects', () => {
    it('goes to an active project if one is added', () => {
      cy.scaffoldProject('todos')
      cy.openProject('todos')
      cy.visitLaunchpad()
      cy.skipWelcome()

      cy.withCtx(async (ctx, o) => {
        ctx.emitter.toLaunchpad()
      })

      cy.get('h1').should('contain', 'Welcome to Cypress!')
    })
  })

  describe('when a user interacts with the header', () => {
    it('the Docs menu opens when clicked', () => {
      cy.scaffoldProject('todos')
      cy.openProject('todos')
      cy.visitLaunchpad()
      cy.skipWelcome()

      cy.contains('button', 'Docs').click()
      cy.contains(defaultMessages.topNav.docsMenu.gettingStartedTitle).should('be.visible')
    })
  })

  describe('open in ide', () => {
    beforeEach(() => {
      cy.scaffoldProject('todos')
      cy.openGlobalMode()
    })

    it('configures an editor if one is not configured', () => {
      cy.withCtx(async (ctx, o) => {
        ctx.coreData.localSettings.preferences.preferredEditorBinary = undefined
        ctx.coreData.localSettings.availableEditors = [
          // don't rely on CI machines to have specific editors installed
          // so just adding one here
          {
            id: 'well-known-editor',
            binary: '/usr/bin/well-known',
            name: 'Well known editor',
          },
        ]

        ctx.coreData.app.projects = [{ projectRoot: '/some/project', savedState: () => Promise.resolve({}) }]
      })

      cy.visitLaunchpad()
      cy.skipWelcome()
      cy.findByTestId('project-card')
      cy.get('[aria-label="Project actions"]').click()
      cy.get('button').contains('Open in IDE').click()

      cy.get('[data-cy="choose-editor-modal"]').as('modal')

      cy.get('@modal').contains('Cancel').click()
      cy.get('@modal').should('not.exist')

      cy.findByTestId('project-card')
      cy.get('[aria-label="Project actions"]').click()
      cy.get('button').contains('Open in IDE').click()

      cy.intercept('POST', 'mutation-ChooseExternalEditorModal_SetPreferredEditorBinary').as('SetPreferred')
      cy.get('@modal').contains('Choose your editor...').click()
      cy.get('@modal').contains('Well known editor').click()
      cy.get('@modal').contains('Save changes').click()
      cy.wait('@SetPreferred').its('request.body.variables.value').should('include', '/usr/bin/well-known')
    })

    it('opens using finder', () => {
      cy.withCtx(async (ctx, o) => {
        ctx.coreData.app.projects = [{ projectRoot: '/some/project', savedState: () => Promise.resolve({}) }]
      })

      cy.visitLaunchpad()
      cy.skipWelcome()
      cy.findByTestId('project-card')
      cy.get('[aria-label="Project actions"]').click()

      cy.intercept('POST', 'mutation-GlobalPage_OpenInFinder').as('OpenInFinder')
      cy.get('button').contains('Open in Finder').click()

      cy.wait('@OpenInFinder')

      cy.withCtx((ctx, o) => {
        expect((ctx.actions.electron.showItemInFolder as SinonStub).lastCall.lastArg).to.eql('/some/project')
      })
    })
  })

  it('opens an e2e project without a supportFile', () => {
    cy.scaffoldProject('no-support-file')
    cy.openProject('no-support-file', ['--e2e'])
    cy.visitLaunchpad()
    cy.skipWelcome()
    cy.contains(cy.i18n.launchpadErrors.generic.configErrorTitle)
    cy.contains('Your project does not contain a default supportFile.')
    cy.contains('If a support file is not necessary for your project, set supportFile to false.')
  })

  // Assert that we do not glob the absolute projectRoot
  // and fail supportFile lookups during project initialization.
  // https://github.com/cypress-io/cypress/issues/22040
  it('opens projects with paths that contain glob syntax', () => {
    cy.scaffoldProject('project-with-(glob)-[chars]')
    cy.openProject('project-with-(glob)-[chars]', ['--e2e'])
    cy.visitLaunchpad()
    cy.skipWelcome()

    cy.get('body').should('not.contain.text', 'Your project does not contain a default supportFile.')
    cy.get('h1').should('contain', 'Choose a browser')
  })

  it('opens project with spaces in path', () => {
    cy.scaffoldProject('simple with spaces')
    cy.openProject('simple with spaces', ['--e2e'])
    cy.visitLaunchpad()
    cy.skipWelcome()
    cy.get('h1').should('contain', 'Choose a browser')
  })
})<|MERGE_RESOLUTION|>--- conflicted
+++ resolved
@@ -112,14 +112,6 @@
   describe('when launched with --component and not configured', () => {
     beforeEach(() => {
       cy.scaffoldProject('react-vite-ts-unconfigured')
-<<<<<<< HEAD
-      cy.openProject('react-vite-ts-unconfigured', ['--component'])
-      cy.visitLaunchpad()
-      cy.skipWelcome()
-    })
-
-    it('goes to component test onboarding', () => {
-=======
     })
 
     it('goes to component test onboarding', () => {
@@ -127,16 +119,12 @@
       cy.visitLaunchpad()
       cy.skipWelcome()
 
->>>>>>> f5bcc044
       cy.get('[data-cy=header-bar-content]').contains('component testing', { matchCase: false })
       // Component testing is not configured for the todo project
       cy.get('h1').should('contain', 'Project setup')
     })
 
     it('detects CT project framework', () => {
-<<<<<<< HEAD
-      cy.get('[data-testid="select-framework"]').within(() => {
-=======
       cy.withCtx(async (ctx, o) => {
         // Mock wizard initialization taking a long time by replacing
         // implementation with no-op and proceeding
@@ -164,16 +152,11 @@
       cy.get('[data-testid="select-bundler"]').as('bundler')
 
       cy.get('@framework').within(() => {
->>>>>>> f5bcc044
         cy.contains('React.js').should('be.visible')
         cy.contains('(detected)').should('be.visible')
       })
 
-<<<<<<< HEAD
-      cy.get('[data-testid="select-bundler"]').within(() => {
-=======
       cy.get('@bundler').within(() => {
->>>>>>> f5bcc044
         cy.contains('Vite').should('be.visible')
         cy.contains('(detected)').should('be.visible')
       })
