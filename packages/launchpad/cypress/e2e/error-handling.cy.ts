--- conflicted
+++ resolved
@@ -79,13 +79,8 @@
 
       cy.contains('Choose a Browser').should('not.exist')
 
-<<<<<<< HEAD
-      cy.withCtx((ctx) => {
-        ctx.actions.file.writeFileInProject('cypress.config.ts', `
-=======
       cy.withCtx(async (ctx) => {
         await ctx.actions.file.writeFileInProject('cypress.config.js', `
->>>>>>> 1a17036d
           import { defineConfig } from 'cypress'
           import { defineConfig as viteConfig } from 'vite'
           export default defineConfig({
