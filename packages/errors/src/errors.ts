import AU from 'ansi_up'
/* eslint-disable no-console */
import chalk from 'chalk'
import _ from 'lodash'
import path from 'path'
import stripAnsi from 'strip-ansi'
import type { TestingType } from '@packages/types'
import type { BreakingErrResult } from '@packages/config'
import { humanTime, logError, parseResolvedPattern, pluralize } from './errorUtils'
import { errPartial, errTemplate, fmt, theme, PartialErr } from './errTemplate'
import { stackWithoutMessage } from './stackUtils'
import type { ClonedError, ConfigValidationFailureInfo, CypressError, ErrTemplateResult, ErrorLike } from './errorTypes'

const ansi_up = new AU()

ansi_up.use_classes = true

const displayRetriesRemaining = function (tries: number) {
  const times = tries === 1 ? 'time' : 'times'

  const lastTryNewLine = tries === 1 ? '\n' : ''

  return fmt.meta(
    `We will try connecting to it ${tries} more ${times}...${lastTryNewLine}`,
  )
}

const getUsedTestsMessage = (limit: number, usedTestsMessage: string) => {
  return _.isFinite(limit)
    ? fmt.off(`The limit is ${chalk.yellow(`${limit}`)} ${usedTestsMessage} results.`)
    : fmt.off('')
}

export const warnIfExplicitCiBuildId = function (ciBuildId?: string | null) {
  if (!ciBuildId) {
    return null
  }

  return errPartial`\
It also looks like you also passed in an explicit ${fmt.flag('--ci-build-id')} flag.

This is only necessary if you are NOT running in one of our supported CI providers.

This flag must be unique for each new run, but must also be identical for each machine you are trying to --group or run in --parallel.\
`
}

/**
 * All Cypress Errors should be defined here:
 *
 * The errors must return an "errTemplate", this is processed by the
 */
export const AllCypressErrors = {
  CANNOT_TRASH_ASSETS: (arg1: Error) => {
    return errTemplate`\
        Warning: We failed to trash the existing run results.

        This error will not affect or change the exit code.

        ${fmt.stackTrace(arg1)}`
  },
  CANNOT_REMOVE_OLD_BROWSER_PROFILES: (arg1: Error) => {
    return errTemplate`\
        Warning: We failed to remove old browser profiles from previous runs.

        This error will not affect or change the exit code.

        ${fmt.stackTrace(arg1)}`
  },
  VIDEO_RECORDING_FAILED: (arg1: Error) => {
    return errTemplate`\
        Warning: We failed to record the video.

        This error will not affect or change the exit code.

        ${fmt.stackTrace(arg1)}`
  },
  VIDEO_POST_PROCESSING_FAILED: (arg1: Error) => {
    return errTemplate`\
        Warning: We failed processing this video.

        This error will not affect or change the exit code.

        ${fmt.stackTrace(arg1)}`
  },
  CHROME_WEB_SECURITY_NOT_SUPPORTED: (browser: string) => {
    return errTemplate`\
        Your project has set the configuration option: \`chromeWebSecurity\` to \`false\`.

        This option will not have an effect in ${fmt.off(_.capitalize(browser))}. Tests that rely on web security being disabled will not run as expected.`
  },
  BROWSER_UNSUPPORTED_LAUNCH_OPTION: (browser: string, options: string[]) => {
    return errTemplate`\
        Warning: The following browser launch options were provided but are not supported by ${fmt.highlightSecondary(browser)}

        ${fmt.listItems(options)}`
  },
  BROWSER_NOT_FOUND_BY_NAME: (browser: string, foundBrowsersStr: string[]) => {
    let canarySuffix: PartialErr | null = null

    if (browser === 'canary') {
      canarySuffix = errPartial`\
          ${fmt.off('\n\n')}
          Note: In ${fmt.cypressVersion(`4.0.0`)}, Canary must be launched as ${fmt.highlightSecondary(`chrome:canary`)}, not ${fmt.highlightSecondary(`canary`)}.

          See https://on.cypress.io/migration-guide for more information on breaking changes in 4.0.0.`
    }

    return errTemplate`\
        Can't run because you've entered an invalid browser name.

        Browser: ${fmt.highlight(browser)} was not found on your system or is not supported by Cypress.

        Cypress supports the following browsers:
        ${fmt.listItems(['electron', 'chrome', 'chromium', 'chrome:canary', 'edge', 'firefox'])}

        You can also use a custom browser: https://on.cypress.io/customize-browsers

        Available browsers found on your system are:
        ${fmt.listItems(foundBrowsersStr)}${canarySuffix}`
  },
  BROWSER_NOT_FOUND_BY_PATH: (arg1: string, arg2: string) => {
    return errTemplate`\
        We could not identify a known browser at the path you provided: ${fmt.path(arg1)}

        Read more about how to troubleshoot launching browsers: https://on.cypress.io/troubleshooting-launching-browsers

        The output from the command we ran was:

        ${fmt.highlightSecondary(arg2)}`
  },
  NOT_LOGGED_IN: () => {
    return errTemplate`\
        You're not logged in.

        Run ${fmt.highlight(`cypress open`)} to open Cypress and log in.`
  },
  TESTS_DID_NOT_START_RETRYING: (arg1: string) => {
    return errTemplate`Timed out waiting for the browser to connect. ${fmt.off(arg1)}`
  },
  TESTS_DID_NOT_START_FAILED: () => {
    return errTemplate`The browser never connected. Something is wrong. The tests cannot run. Aborting...`
  },
  CLOUD_CANCEL_SKIPPED_SPEC: () => {
    return errTemplate`${fmt.off(`\n  `)}This spec and its tests were skipped because the run has been canceled.`
  },
  CLOUD_API_RESPONSE_FAILED_RETRYING: (arg1: {tries: number, delayMs: number, response: Error}) => {
    const time = pluralize('time', arg1.tries)
    const delay = humanTime.long(arg1.delayMs, false)

    return errTemplate`\
        We encountered an unexpected error communicating with our servers.

        ${fmt.highlightSecondary(arg1.response)}

        We will retry ${fmt.off(arg1.tries)} more ${fmt.off(time)} in ${fmt.off(delay)}...
        `
    /* Because of fmt.listFlags() and fmt.listItems() */
    /* eslint-disable indent */
  },
  CLOUD_CANNOT_PROCEED_IN_PARALLEL: (arg1: {flags: any, response: Error}) => {
    return errTemplate`\
        We encountered an unexpected error communicating with our servers.

        ${fmt.highlightSecondary(arg1.response)}

        Because you passed the ${fmt.flag(`--parallel`)} flag, this run cannot proceed because it requires a valid response from our servers.

        ${fmt.listFlags(arg1.flags, {
      group: '--group',
      ciBuildId: '--ciBuildId',
    })}`
  },
  CLOUD_CANNOT_PROCEED_IN_SERIAL: (arg1: {flags: any, response: Error}) => {
    return errTemplate`\
        We encountered an unexpected error communicating with our servers.

        ${fmt.highlightSecondary(arg1.response)}

        ${fmt.listFlags(arg1.flags, {
      group: '--group',
      ciBuildId: '--ciBuildId',
    })}`
  },
  CLOUD_UNKNOWN_INVALID_REQUEST: (arg1: {flags: any, response: Error}) => {
    return errTemplate`\
        We encountered an unexpected error communicating with our servers.

        ${fmt.highlightSecondary(arg1.response)}

        There is likely something wrong with the request.

        ${fmt.listFlags(arg1.flags, {
      tags: '--tag',
      group: '--group',
      parallel: '--parallel',
      ciBuildId: '--ciBuildId',
    })}`
  },
  CLOUD_UNKNOWN_CREATE_RUN_WARNING: (arg1: {props?: any, message: string}) => {
    if (!Object.keys(arg1.props).length) {
      return errTemplate`\
          Warning from Cypress Cloud: ${fmt.highlight(arg1.message)}
      `
    }

    return errTemplate`\
        Warning from Cypress Cloud: ${fmt.highlight(arg1.message)}

        Details:
        ${fmt.meta(arg1.props)}`
  },
  CLOUD_STALE_RUN: (arg1: {runUrl: string, [key: string]: any}) => {
    return errTemplate`\
        You are attempting to pass the ${fmt.flag(`--parallel`)} flag to a run that was completed over 24 hours ago.

        The existing run is: ${fmt.url(arg1.runUrl)}

        You cannot parallelize a run that has been complete for that long.

        ${fmt.listFlags(arg1, {
      tags: '--tag',
      group: '--group',
      parallel: '--parallel',
      ciBuildId: '--ciBuildId',
    })}

        https://on.cypress.io/stale-run`
  },
  CLOUD_ALREADY_COMPLETE: (props: {runUrl: string}) => {
    return errTemplate`\
        The run you are attempting to access is already complete and will not accept new groups.

        The existing run is: ${fmt.url(props.runUrl)}

        When a run finishes all of its groups, it waits for a configurable set of time before finally completing. You must add more groups during that time period.

        ${fmt.listFlags(props, {
      tags: '--tag',
      group: '--group',
      parallel: '--parallel',
      ciBuildId: '--ciBuildId',
    })}

        https://on.cypress.io/already-complete`
  },
  CLOUD_PARALLEL_REQUIRED: (arg1: {runUrl: string}) => {
    return errTemplate`\
        You did not pass the ${fmt.flag(`--parallel`)} flag, but this run's group was originally created with the --parallel flag.

        The existing run is: ${fmt.url(arg1.runUrl)}

        ${fmt.listFlags(arg1, {
      tags: '--tag',
      group: '--group',
      parallel: '--parallel',
      ciBuildId: '--ciBuildId',
    })}

        You must use the --parallel flag with this group.

        https://on.cypress.io/parallel-required`
  },
  CLOUD_PARALLEL_DISALLOWED: (arg1: {runUrl: string}) => {
    return errTemplate`\
        You passed the ${fmt.flag(`--parallel`)} flag, but this run group was originally created without the --parallel flag.

        The existing run is: ${fmt.url(arg1.runUrl)}

        ${fmt.listFlags(arg1, {
      group: '--group',
      parallel: '--parallel',
      ciBuildId: '--ciBuildId',
    })}

        You can not use the --parallel flag with this group.

        https://on.cypress.io/parallel-disallowed`
  },
  CLOUD_PARALLEL_GROUP_PARAMS_MISMATCH: (arg1: {runUrl: string, parameters: any, payload: any }) => {
    let params: any = arg1.parameters

    if (arg1.payload?.differentParams) {
      params = {}

      _.map(arg1.parameters, (value, key) => {
        if (key === 'specs' && arg1.payload.differentSpecs?.length) {
          const addedSpecs: string[] = []
          const missingSpecs: string[] = []

          _.forEach(arg1.payload.differentSpecs, (s) => {
            if (value.includes(s)) {
              addedSpecs.push(s)
            } else {
              missingSpecs.push(s)
            }
          })

          params['differentSpecs'] = {
            added: addedSpecs,
            missing: missingSpecs,
          }
        } else if (arg1.payload.differentParams[key]?.expected) {
          params[key] = `${value}.... (Expected: ${(arg1.payload.differentParams[key].expected)})`
        } else {
          params[key] = value
        }
      })
    }

    return errTemplate`\
        You passed the ${fmt.flag(`--parallel`)} flag, but we do not parallelize tests across different environments.

        This machine is sending different environment parameters than the first machine that started this parallel run.

        The existing run is: ${fmt.url(arg1.runUrl)}

        In order to run in parallel mode each machine must send identical environment parameters such as:

        ${fmt.listItems([
      'specs',
      'osName',
      'osVersion',
      'browserName',
      'browserVersion (major)',
    ])}

        This machine sent the following parameters:

        ${fmt.meta(params)}

        https://on.cypress.io/parallel-group-params-mismatch`
  },
  CLOUD_RUN_GROUP_NAME_NOT_UNIQUE: (arg1: {runUrl: string, ciBuildId?: string | null}) => {
    return errTemplate`\
        You passed the ${fmt.flag(`--group`)} flag, but this group name has already been used for this run.

        The existing run is: ${fmt.url(arg1.runUrl)}

        ${fmt.listFlags(arg1, {
      group: '--group',
      parallel: '--parallel',
      ciBuildId: '--ciBuildId',
    })}

        If you are trying to parallelize this run, then also pass the ${fmt.flag(`--parallel`)} flag, else pass a different group name.

        ${warnIfExplicitCiBuildId(arg1.ciBuildId)}

        https://on.cypress.io/run-group-name-not-unique`
  },
  CLOUD_AUTO_CANCEL_NOT_AVAILABLE_IN_PLAN: (arg1: {link: string}) => {
    return errTemplate`\
      ${fmt.highlightSecondary(`Auto Cancellation`)} is not included under your current billing plan.

      To enable this service, please visit your billing and upgrade to another plan with Auto Cancellation.
<<<<<<< HEAD
      
=======

>>>>>>> 3f8769e8
      ${fmt.off(arg1.link)}`
  },
  CLOUD_AUTO_CANCEL_MISMATCH: (arg1: {runUrl: string}) => {
    return errTemplate`\
        You passed the ${fmt.flag(`--auto-cancel-after-failures`)} flag, but this run originally started with a different value for the ${fmt.flag(`--auto-cancel-after-failures`)} flag.
<<<<<<< HEAD
      
        The existing run is: ${fmt.url(arg1.runUrl)}
        
=======

        The existing run is: ${fmt.url(arg1.runUrl)}

>>>>>>> 3f8769e8
        ${fmt.listFlags(arg1, {
      tags: '--tag',
      group: '--group',
      parallel: '--parallel',
      ciBuildId: '--ciBuildId',
      autoCancelAfterFailures: '--auto-cancel-after-failures',
    })}

        The first setting of --auto-cancel-after-failures for any given run takes precedent.
<<<<<<< HEAD
        
=======

>>>>>>> 3f8769e8
        https://on.cypress.io/auto-cancellation-mismatch`
  },
  DEPRECATED_BEFORE_BROWSER_LAUNCH_ARGS: () => {
    return errTemplate`\
      Deprecation Warning: The ${fmt.highlight(`before:browser:launch`)} plugin event changed its signature in ${fmt.cypressVersion(`4.0.0`)}

      The event switched from yielding the second argument as an ${fmt.highlightSecondary(`array`)} of browser arguments to an options ${fmt.highlightSecondary(`object`)} with an ${fmt.highlightSecondary(`args`)} property.

      We've detected that your code is still using the previous, deprecated interface signature.

      This code will not work in a future version of Cypress. Please see the upgrade guide: https://on.cypress.io/deprecated-before-browser-launch-args`
  },
  DUPLICATE_TASK_KEY: (arg1: string[]) => {
    return errTemplate`\
      Warning: Multiple attempts to register the following task(s):

      ${fmt.listItems(arg1, { color: 'yellow' })}

      Only the last attempt will be registered.`
  },
  INDETERMINATE_CI_BUILD_ID: (arg1: Record<string, string>, arg2: string[]) => {
    return errTemplate`\
        You passed the ${fmt.flag(`--group`)} or ${fmt.flag(`--parallel`)} flag but we could not automatically determine or generate a ciBuildId.

        ${fmt.listFlags(arg1, {
      group: '--group',
      parallel: '--parallel',
    })}

        In order to use either of these features a ciBuildId must be determined.

        The ciBuildId is automatically detected if you are running Cypress in any of the these CI providers:

        ${fmt.listItems(arg2)}

        Because the ciBuildId could not be auto-detected you must pass the --ci-build-id flag manually.

        https://on.cypress.io/indeterminate-ci-build-id`
  },
  RECORD_PARAMS_WITHOUT_RECORDING: (arg1: Record<string, string>) => {
    return errTemplate`\
        You passed the ${fmt.flag(`--ci-build-id`)}, ${fmt.flag(`--group`)}, ${fmt.flag(`--tag`)}, ${fmt.flag(`--parallel`)}, or ${fmt.flag(`--auto-cancel-after-failures`)} flag without also passing the ${fmt.flag(`--record`)} flag.

        ${fmt.listFlags(arg1, {
      ciBuildId: '--ci-build-id',
      tags: '--tag',
      group: '--group',
      parallel: '--parallel',
      autoCancelAfterFailures: '--auto-cancel-after-failures',
    })}

        These flags can only be used when recording to Cypress Cloud.

        https://on.cypress.io/record-params-without-recording`
  },
  INCORRECT_CI_BUILD_ID_USAGE: (arg1: Record<string, string>) => {
    return errTemplate`\
        You passed the ${fmt.flag(`--ci-build-id`)} flag but did not provide either a ${fmt.flag(`--group`)} or ${fmt.flag(`--parallel`)} flag.

        ${fmt.listFlags(arg1, {
      ciBuildId: '--ci-build-id',
    })}

        The --ci-build-id flag is used to either group or parallelize multiple runs together.

        https://on.cypress.io/incorrect-ci-build-id-usage`
    /* eslint-enable indent */
  },
  RECORD_KEY_MISSING: () => {
    return errTemplate`\
        You passed the ${fmt.flag(`--record`)} flag but did not provide us your Record Key.

        You can pass us your Record Key like this:

          ${fmt.terminal(`cypress run --record --key <record_key>`)}

        You can also set the key as an environment variable with the name: ${fmt.highlightSecondary(`CYPRESS_RECORD_KEY`)}

        https://on.cypress.io/how-do-i-record-runs`
  },
  // TODO: make this relative path, not absolute
  CANNOT_RECORD_NO_PROJECT_ID: (configFilePath: string) => {
    return errTemplate`\
        You passed the ${fmt.flag(`--record`)} flag but this project has not been setup to record.

        This project is missing the ${fmt.highlight(`projectId`)} inside of: ${fmt.path(configFilePath)}

        We cannot uniquely identify this project without this id.

        You need to setup this project to record. This will generate a unique projectId.

        Alternatively if you omit the ${fmt.flag(`--record`)} flag this project will run without recording.

        https://on.cypress.io/recording-project-runs`
  },
  PROJECT_ID_AND_KEY_BUT_MISSING_RECORD_OPTION: (arg1: string) => {
    return errTemplate`\
        This project has been configured to record runs on our Cypress Cloud.

        It currently has the projectId: ${fmt.highlight(arg1)}

        You also provided your Record Key, but you did not pass the ${fmt.flag(`--record`)} flag.

        This run will not be recorded.

        If you meant to have this run recorded please additionally pass this flag:

          ${fmt.terminal('cypress run --record')}

        If you don't want to record these runs, you can silence this warning:

          ${fmt.terminal('cypress run --record false')}

        https://on.cypress.io/recording-project-runs`
  },
  CLOUD_INVALID_RUN_REQUEST: (arg1: {message: string, errors: string[], object: object}) => {
    return errTemplate`\
        Recording this run failed. The request was invalid.

        ${fmt.highlight(arg1.message)}

        Errors:

        ${fmt.meta(arg1.errors)}

        Request Sent:

        ${fmt.meta(arg1.object)}`
  },
  RECORDING_FROM_FORK_PR: () => {
    return errTemplate`\
        Warning: It looks like you are trying to record this run from a forked PR.

        The ${fmt.highlight(`Record Key`)} is missing. Your CI provider is likely not passing private environment variables to builds from forks.

        These results will not be recorded.

        This error will not affect or change the exit code.`
  },
  CLOUD_CANNOT_UPLOAD_RESULTS: (apiErr: Error) => {
    return errTemplate`\
        Warning: We encountered an error while uploading results from your run.

        These results will not be recorded.

        This error will not affect or change the exit code.

        ${fmt.highlightSecondary(apiErr)}`
  },
  CLOUD_CANNOT_CREATE_RUN_OR_INSTANCE: (apiErr: Error) => {
    return errTemplate`\
        Warning: We encountered an error communicating with our servers.

        This run will proceed, but will not be recorded.

        This error will not affect or change the exit code.

        ${fmt.highlightSecondary(apiErr)}`
  },
  CLOUD_RECORD_KEY_NOT_VALID: (recordKey: string, projectId: string) => {
    return errTemplate`\
        Your Record Key ${fmt.highlight(recordKey)} is not valid with this projectId: ${fmt.highlightSecondary(projectId)}

        It may have been recently revoked by you or another user.

        Please log into Cypress Cloud to see the valid Record Keys.

        https://on.cypress.io/dashboard/projects/${fmt.off(projectId)}`
  },
  CLOUD_PROJECT_NOT_FOUND: (projectId: string, configFileBaseName: string) => {
    return errTemplate`\
        We could not find a Cypress Cloud project with the projectId: ${fmt.highlight(projectId)}

        This ${fmt.highlightSecondary(`projectId`)} came from your ${fmt.path(configFileBaseName)} file or an environment variable.

        Please log into Cypress Cloud and find your project.

        We will list the correct projectId in the 'Settings' tab.

        Alternatively, you can create a new project directly from within the Cypress app.

        https://on.cypress.io/cloud`
  },
  // TODO: make this relative path, not absolute
  NO_PROJECT_ID: (configFilePath: string) => {
    return errTemplate`Can't find ${fmt.highlight(`projectId`)} in the config file: ${fmt.path(configFilePath || '')}`
  },
  NO_PROJECT_FOUND_AT_PROJECT_ROOT: (projectRoot: string) => {
    return errTemplate`Can't find a project at the path: ${fmt.path(projectRoot)}`
  },
  CANNOT_FETCH_PROJECT_TOKEN: () => {
    return errTemplate`Can't find project's secret key.`
  },
  CANNOT_CREATE_PROJECT_TOKEN: () => {
    return errTemplate`Can't create project's secret key.`
  },
  PORT_IN_USE_SHORT: (arg1: string | number) => {
    return errTemplate`Port ${fmt.highlight(arg1)} is already in use.`
  },
  PORT_IN_USE_LONG: (arg1: string | number) => {
    return errTemplate`\
      Can't run project because port is currently in use: ${fmt.highlight(arg1)}

      Assign a different port with the ${fmt.flag(`--port <port>`)} argument or shut down the other running process.`
  },
  ERROR_READING_FILE: (filePath: string, err: Error) => {
    return errTemplate`\
        Error reading from: ${fmt.path(filePath)}

        ${fmt.stackTrace(err)}`
  },
  ERROR_WRITING_FILE: (filePath: string, err: Error) => {
    return errTemplate`\
        Error writing to: ${fmt.path(filePath)}

        ${fmt.stackTrace(err)}`
  },
  NO_SPECS_FOUND: (folderPath: string, globPattern?: string[] | string | null) => {
    // no glob provided, searched all specs
    if (!globPattern) {
      return errTemplate`\
          Can't run because ${fmt.highlightSecondary(`no spec files`)} were found.

          We searched for specs inside of this folder:

          ${fmt.listItem(folderPath)}`
    }

    const globPaths = _.castArray(globPattern).map((pattern) => {
      const [resolvedBasePath, resolvedPattern] = parseResolvedPattern(folderPath, pattern)

      return path.join(resolvedBasePath!, theme.yellow(resolvedPattern!))
    })

    const phrase = globPaths.length > 1 ? 'these glob patterns' : 'this glob pattern'

    return errTemplate`\
        Can't run because ${fmt.highlightSecondary(`no spec files`)} were found.

        We searched for specs matching ${fmt.off(phrase)}:

        ${fmt.listItems(globPaths, { color: 'blue', prefix: '  > ' })}`
  },
  RENDERER_CRASHED: () => {
    return errTemplate`\
        We detected that the Chromium Renderer process just crashed.

        This is the equivalent to seeing the 'sad face' when Chrome dies.

        This can happen for a number of different reasons:

        - You wrote an endless loop and you must fix your own code
        - You are running Docker (there is an easy fix for this: see link below)
        - You are running lots of tests on a memory intense application.
            - Try enabling ${fmt.highlight('experimentalMemoryManagement')} in your config file.
            - Try lowering ${fmt.highlight('numTestsKeptInMemory')} in your config file.
        - You are running in a memory starved VM environment.
            - Try enabling ${fmt.highlight('experimentalMemoryManagement')} in your config file.
            - Try lowering ${fmt.highlight('numTestsKeptInMemory')} in your config file.
        - There are problems with your GPU / GPU drivers
        - There are browser bugs in Chromium

        You can learn more including how to fix Docker here:

        https://on.cypress.io/renderer-process-crashed`
  },
  BROWSER_CRASHED: (browser: string, code: string | number, signal: string) => {
    return errTemplate`\
        We detected that the ${fmt.highlight(browser)} process just crashed with code '${fmt.highlight(code)}' and signal '${fmt.highlight(signal)}'.

        We have failed the current test and have relaunched ${fmt.highlight(browser)}.

        This can happen for many different reasons:

        - You wrote an endless loop and you must fix your own code
        - You are running lots of tests on a memory intense application
        - You are running in a memory starved VM environment
        - There are problems with your GPU / GPU drivers
        - There are browser bugs`
  },
  AUTOMATION_SERVER_DISCONNECTED: () => {
    return errTemplate`The automation client disconnected. Cannot continue running tests.`
  },
  SUPPORT_FILE_NOT_FOUND: (supportFilePath: string) => {
    return errTemplate`\
        Your ${fmt.highlight(`supportFile`)} is missing or invalid: ${fmt.path(supportFilePath)}

        The supportFile must be a .js, .ts, .coffee file or be supported by your preprocessor plugin (if configured).

        Fix your support file, or set supportFile to ${fmt.highlightSecondary(`false`)} if a support file is not necessary for your project.

        If you have just renamed the extension of your supportFile, restart Cypress.

        https://on.cypress.io/support-file-missing-or-invalid`
  },
  DEFAULT_SUPPORT_FILE_NOT_FOUND: (supportFilePath: string) => {
    return errTemplate`\
        Your project does not contain a default ${fmt.highlight(`supportFile`)}. We expect a file matching ${fmt.path(supportFilePath)} to exist.

        If a support file is not necessary for your project, set ${fmt.highlight(`supportFile`)} to ${fmt.highlightSecondary(`false`)}.

        https://on.cypress.io/support-file-missing-or-invalid`
  },
  // TODO: make this relative path, not absolute
  CONFIG_FILE_REQUIRE_ERROR: (configFilePath: string, err: Error) => {
    return errTemplate`\
        Your ${fmt.highlight(`configFile`)} is invalid: ${fmt.path(configFilePath)}

        It threw an error when required, check the stack trace below:

        ${fmt.stackTrace(err)}
      `
  },
  // TODO: make this relative path, not absolute
  SETUP_NODE_EVENTS_IS_NOT_FUNCTION: (configFilePath: string, testingType: string, exported: any) => {
    const code = errPartial`
      {
        ${fmt.off(testingType)}: {
          setupNodeEvents(on, config) {
            ${fmt.comment(`// configure tasks and plugins here`)}
          }
        }
      }`

    return errTemplate`\
      Your ${fmt.highlight(`configFile`)} is invalid: ${fmt.path(configFilePath)}

      The ${fmt.highlightSecondary(`${testingType}.setupNodeEvents()`)} function must be defined with the following signature:

      ${fmt.code(code)}

      Instead we saw:

      ${fmt.stringify(exported)}

      https://on.cypress.io/plugins-api
    `
  },
  CONFIG_FILE_SETUP_NODE_EVENTS_ERROR: (configFilePath: string, testingType: TestingType, err: ErrorLike) => {
    return errTemplate`
      Your ${fmt.highlightSecondary(`configFile`)} threw an error from: ${fmt.path(configFilePath)}

      The error was thrown while executing your ${fmt.highlight(`${testingType}.setupNodeEvents()`)} function:

      ${fmt.stackTrace(err)}
    `
  },
  CONFIG_FILE_UNEXPECTED_ERROR: (configFilePath: string, err: ErrorLike) => {
    return errTemplate`
      Your ${fmt.highlight(`configFile`)} threw an error from: ${fmt.path(configFilePath)}

      We stopped running your tests because your config file crashed.

      ${fmt.stackTrace(err)}
    `
  },
  // TODO: make this relative path, not absolute
  SETUP_NODE_EVENTS_INVALID_EVENT_NAME_ERROR: (configFilePath: string, invalidEventName: string, validEventNames: string[], err: Error) => {
    return errTemplate`
      Your ${fmt.highlightSecondary(`configFile`)} threw a validation error from: ${fmt.path(configFilePath)}

      You must pass a valid event name when registering a plugin.

      You passed: ${fmt.highlight(invalidEventName)}

      The following are valid events:

      ${fmt.listItems(validEventNames)}

      Learn more at https://docs.cypress.io/api/plugins/writing-a-plugin#config

      ${fmt.stackTrace(err)}
    `
  },
  BUNDLE_ERROR: (filePath: string, arg2: string) => {
    // IF YOU MODIFY THIS MAKE SURE TO UPDATE
    // THE ERROR MESSAGE IN THE RUNNER TOO
    return errTemplate`\
      Oops...we found an error preparing this test file:

      ${fmt.listItem(filePath)}

      The error was:

      ${fmt.highlight(arg2)}

      This occurred while Cypress was compiling and bundling your test code. This is usually caused by:

      - A missing file or dependency
      - A syntax error in the file or one of its dependencies

      Fix the error in your code and re-run your tests.`
  },
  // happens when there is an error in configuration file like "cypress.json"
  // TODO: make this relative path, not absolute
  CONFIG_VALIDATION_MSG_ERROR: (fileType: 'configFile' | null, fileName: string | null, validationMsg: string) => {
    if (!fileType) {
      return errTemplate`
        An invalid configuration value was set:

        ${fmt.highlight(validationMsg)}`
    }

    return errTemplate`
      Your ${fmt.highlight(fileType)} as ${fmt.path(fileName)} set an invalid value:

      ${fmt.highlight(validationMsg)}`
  },
  // TODO: make this relative path, not absolute
  CONFIG_VALIDATION_ERROR: (fileType: 'configFile' | null, filePath: string | null, validationResult: ConfigValidationFailureInfo) => {
    const { key, type, value, list } = validationResult

    if (!fileType) {
      return errTemplate`\
        An invalid configuration value was set.

        Expected ${fmt.highlight(key)} to be ${fmt.off(type)}.

        Instead the value was: ${fmt.stringify(value)}`
    }

    if (list) {
      return errTemplate`\
        Your ${fmt.highlight(fileType)} at ${fmt.path(filePath)} set an invalid value:

        The error occurred while validating the ${fmt.highlightSecondary(list)} list.

        Expected ${fmt.highlight(key)} to be ${fmt.off(type)}.

        Instead the value was: ${fmt.stringify(value)}`
    }

    return errTemplate`\
      Your ${fmt.highlight(fileType)} at ${fmt.path(filePath)} set an invalid value:

      Expected ${fmt.highlight(key)} to be ${fmt.off(type)}.

      Instead the value was: ${fmt.stringify(value)}`
  },
  RENAMED_CONFIG_OPTION: (arg1: {name: string, newName: string}) => {
    return errTemplate`\
        The ${fmt.highlight(arg1.name)} configuration option you have supplied has been renamed.

        Please rename ${fmt.highlight(arg1.name)} to ${fmt.highlightSecondary(arg1.newName)}`
  },
  CANNOT_CONNECT_BASE_URL: () => {
    return errTemplate`\
        Cypress failed to verify that your server is running.

        Please start this server and then run Cypress again.`
  },
  CANNOT_CONNECT_BASE_URL_WARNING: (arg1: string) => {
    return errTemplate`\
        Cypress could not verify that this server is running:

        ${fmt.listItem(arg1)}

        This server has been configured as your ${fmt.highlight(`baseUrl`)}, and tests will likely fail if it is not running.`
  },
  // TODO: test this
  CANNOT_CONNECT_BASE_URL_RETRYING: (arg1: {attempt: number, baseUrl: string, remaining: number, delay: number}) => {
    switch (arg1.attempt) {
      case 1:
        return errTemplate`\
            Cypress could not verify that this server is running:

            ${fmt.listItem(arg1.baseUrl)}

            We are verifying this server because it has been configured as your ${fmt.highlight(`baseUrl`)}.

            Cypress automatically waits until your server is accessible before running tests.

            ${displayRetriesRemaining(arg1.remaining)}`
      default:
        return errTemplate`${displayRetriesRemaining(arg1.remaining)}`
    }
  },
  // TODO: test this
  INVALID_REPORTER_NAME: (arg1: {name: string, paths: string[], error: Error}) => {
    return errTemplate`\
        Error loading the reporter: ${fmt.highlight(arg1.name)}

        We searched for the reporter in these paths:

        ${fmt.listItems(arg1.paths)}

        Learn more at https://on.cypress.io/reporters

        ${fmt.stackTrace(arg1.error)}
        `
  },
  // TODO: manually test this
  NO_DEFAULT_CONFIG_FILE_FOUND: (arg1: string) => {
    return errTemplate`\
        Could not find a Cypress configuration file in this folder: ${fmt.path(arg1)}`
  },
  CONFIG_FILES_LANGUAGE_CONFLICT: (projectRoot: string, filesFound: string[]) => {
    return errTemplate`
      Could not load a Cypress configuration file because there are multiple matches.

      We've found ${fmt.highlight(filesFound.length)} Cypress configuration files named
      ${fmt.highlight(filesFound.join(', '))} at the location below:

      ${fmt.listItem(projectRoot)}

      Please delete the conflicting configuration files.
      `
  },
  CONFIG_FILE_NOT_FOUND: (configFileBaseName: string, projectRoot: string) => {
    return errTemplate`\
        Could not find a Cypress configuration file.

        We looked but did not find a ${fmt.highlight(configFileBaseName)} file in this folder: ${fmt.path(projectRoot)}`
  },
  INVOKED_BINARY_OUTSIDE_NPM_MODULE: () => {
    return errTemplate`\
        It looks like you are running the Cypress binary directly.

        This is not the recommended approach, and Cypress may not work correctly.

        Please install the ${fmt.highlight(`cypress`)} NPM package and follow the instructions here:

        https://on.cypress.io/installing-cypress`
  },
  FREE_PLAN_EXCEEDS_MONTHLY_PRIVATE_TESTS: (arg1: {link: string, usedTestsMessage: string, limit: number}) => {
    return errTemplate`\
        You've exceeded the limit of private test results under your free plan this month. ${getUsedTestsMessage(arg1.limit, arg1.usedTestsMessage)}

        To continue recording tests this month you must upgrade your account. Please visit your billing to upgrade to another billing plan.

        ${fmt.off(arg1.link)}`
  },
  FREE_PLAN_IN_GRACE_PERIOD_EXCEEDS_MONTHLY_PRIVATE_TESTS: (arg1: {link: string, usedTestsMessage: string, gracePeriodMessage: string, limit: number}) => {
    return errTemplate`\
        You've exceeded the limit of private test results under your free plan this month. ${getUsedTestsMessage(arg1.limit, arg1.usedTestsMessage)}

        Your plan is now in a grace period, which means your tests will still be recorded until ${fmt.off(arg1.gracePeriodMessage)}. Please upgrade your plan to continue recording tests on Cypress Cloud in the future.

        ${fmt.off(arg1.link)}`
  },
  PAID_PLAN_EXCEEDS_MONTHLY_PRIVATE_TESTS: (arg1: {link: string, usedTestsMessage: string, limit: number}) => {
    return errTemplate`\
        You've exceeded the limit of private test results under your current billing plan this month. ${getUsedTestsMessage(arg1.limit, arg1.usedTestsMessage)}

        To upgrade your account, please visit your billing to upgrade to another billing plan.

        ${fmt.off(arg1.link)}`
  },
  FREE_PLAN_EXCEEDS_MONTHLY_TESTS: (arg1: {link: string, usedTestsMessage: string, limit: number}) => {
    return errTemplate`\
        You've exceeded the limit of test results under your free plan this month. ${getUsedTestsMessage(arg1.limit, arg1.usedTestsMessage)}

        To continue recording tests this month you must upgrade your account. Please visit your billing to upgrade to another billing plan.

        ${fmt.off(arg1.link)}`
  },
  FREE_PLAN_IN_GRACE_PERIOD_EXCEEDS_MONTHLY_TESTS: (arg1: {link: string, usedTestsMessage: string, gracePeriodMessage: string, limit: number}) => {
    return errTemplate`\
        You've exceeded the limit of test results under your free plan this month. ${getUsedTestsMessage(arg1.limit, arg1.usedTestsMessage)}

        Your plan is now in a grace period, which means you will have the full benefits of your current plan until ${fmt.highlight(arg1.gracePeriodMessage)}.

        Please visit your billing to upgrade your plan.

        ${fmt.off(arg1.link)}`
  },
  PLAN_EXCEEDS_MONTHLY_TESTS: (arg1: {link: string, planType: string, usedTestsMessage: string, limit: number}) => {
    return errTemplate`\
        You've exceeded the limit of test results under your ${fmt.highlight(arg1.planType)} billing plan this month. ${getUsedTestsMessage(arg1.limit, arg1.usedTestsMessage)}

        To continue getting the full benefits of your current plan, please visit your billing to upgrade.

        ${fmt.off(arg1.link)}`
  },
  FREE_PLAN_IN_GRACE_PERIOD_PARALLEL_FEATURE: (arg1: {link: string, gracePeriodMessage: string}) => {
    return errTemplate`\
        ${fmt.highlightSecondary(`Parallelization`)} is not included under your free plan.

        Your plan is now in a grace period, which means your tests will still run in parallel until ${fmt.highlight(arg1.gracePeriodMessage)}. Please upgrade your plan to continue running your tests in parallel in the future.

        ${fmt.off(arg1.link)}`
  },
  PARALLEL_FEATURE_NOT_AVAILABLE_IN_PLAN: (arg1: {link: string}) => {
    return errTemplate`\
        ${fmt.highlightSecondary(`Parallelization`)} is not included under your current billing plan.

        To run your tests in parallel, please visit your billing and upgrade to another plan with parallelization.

        ${fmt.off(arg1.link)}`
  },
  PLAN_IN_GRACE_PERIOD_RUN_GROUPING_FEATURE_USED: (arg1: {link: string, gracePeriodMessage: string}) => {
    return errTemplate`\
        ${fmt.highlightSecondary(`Grouping`)} is not included under your free plan.

        Your plan is now in a grace period, which means your tests will still run with groups until ${fmt.highlight(arg1.gracePeriodMessage)}. Please upgrade your plan to continue running your tests with groups in the future.

        ${fmt.off(arg1.link)}`
  },
  RUN_GROUPING_FEATURE_NOT_AVAILABLE_IN_PLAN: (arg1: {link: string}) => {
    return errTemplate`\
        ${fmt.highlightSecondary(`Grouping`)} is not included under your current billing plan.

        To run your tests with groups, please visit your billing and upgrade to another plan with grouping.

        ${fmt.off(arg1.link)}`
  },
  // TODO: fix
  FIXTURE_NOT_FOUND: (arg1: string, arg2: string[]) => {
    return errTemplate`\
        A fixture file could not be found at any of the following paths:

          ${fmt.listItem(arg1)}
          ${fmt.listItem(arg1)}.[ext]

        Cypress looked for these file extensions at the provided path:

          ${fmt.listItem(arg2.join(', '))}

        Provide a path to an existing fixture file.`
  },
  BAD_POLICY_WARNING: (policyKeys: string[]) => {
    return errTemplate`\
        Cypress detected policy settings on your computer that may cause issues.

        The following policies were detected that may prevent Cypress from automating Chrome:

        ${fmt.listItems(policyKeys)}

        For more information, see https://on.cypress.io/bad-browser-policy`
  },
  BAD_POLICY_WARNING_TOOLTIP: () => {
    return errTemplate`Cypress detected policy settings on your computer that may cause issues with using this browser. For more information, see https://on.cypress.io/bad-browser-policy`
  },
  EXTENSION_NOT_LOADED: (browserName: string, extensionPath: string) => {
    return errTemplate`\
        ${fmt.off(browserName)} could not install the extension at path: ${fmt.path(extensionPath)}

        Please verify that this is the path to a valid, unpacked WebExtension.`
  },
  COULD_NOT_FIND_SYSTEM_NODE: (nodeVersion: string) => {
    return errTemplate`\
        ${fmt.highlight(`nodeVersion`)} is set to ${fmt.highlightTertiary(`system`)} but Cypress could not find a usable Node executable on your ${fmt.highlightSecondary(`PATH`)}.

        Make sure that your Node executable exists and can be run by the current user.

        Cypress will use the built-in Node version ${fmt.highlightSecondary(nodeVersion)} instead.`
  },
  INVALID_CYPRESS_INTERNAL_ENV: (val: string) => {
    return errTemplate`\
        We have detected an unknown or unsupported ${fmt.highlightSecondary(`CYPRESS_INTERNAL_ENV`)} value: ${fmt.highlight(val)}

        CYPRESS_INTERNAL_ENV is reserved for internal use and cannot be modified.`
  },
  CDP_VERSION_TOO_OLD: (minimumVersion: string, currentVersion: {major: number, minor: string | number}) => {
    const phrase = currentVersion.major !== 0
      ? fmt.highlight(`${currentVersion.major}.${currentVersion.minor}`)
      : fmt.off('an older version')

    return errTemplate`A minimum CDP version of ${fmt.highlight(minimumVersion)} is required, but the current browser has ${phrase}.`
  },
  CDP_COULD_NOT_CONNECT: (browserName: string, port: number, err: Error) => {
    // we include a stack trace here because it may contain useful information
    // to debug since this is an "uncontrolled" error even though it doesn't
    // come from a user
    return errTemplate`\
        Cypress failed to make a connection to the Chrome DevTools Protocol after retrying for 50 seconds.

        This usually indicates there was a problem opening the ${fmt.off(_.capitalize(browserName))} browser.

        The CDP port requested was ${fmt.highlight(port)}.

        ${fmt.stackTrace(err)}`
  },
  FIREFOX_COULD_NOT_CONNECT: (arg1: Error) => {
    // we include a stack trace here because it may contain useful information
    // to debug since this is an "uncontrolled" error even though it doesn't
    // come from a user
    return errTemplate`\
        Cypress failed to make a connection to Firefox.

        This usually indicates there was a problem opening the Firefox browser.

        ${fmt.stackTrace(arg1)}`
  },
  CDP_COULD_NOT_RECONNECT: (arg1: Error) => {
    return errTemplate`\
        There was an error reconnecting to the Chrome DevTools protocol. Please restart the browser.

        ${fmt.stackTrace(arg1)}`
  },
  CDP_RETRYING_CONNECTION: (attempt: string | number, browserName: string, connectRetryThreshold: number) => {
    return errTemplate`Still waiting to connect to ${fmt.off(_.capitalize(browserName))}, retrying in 1 second ${fmt.meta(`(attempt ${attempt}/${connectRetryThreshold})`)}`
  },
  UNEXPECTED_BEFORE_BROWSER_LAUNCH_PROPERTIES: (arg1: string[], arg2: string[]) => {
    return errTemplate`\
        The ${fmt.highlight('launchOptions')} object returned by your plugin's ${fmt.highlightSecondary(`before:browser:launch`)} handler contained unexpected properties:

        ${fmt.listItems(arg1)}

        launchOptions may only contain the properties:

        ${fmt.listItems(arg2)}

        https://on.cypress.io/browser-launch-api`
  },
  // TODO: test this
  COULD_NOT_PARSE_ARGUMENTS: (argName: string, argValue: string, errMsg: string) => {
    return errTemplate`\
        Cypress encountered an error while parsing the argument: ${fmt.highlight(`--${argName}`)}

        You passed: ${fmt.highlightTertiary(argValue)}

        The error was: ${fmt.highlightSecondary(errMsg)}`
  },
  FIREFOX_MARIONETTE_FAILURE: (origin: string, err: Error) => {
    return errTemplate`\
        Cypress could not connect to Firefox.

        An unexpected error was received from Marionette: ${fmt.highlightSecondary(origin)}

        To avoid this error, ensure that there are no other instances of Firefox launched by Cypress running.

        ${fmt.stackTrace(err)}`
  },
  FOLDER_NOT_WRITABLE: (arg1: string) => {
    return errTemplate`\
        This folder is not writable: ${fmt.path(arg1)}

        Writing to this directory is required by Cypress in order to store screenshots and videos.

        Enable write permissions to this directory to ensure screenshots and videos are stored.

        If you don't require screenshots or videos to be stored you can safely ignore this warning.`
  },
  EXPERIMENTAL_SAMESITE_REMOVED: () => {
    return errTemplate`\
        The ${fmt.highlight(`experimentalGetCookiesSameSite`)} configuration option was removed in ${fmt.cypressVersion(`5.0.0`)}.

        Returning the ${fmt.highlightSecondary(`sameSite`)} property is now the default behavior of the ${fmt.highlightSecondary(`cy.cookie`)} commands.

        You can safely remove this option from your config.`
  },
  // TODO: verify configFile is absolute path
  // TODO: make this relative path, not absolute
  EXPERIMENTAL_COMPONENT_TESTING_REMOVED: (arg1: {configFile: string}) => {
    return errTemplate`\
        The ${fmt.highlight('experimentalComponentTesting')} configuration option was removed in ${fmt.cypressVersion(`7.0.0`)}.

        Please remove this flag from: ${fmt.path(arg1.configFile)}

        Component Testing is now a standalone command. You can now run your component tests with:

          ${fmt.terminal(`cypress open-ct`)}

        https://on.cypress.io/migration-guide`
  },
  EXPERIMENTAL_SESSION_SUPPORT_REMOVED: () => {
    return errTemplate`\
        The ${fmt.highlight(`experimentalSessionSupport`)} configuration option was removed in ${fmt.cypressVersion(`9.6.0`)}.

        You can safely remove this option from your config.

        https://on.cypress.io/session`
  },
  EXPERIMENTAL_SESSION_AND_ORIGIN_REMOVED: () => {
    return errTemplate`\
        The ${fmt.highlight(`experimentalSessionAndOrigin`)} configuration option was removed in ${fmt.cypressVersion(`12.0.0`)}.

        You can safely remove this option from your config.

        https://on.cypress.io/session
        https://on.cypress.io/origin`
  },
  EXPERIMENTAL_SHADOW_DOM_REMOVED: () => {
    return errTemplate`\
        The ${fmt.highlight(`experimentalShadowDomSupport`)} configuration option was removed in ${fmt.cypressVersion(`5.2.0`)}. It is no longer necessary when utilizing the ${fmt.highlightSecondary(`includeShadowDom`)} option.

        You can safely remove this option from your config.`
  },
  EXPERIMENTAL_NETWORK_STUBBING_REMOVED: () => {
    return errTemplate`\
        The ${fmt.highlight(`experimentalNetworkStubbing`)} configuration option was removed in ${fmt.cypressVersion(`6.0.0`)}.

        It is no longer necessary for using ${fmt.highlightSecondary(`cy.intercept()`)}. You can safely remove this option from your config.`
  },
  EXPERIMENTAL_RUN_EVENTS_REMOVED: () => {
    return errTemplate`\
        The ${fmt.highlight(`experimentalRunEvents`)} configuration option was removed in ${fmt.cypressVersion(`6.7.0`)}. It is no longer necessary when listening to run events in the plugins file.

        You can safely remove this option from your config.`
  },
  EXPERIMENTAL_STUDIO_REMOVED: () => {
    return errTemplate`\
        We're ending the experimental phase of Cypress Studio in ${fmt.cypressVersion(`10.0.0`)}.

        If you don't think you can live without Studio or you'd like to learn about how to work around its removal, please join the discussion here: http://on.cypress.io/studio-removal

        Your feedback will help us factor in product decisions that may see Studio return in a future release.

        You can safely remove the ${fmt.highlight(`experimentalStudio`)} configuration option from your config.`
  },
  EXPERIMENTAL_SINGLE_TAB_RUN_MODE: () => {
    return errTemplate`\
        The ${fmt.highlight(`experimentalSingleTabRunMode`)} experiment is currently only supported for Component Testing.

        If you have feedback about the experiment, please join the discussion here: http://on.cypress.io/single-tab-run-mode`
  },
  EXPERIMENTAL_STUDIO_E2E_ONLY: () => {
    return errTemplate`\
        The ${fmt.highlight(`experimentalStudio`)} experiment is currently only supported for End to End Testing.

        If you have feedback about the experiment, please join the discussion here: http://on.cypress.io/studio-beta`
  },
  EXPERIMENTAL_RUN_ALL_SPECS_E2E_ONLY: () => {
    const code = errPartial`
    {
      e2e: {
        experimentalRunAllSpecs: true
      },
    }`

    return errTemplate`\
        The ${fmt.highlight(`experimentalRunAllSpecs`)} experiment is currently only supported for End to End Testing and must be configured as an e2e testing type property: ${fmt.highlightSecondary(`e2e.experimentalRunAllSpecs`)}.

        ${fmt.code(code)}

        If you have feedback about the experiment, please join the discussion here: http://on.cypress.io/run-all-specs`
  },
  EXPERIMENTAL_ORIGIN_DEPENDENCIES_E2E_ONLY: () => {
    const code = errPartial`
    {
      e2e: {
        experimentalOriginDependencies: true
      },
    }`

    return errTemplate`\
        The ${fmt.highlight(`experimentalOriginDependencies`)} experiment is currently only supported for End to End Testing and must be configured as an e2e testing type property: ${fmt.highlightSecondary(`e2e.experimentalOriginDependencies`)}.

        ${fmt.code(code)}`
  },
  EXPERIMENTAL_USE_DEFAULT_DOCUMENT_DOMAIN_E2E_ONLY: () => {
    const code = errPartial`
    {
      e2e: {
        experimentalSkipDomainInjection: ['*.salesforce.com', '*.force.com', '*.google.com', 'google.com']
      },
    }`

    return errTemplate`\
        The ${fmt.highlight(`experimentalSkipDomainInjection`)} experiment is currently only supported for End to End Testing and must be configured as an e2e testing type property: ${fmt.highlightSecondary(`e2e.experimentalSkipDomainInjection`)}.
        The suggested values are only a recommendation.

        ${fmt.code(code)}`
  },
  FIREFOX_GC_INTERVAL_REMOVED: () => {
    return errTemplate`\
        The ${fmt.highlight(`firefoxGcInterval`)} configuration option was removed in ${fmt.cypressVersion(`8.0.0`)}. It was introduced to work around a bug in Firefox 79 and below.

        Since Cypress no longer supports Firefox 85 and below in Cypress ${fmt.cypressVersion(`8.0.0`)}, this option was removed.

        You can safely remove this option from your config.`
  },
  // TODO: make this relative path, not absolute
  INCOMPATIBLE_PLUGIN_RETRIES: (arg1: string) => {
    return errTemplate`\
      We've detected that the incompatible plugin ${fmt.highlight(`cypress-plugin-retries`)} is installed at: ${fmt.path(arg1)}

      Test retries is now natively supported in ${fmt.cypressVersion(`5.0.0`)}.

      Remove the plugin from your dependencies to silence this warning.

      https://on.cypress.io/test-retries
      `
  },
  // TODO: test this
  INVALID_CONFIG_OPTION: (arg1: string[]) => {
    const phrase = arg1.length > 1 ? 'options are' : 'option is'

    return errTemplate`\
        The following configuration ${fmt.off(phrase)} invalid:

        ${fmt.listItems(arg1, { color: 'yellow' })}

        https://on.cypress.io/configuration
        `
  },
  PLUGINS_RUN_EVENT_ERROR: (arg1: string, arg2: Error) => {
    return errTemplate`\
        An error was thrown in your plugins file while executing the handler for the ${fmt.highlight(arg1)} event.

        The error we received was:

        ${fmt.stackTrace(arg2)}`
  },
  CONFIG_FILE_INVALID_DEV_START_EVENT: (pluginsFilePath: string) => {
    const code = errPartial`
      module.exports = (on, config) => {
        on('dev-server:start', () => {
          ${fmt.comment('// start dev server here')}
          return startDevServer(...)
        }
      }`

    return errTemplate`\
        To run component tests, Cypress needs you to configure the ${fmt.highlight(`dev-server:start`)} event.

        Please update this file: ${fmt.path(pluginsFilePath)}

        ${fmt.code(code)}

        https://on.cypress.io/component-testing`
  },
  UNSUPPORTED_BROWSER_VERSION: (errorMsg: string) => {
    return errTemplate`${fmt.off(errorMsg)}`
  },
  NODE_VERSION_DEPRECATION_SYSTEM: (arg1: {name: string, value: any, configFile: string}) => {
    return errTemplate`\
      Deprecation Warning: ${fmt.highlight(arg1.name)} is currently set to ${fmt.highlightSecondary(arg1.value)} in the ${fmt.highlightTertiary(arg1.configFile)} configuration file.

      As of ${fmt.cypressVersion(`9.0.0`)} the default behavior of ${fmt.highlight(arg1.name)} has changed to always use the version of Node used to start cypress via the cli.

      Please remove the ${fmt.highlight(arg1.name)} configuration option from ${fmt.highlightTertiary(arg1.configFile)}.
      `
  },

  // TODO: does this need to change since its a warning?
  NODE_VERSION_DEPRECATION_BUNDLED: (arg1: {name: string, value: any, configFile: string}) => {
    return errTemplate`\
      Deprecation Warning: ${fmt.highlight(arg1.name)} is currently set to ${fmt.highlightSecondary(arg1.value)} in the ${fmt.highlightTertiary(arg1.configFile)} configuration file.

      As of ${fmt.cypressVersion(`9.0.0`)} the default behavior of ${fmt.highlight(arg1.name)} has changed to always use the version of Node used to start cypress via the cli.

      When ${fmt.highlight(arg1.name)} is set to ${fmt.highlightSecondary(arg1.value)}, Cypress will use the version of Node bundled with electron. This can cause problems running certain plugins or integrations.

      As the ${fmt.highlight(arg1.name)} configuration option will be removed in a future release, it is recommended to remove the ${fmt.highlight(arg1.name)} configuration option from ${fmt.highlightTertiary(arg1.configFile)}.
      `
  },

  // V10 Added:

  MULTIPLE_SUPPORT_FILES_FOUND: (arg1: string, arg2: string[]) => {
    return errTemplate`\
      There were multiple support files found matching your ${fmt.highlightSecondary(`supportFile`)} pattern.

      Your supportFile is set to: ${fmt.highlight(arg1)}

      We found the following files:

      ${fmt.listItems(arg2)}

      Please remove or combine the support files into a single file.`
  },

  CONFIG_FILE_MIGRATION_NEEDED: (projectRoot: string) => {
    return errTemplate`
        There is a ${fmt.highlight(`cypress.json`)} file at the path: ${fmt.path(projectRoot)}

        ${fmt.cypressVersion('10.0.0')} no longer supports ${fmt.highlight(`cypress.json`)}.

        Please run ${fmt.highlightTertiary('cypress open')} to launch the migration tool to migrate to ${fmt.highlightSecondary('cypress.config.{js,ts,mjs,cjs}')}.

        https://on.cypress.io/migration-guide
      `
  },

  LEGACY_CONFIG_ERROR_DURING_MIGRATION: (file: string, error: Error) => {
    return errTemplate`
        Your ${fmt.highlight(file)} file threw an error. ${fmt.stackTrace(error)}

        Please ensure your pluginsFile is valid and relaunch the migration tool to migrate to ${fmt.cypressVersion('10.0.0')}.
      `
  },

  LEGACY_CONFIG_FILE: (baseFileName: string, projectRoot: string, legacyConfigFile: string = 'cypress.json') => {
    return errTemplate`
      There is both a ${fmt.highlight(baseFileName)} and a ${fmt.highlight(legacyConfigFile)} file at the location below:

      ${fmt.path(projectRoot)}

      Cypress no longer supports ${fmt.off(legacyConfigFile)}, please remove it from your project.
    `
  },

  SETUP_NODE_EVENTS_DO_NOT_SUPPORT_DEV_SERVER: (configFilePath: string) => {
    const code = errPartial`
      {
        component: {
          devServer (cypressDevServerConfig, devServerConfig) {
            ${fmt.comment(`// start dev server here`)
          }
        }
      }`

    return errTemplate`\
      Your ${fmt.highlightSecondary(`configFile`)} is invalid: ${fmt.path(configFilePath)}

      Binding to the ${fmt.highlightSecondary(`on('dev-server:start')`)} event is no longer necessary.

      Please update your code to use the ${fmt.highlight(`component.devServer()`)} function.

      ${fmt.code(code)}

      Learn more: https://on.cypress.io/dev-server
    `
  },

  PLUGINS_FILE_CONFIG_OPTION_REMOVED: (_errShape: BreakingErrResult) => {
    const code = errPartial`
    {
      e2e: {
        setupNodeEvents()
      },
      component: {
        setupNodeEvents()
      },
    }`

    return errTemplate`\
        The ${fmt.highlight('pluginsFile')} configuration option you have supplied has been replaced with ${fmt.highlightSecondary('setupNodeEvents')}.

        This new option is not a one-to-one correlation and it must be configured separately as a testing type property: ${fmt.highlightSecondary('e2e.setupNodeEvents')} and ${fmt.highlightSecondary('component.setupNodeEvents')}

        ${fmt.code(code)}

        https://on.cypress.io/migration-guide`
  },

  CONFIG_FILE_INVALID_ROOT_CONFIG: (errShape: BreakingErrResult) => {
    const code = errPartial`
      {
        e2e: {
          specPattern: '...',
        },
        component: {
          specPattern: '...',
        },
      }`

    return errTemplate`\
      The ${fmt.highlight(errShape.name)} configuration option is now invalid when set from the root of the config object in ${fmt.cypressVersion(`10.0.0`)}.

      It is now configured separately as a testing type property: ${fmt.highlightSecondary(`e2e.${errShape.name}`)} and ${fmt.highlightSecondary(`component.${errShape.name}`)}

      ${fmt.code(code)}

      https://on.cypress.io/migration-guide`
  },

  CONFIG_FILE_INVALID_ROOT_CONFIG_E2E: (errShape: BreakingErrResult) => {
    const code = errPartial`
      {
        e2e: {
          ${fmt.off(errShape.name)}: '...',
        }
      }`

    return errTemplate`\
      The ${fmt.highlight(errShape.name)} configuration option is now invalid when set from the root of the config object in ${fmt.cypressVersion(`10.0.0`)}.

      It is now configured separately as a testing type property: ${fmt.highlightSecondary(`e2e.${errShape.name}`)}

      ${fmt.code(code)}

      https://on.cypress.io/migration-guide`
  },

  CONFIG_FILE_INVALID_ROOT_CONFIG_COMPONENT: (errShape: BreakingErrResult) => {
    const code = errPartial`
      {
        component: {
          ${fmt.off(errShape.name)}: '...',
        }
      }`

    return errTemplate`\
      The ${fmt.highlight(errShape.name)} configuration option is now invalid when set from the root of the config object in ${fmt.cypressVersion(`10.0.0`)}.

      It is now configured separately as a testing type property: ${fmt.highlightSecondary(`component.${errShape.name}`)}

      ${fmt.code(code)}

      https://on.cypress.io/migration-guide`
  },

  // TODO: add path to config file
  CONFIG_FILE_INVALID_TESTING_TYPE_CONFIG_COMPONENT: (errShape: BreakingErrResult) => {
    const code = errPartial`
      {
        e2e: {
          ${fmt.off(errShape.name)}: '...',
        }
      }`

    return errTemplate`\
      The ${fmt.highlight(`component.${errShape.name}`)} configuration option is not valid for component testing.

      Please remove this option or add this as an e2e testing type property: ${fmt.highlightSecondary(`e2e.${errShape.name}`)}

      ${fmt.code(code)}

      https://on.cypress.io/migration-guide`
  },

  CONFIG_FILE_INVALID_TESTING_TYPE_CONFIG_E2E: (errShape: BreakingErrResult) => {
    const code = errPartial`
      {
        e2e: {
          ${fmt.off(errShape.name)}: '...',
        }
      }`

    return errTemplate`\
      The ${fmt.highlight(`e2e.${errShape.name}`)} configuration option is not valid for e2e testing.

      Please remove this option or add this as a component testing type property: ${fmt.highlightSecondary(`component.${errShape.name}`)}

      ${fmt.code(code)}

      https://on.cypress.io/migration-guide`
  },

  CONFIG_FILE_DEV_SERVER_IS_NOT_VALID: (configFilePath: string, setupNodeEvents: any) => {
    const re = /.?(cypress\.config.*)/
    const configFile = configFilePath.match(re)?.[1] ?? `configFile`

    const code = errPartial`
      {
        component: {
          devServer: {
            framework: 'create-react-app', ${fmt.comment('// Your framework')}
            bundler: 'webpack' ${fmt.comment('// Your dev server')}
          }
        }
      }`

    return errTemplate`\
      Your ${fmt.highlightSecondary(configFile)} is invalid: ${fmt.path(configFilePath)}

      The ${fmt.highlight(`component.devServer`)} must be an object with a supported ${fmt.highlight('framework')} and ${fmt.highlight('bundler')}.

      ${fmt.code(code)}

      Instead, we saw:

      ${fmt.stringify(setupNodeEvents)}

      Learn more: https://on.cypress.io/dev-server
    `
  },

  CONFIG_FILE_DEV_SERVER_INVALID_RETURN: (devServerOptions: any) => {
    return errTemplate`
      The returned value of the ${fmt.highlight('devServer')} function is not valid.

      The returned value must be an object with a ${fmt.highlight('port')} property of the dev-server that is running.

      Instead, we saw:

      ${fmt.stringify(devServerOptions)}

      Learn more: https://on.cypress.io/dev-server
    `
  },

  UNEXPECTED_MUTATION_ERROR: (mutationField: string, args: any, err: Error) => {
    return errTemplate`
      An unexpected internal error occurred while executing the ${fmt.highlight(mutationField)} operation with payload:

      ${fmt.stringify(args)}

      ${fmt.stackTrace(err)}
    `
  },

  CLOUD_GRAPHQL_ERROR: (err: Error) => {
    return errTemplate`
      We received an unexpected error response from the request to Cypress Cloud:

      ${fmt.stringify(err.message)}
    `
  },

  UNEXPECTED_INTERNAL_ERROR: (err: Error) => {
    return errTemplate`
      We encountered an unexpected internal error.

      Please check GitHub or open a new issue if you don't see one already with the details below:

      ${fmt.stackTrace(err)}
    `
  },

  MIGRATION_ALREADY_OCURRED: (configFile: string, legacyConfigFile: string) => {
    return errTemplate`
      You are attempting to use Cypress with an older config file: ${fmt.highlight(legacyConfigFile)}
      When you upgraded to Cypress v10.0 the config file was updated and moved to a new location: ${fmt.highlight(configFile)}

      You may need to update any CLI scripts to ensure that they are referring the new version. This would typically look something like:
      "${fmt.highlight(`cypress open --config-file=${configFile}`)}"

      https://on.cypress.io/migration-guide
    `
  },

  TEST_FILES_RENAMED: (errShape: BreakingErrResult, err?: Error) => {
    const stackTrace = err ? fmt.stackTrace(err) : null

    const newName = errShape.newName || '<unknown>'

    const testingTypedHelpMessage = errShape.testingType
      ? errPartial`${fmt.highlightSecondary(`${errShape.testingType}.${newName}`)}`
      : errPartial`${fmt.highlightSecondary(`e2e.${newName}`)} or ${fmt.highlightSecondary(`component.${newName}`)}`

    const code = errShape.testingType
      ? errPartial`
        {
          ${fmt.off(errShape.testingType)}: {
            specPattern: '...',
          },
        }`
      : errPartial`
        {
          e2e: {
            specPattern: '...',
          },
          component: {
            specPattern: '...',
          },
        }`

    return errTemplate`\
      The ${fmt.highlight(errShape.name)} configuration option is now invalid when set on the config object in ${fmt.cypressVersion(`10.0.0`)}.

      It is now renamed to ${fmt.highlight(newName)} and configured separately as a testing type property: ${testingTypedHelpMessage}
      ${fmt.code(code)}

      https://on.cypress.io/migration-guide

      ${stackTrace}
      `
  },

  COMPONENT_FOLDER_REMOVED: (errShape: BreakingErrResult, err?: Error) => {
    const stackTrace = err ? fmt.stackTrace(err) : null

    const code = errPartial`
    {
      component: {
        specPattern: '...',
      },
    }`

    return errTemplate`\
      The ${fmt.highlight(errShape.name)} configuration option is now invalid when set on the config object in ${fmt.cypressVersion(`10.0.0`)}.

      It is now renamed to ${fmt.highlight('specPattern')} and configured separately as a component testing property: ${fmt.highlightSecondary('component.specPattern')}
      ${fmt.code(code)}

      https://on.cypress.io/migration-guide

      ${stackTrace}
      `
  },

  INTEGRATION_FOLDER_REMOVED: (errShape: BreakingErrResult, err?: Error) => {
    const stackTrace = err ? fmt.stackTrace(err) : null

    const code = errPartial`
    {
      e2e: {
        specPattern: '...',
      },
    }`

    return errTemplate`\
      The ${fmt.highlight(errShape.name)} configuration option is now invalid when set on the config object in ${fmt.cypressVersion(`10.0.0`)}.

      It is now renamed to ${fmt.highlight('specPattern')} and configured separately as a end to end testing property: ${fmt.highlightSecondary('e2e.specPattern')}
      ${fmt.code(code)}

      https://on.cypress.io/migration-guide

      ${stackTrace}
      `
  },

  MIGRATION_MISMATCHED_CYPRESS_VERSIONS: (version: string, currentVersion: string) => {
    return errTemplate`
      You are running ${fmt.cypressVersion(currentVersion)} in global mode, but you are attempting to migrate a project where ${fmt.cypressVersion(version)} is installed.

      Ensure the project you are migrating has Cypress version ${fmt.cypressVersion(currentVersion)} installed.

      https://on.cypress.io/migration-guide
    `
  },

  MIGRATION_CYPRESS_NOT_FOUND: () => {
    return errTemplate`
      You are running Cypress 10+ in global mode and attempting to open or migrate a project where an install of ${fmt.code('cypress')} cannot be found.

      Ensure that ${fmt.code('cypress@10')} or greater is installed in the project you are attempting to open or migrate.

      https://on.cypress.io/migration-guide
    `
  },

  DEV_SERVER_CONFIG_FILE_NOT_FOUND: (devServer: 'vite' | 'webpack', root: string, searchedFor: string[]) => {
    const devServerConfigFile = `${devServer}Config`

    return errTemplate`\
      You are using ${fmt.highlight(devServer)} for your dev server, but a configuration file was not found. We traversed upwards from:

      ${fmt.highlightSecondary(root)}

      looking for a file named:

      ${fmt.listItems(searchedFor, { prefix: ' - ' })}

      Add your ${fmt.highlight(devServer)} config at one of the above paths, or import your configuration file and provide it to
      the devServer config as a ${fmt.highlight(devServerConfigFile)} option.
    `
  },

  TESTING_TYPE_NOT_CONFIGURED: (testingType: TestingType) => {
    return errTemplate`
      The testing type selected (${fmt.highlight(testingType)}) is not configured in your config file.

      Please run ‘cypress open’ and choose your testing type to automatically update your configuration file.

      https://on.cypress.io/configuration
    `
  },

  COMPONENT_TESTING_MISMATCHED_DEPENDENCIES: (dependencies: Cypress.DependencyToInstall[]) => {
    const deps = dependencies.map<string>((dep) => {
      if (dep.detectedVersion) {
        return `\`${dep.dependency.installer}\`. Expected ${dep.dependency.minVersion}, found ${dep.detectedVersion}.`
      }

      return `\`${dep.dependency.installer}\`. Expected ${dep.dependency.minVersion} but dependency was not found.`
    })

    return errTemplate`
      We detected that you have versions of dependencies that are not officially supported:

      ${fmt.listItems(deps, { prefix: ' - ' })}

      If you're experiencing problems, downgrade dependencies and restart Cypress.
    `
  },
} as const

// eslint-disable-next-line @typescript-eslint/no-unused-vars
const _typeCheck: Record<keyof AllCypressErrorObj, (...args: any[]) => ErrTemplateResult> = AllCypressErrors

type AllCypressErrorObj = typeof AllCypressErrors

export type AllCypressErrorNames = keyof typeof AllCypressErrors

export function getMsgByType<Type extends keyof AllCypressErrorObj> (type: Type, ...args: Parameters<AllCypressErrorObj[Type]>): string {
  const err = getError(type, ...args)

  return err.message
}

/**
 * Given an error name & params for the error, returns a "CypressError",
 * with a forBrowser property, used when we want to format the value for sending to
 * the browser rather than the terminal.
 *
 * @param type
 * @param args
 * @returns
 */
export const getError = function <Type extends keyof AllCypressErrorObj> (type: Type, ...args: Parameters<AllCypressErrorObj[Type]>): CypressError {
  // If we don't know this "type" of error, return as a non-cypress error
  if (!AllCypressErrors[type]) {
    const err = new Error(`UNKNOWN ERROR ${JSON.stringify(type)}`) as CypressError

    err.isCypressErr = false
    err.type = type
    err.messageMarkdown = err.message

    return err
  }

  // @ts-expect-error
  const result = AllCypressErrors[type](...args) as ErrTemplateResult

  const { message, details, originalError, messageMarkdown } = result

  const err = new Error(message) as CypressError

  err.isCypressErr = true
  err.type = type
  err.details = details
  err.messageMarkdown = messageMarkdown
  err.originalError = originalError

  if (originalError) {
    err.stack = originalError.stack
    err.stackWithoutMessage = stackWithoutMessage(originalError.stack ?? '')
  } else {
    const newErr = new Error()

    Error.captureStackTrace(newErr, getError)
    err.stack = newErr.stack
    err.stackWithoutMessage = stackWithoutMessage(err.stack ?? '')
  }

  return err
}

export const logWarning = function <Type extends keyof AllCypressErrorObj> (type: Type, ...args: Parameters<AllCypressErrorObj[Type]>) {
  const err = getError(type, ...args)

  logError(err, 'magenta')

  return null
}

export const throwErr = function <Type extends keyof AllCypressErrorObj> (type: Type, ...args: Parameters<AllCypressErrorObj[Type]>) {
  const err = getError(type, ...args)

  if (!err.originalError) {
    Error.captureStackTrace(err, throwErr)
    err.stackWithoutMessage = stackWithoutMessage(err.stack ?? '')
  }

  throw err
}

// For when the error is passed via the socket-base
interface GenericError extends Error {
  forBrowser?: never
  stackWithoutMessage?: never
  [key: string]: any
}

export const cloneErr = function (err: CypressError | GenericError, options: {html?: boolean} = {}) {
  _.defaults(options, {
    html: false,
  })

  // pull off these properties
  const obj = _.pick(err, 'message', 'messageMarkdown', 'type', 'name', 'stack', 'fileName', 'lineNumber', 'columnNumber') as ClonedError

  if (options.html) {
    obj.message = ansi_up.ansi_to_html(err.message)
    // revert back the distorted characters
    // in case there is an error in a child_process
    // that contains quotes
    .replace(/\&\#x27;/g, '\'')
    .replace(/\&quot\;/g, '"')
  }

  // and any own (custom) properties
  // of the err object
  Object.entries(err || {}).forEach(([prop, val]) => {
    obj[prop] = val
  })

  if (err.stackWithoutMessage) {
    obj.stack = err.stackWithoutMessage
  }

  return obj
}

export {
  stripAnsi,
  getError as get,
  logWarning as warning,
}

// Re-exporting old namespaces for legacy server access
export {
  logError as log,
  isCypressErr,
} from './errorUtils'<|MERGE_RESOLUTION|>--- conflicted
+++ resolved
@@ -354,25 +354,14 @@
       ${fmt.highlightSecondary(`Auto Cancellation`)} is not included under your current billing plan.
 
       To enable this service, please visit your billing and upgrade to another plan with Auto Cancellation.
-<<<<<<< HEAD
-      
-=======
-
->>>>>>> 3f8769e8
       ${fmt.off(arg1.link)}`
   },
   CLOUD_AUTO_CANCEL_MISMATCH: (arg1: {runUrl: string}) => {
     return errTemplate`\
         You passed the ${fmt.flag(`--auto-cancel-after-failures`)} flag, but this run originally started with a different value for the ${fmt.flag(`--auto-cancel-after-failures`)} flag.
-<<<<<<< HEAD
-      
+
         The existing run is: ${fmt.url(arg1.runUrl)}
-        
-=======
-
-        The existing run is: ${fmt.url(arg1.runUrl)}
-
->>>>>>> 3f8769e8
+
         ${fmt.listFlags(arg1, {
       tags: '--tag',
       group: '--group',
@@ -382,11 +371,6 @@
     })}
 
         The first setting of --auto-cancel-after-failures for any given run takes precedent.
-<<<<<<< HEAD
-        
-=======
-
->>>>>>> 3f8769e8
         https://on.cypress.io/auto-cancellation-mismatch`
   },
   DEPRECATED_BEFORE_BROWSER_LAUNCH_ARGS: () => {
