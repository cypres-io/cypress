--- conflicted
+++ resolved
@@ -144,10 +144,7 @@
   }
 
   // called by Node.js whenever a new request is made internally
-<<<<<<< HEAD
-  addRequest (req: http.ClientRequest, options: http.RequestOptions) {
-=======
-  addRequest(req: http.ClientRequest, options: http.RequestOptions, port?: number, localAddress?: string) {
+  addRequest (req: http.ClientRequest, options: http.RequestOptions, port?: number, localAddress?: string) {
     // Legacy API: addRequest(req, host, port, localAddress)
     // https://github.com/nodejs/node/blob/cb68c04ce1bc4534b2d92bc7319c6ff6dda0180d/lib/_http_agent.js#L148-L155
     if (typeof options === 'string') {
@@ -155,11 +152,10 @@
       options = {
         host: options,
         port: port!,
-        localAddress
-      }
-    }
-
->>>>>>> 1f185f7f
+        localAddress,
+      }
+    }
+
     const isHttps = isRequestHttps(options)
 
     if (!options.href) {
