--- conflicted
+++ resolved
@@ -24,6 +24,7 @@
     "@fortawesome/fontawesome-free": "6.0.0",
     "@packages/driver": "0.0.0-development",
     "@packages/icons": "0.0.0-development",
+    "@packages/network": "0.0.0-development",
     "@packages/reporter": "0.0.0-development",
     "@packages/socket": "0.0.0-development",
     "@packages/web-config": "0.0.0-development",
@@ -50,12 +51,8 @@
     "rimraf": "3.0.2",
     "sinon": "7.5.0",
     "snap-shot-core": "10.2.1",
-<<<<<<< HEAD
     "webpack": "^4.44.2",
     "webpack-cli": "3.3.2"
-=======
-    "webpack": "4.35.3"
->>>>>>> 2d866f38
   },
   "files": [
     "dist"
