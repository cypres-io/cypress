--- conflicted
+++ resolved
@@ -56,21 +56,6 @@
   },
 }
 
-<<<<<<< HEAD
-=======
-mainConfig.plugins = [
-  // @ts-ignore
-  ...mainConfig.plugins,
-  new HtmlWebpackPlugin({
-    template: path.resolve(__dirname, './static/index.html'),
-    inject: false,
-  }),
-  new CopyWebpackPlugin([{
-    from: cyIcons.getPathToFavicon('favicon.ico'),
-  }]),
-]
-
->>>>>>> 276f0f8b
 mainConfig.resolve = {
   ...mainConfig.resolve,
   alias: {
