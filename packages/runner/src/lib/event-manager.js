--- conflicted
+++ resolved
@@ -2,12 +2,8 @@
 import { EventEmitter } from 'events'
 import Promise from 'bluebird'
 import { action } from 'mobx'
-<<<<<<< HEAD
-
-const io = require('@packages/socket/lib/client')
-=======
-import { client, circularParser } from '@packages/socket'
->>>>>>> 9d65e1c4
+
+import { client, circularParser } from '@packages/socket/lib/browser'
 
 import automation from './automation'
 import logger from './logger'
