--- conflicted
+++ resolved
@@ -32,18 +32,15 @@
 const localBus = new EventEmitter()
 const reporterBus = new EventEmitter()
 
-<<<<<<< HEAD
 if (window.Cypress) {
   window.channel = ws
   window.reporterBus = reporterBus
   window.localBus = localBus
 }
 
-=======
 /**
  * @type {Cypress.Cypress}
  */
->>>>>>> 4cfcae28
 let Cypress
 
 const eventManager = {
