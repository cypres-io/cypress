import { log } from '../log'
import { notInstalledErr } from '../errors'
import { utils } from '../utils'
import * as fs from 'fs-extra'
import * as os from 'os'
import * as path from 'path'
import * as plist from 'plist'
import * as semver from 'semver'
import type { FoundBrowser } from '@packages/types'
import * as findSystemNode from '@packages/server/lib/util/find_system_node'

/** parses Info.plist file from given application and returns a property */
export function parsePlist (p: string, property: string): Promise<string> {
  const pl = path.join(p, 'Contents', 'Info.plist')

  log('reading property file "%s"', pl)

  const failed = (e: Error) => {
    const msg = `Info.plist not found: ${pl}
    ${e.message}`

    log('could not read Info.plist %o', { pl, e })
    throw notInstalledErr('', msg)
  }

  return fs
  .readFile(pl, 'utf8')
  .then(plist.parse)
<<<<<<< HEAD
  .then((obj) => obj[property])
=======
  .then((val) => val[property])
>>>>>>> 28ae1c10
  .then(String) // explicitly convert value to String type
  .catch(failed) // to make TS compiler happy
}

/** uses mdfind to find app using Ma app id like 'com.google.Chrome.canary' */
export function mdfind (id: string): Promise<string> {
  const cmd = `mdfind 'kMDItemCFBundleIdentifier=="${id}"' | head -1`

  log('looking for bundle id %s using command: %s', id, cmd)

  const logFound = (str: string) => {
    log('found %s at %s', id, str)

    return str
  }

  const failedToFind = () => {
    log('could not find %s', id)
    throw notInstalledErr(id)
  }

  return utils.execa(cmd)
  .then((val) => {
    return val.stdout
  })
  .then((val) => {
    logFound(val)

    return val
  })
  .catch(failedToFind)
}

export type AppInfo = {
  path: string
  version: string
}

export type FindAppParams = {
  appName: string
  executable: string
  appId: string
  versionProperty: string
}

function formApplicationPath (appName: string) {
  return path.join('/Applications', appName)
}

/** finds an application and its version */
export function findApp ({ appName, executable, appId, versionProperty }: FindAppParams): Promise<AppInfo> {
  log('looking for app %s id %s', executable, appId)

  const findVersion = (foundPath: string) => {
    return parsePlist(foundPath, versionProperty).then((version) => {
      log('got plist: %o', { foundPath, version })

      return {
        path: path.join(foundPath, executable),
        version,
      }
    })
  }

  const tryMdFind = () => {
    return mdfind(appId).then(findVersion)
  }

  const tryFullApplicationFind = () => {
    const applicationPath = formApplicationPath(appName)

    log('looking for application %s', applicationPath)

    return findVersion(applicationPath)
  }

  return tryMdFind().catch(tryFullApplicationFind)
}

export function needsDarwinWorkaround (): boolean {
  return os.platform() === 'darwin' && semver.gte(os.release(), '20.0.0')
}

export async function darwinDetectionWorkaround (): Promise<FoundBrowser[]> {
  const nodePath = await findSystemNode.findNodeInFullPath()
  let args = ['./detection-workaround.js']

  if (process.env.CYPRESS_INTERNAL_ENV === 'development') {
    args = ['-r', '@packages/ts/register.js'].concat(args)
  }

  const { stdout } = await utils.execa(nodePath, args, { cwd: __dirname })

  return JSON.parse(stdout)
}<|MERGE_RESOLUTION|>--- conflicted
+++ resolved
@@ -26,11 +26,7 @@
   return fs
   .readFile(pl, 'utf8')
   .then(plist.parse)
-<<<<<<< HEAD
-  .then((obj) => obj[property])
-=======
   .then((val) => val[property])
->>>>>>> 28ae1c10
   .then(String) // explicitly convert value to String type
   .catch(failed) // to make TS compiler happy
 }
