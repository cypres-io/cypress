{
  "name": "@packages/launcher",
  "version": "0.0.0-development",
  "private": true,
  "scripts": {
    "check-ts": "tsc --noEmit",
    "build-prod": "tsc --project .",
    "clean": "rimraf --glob \"lib/*.js\" && rimraf --glob \"lib/**/*.js\" || true",
    "clean-deps": "rimraf node_modules",
    "clean-js": "yarn clean",
    "size": "t=\"cypress-v0.0.0.tgz\"; yarn pack --filename \"${t}\"; wc -c \"cli/${t}\"; tar tvf \"${t}\"; rm \"${t}\";",
    "test": "yarn test-unit",
    "test-unit": "mocha --reporter mocha-multi-reporters --reporter-options configFile=../../mocha-reporter-config.json",
    "lint": "eslint --ext .js,.jsx,.ts,.tsx,.json, ."
  },
  "dependencies": {
    "bluebird": "3.5.3",
    "debug": "^4.3.4",
    "execa": "4.0.0",
    "fs-extra": "9.1.0",
    "lodash": "^4.17.21",
<<<<<<< HEAD
    "plist": "3.0.6",
    "semver": "7.5.2",
=======
    "plist": "3.1.0",
    "semver": "7.3.5",
>>>>>>> 9d9bf259
    "which": "2.0.2",
    "win-version-info": "5.0.1"
  },
  "devDependencies": {
    "@packages/ts": "0.0.0-development",
    "@packages/types": "0.0.0-development",
    "chai": "3.5.0",
    "chai-as-promised": "7.1.1",
    "mocha": "3.5.3",
    "mock-fs": "5.2.0",
    "sinon": "^10.0.0",
    "sinon-chai": "3.4.0",
    "typescript": "^4.7.4"
  },
  "files": [
    "index.js",
    "lib"
  ],
  "types": "index.ts",
  "nx": {
    "implicitDependencies": [
      "@packages/graphql"
    ]
  }
}<|MERGE_RESOLUTION|>--- conflicted
+++ resolved
@@ -19,13 +19,8 @@
     "execa": "4.0.0",
     "fs-extra": "9.1.0",
     "lodash": "^4.17.21",
-<<<<<<< HEAD
-    "plist": "3.0.6",
+    "plist": "3.1.0",
     "semver": "7.5.2",
-=======
-    "plist": "3.1.0",
-    "semver": "7.3.5",
->>>>>>> 9d9bf259
     "which": "2.0.2",
     "win-version-info": "5.0.1"
   },
