--- conflicted
+++ resolved
@@ -28,12 +28,8 @@
     "chai-as-promised": "7.1.1",
     "cross-env": "6.0.3",
     "mocha": "3.5.3",
-<<<<<<< HEAD
     "rimraf": "3.0.2",
-    "shelljs": "0.8.3",
-=======
     "shelljs": "0.8.5",
->>>>>>> 62d109ce
     "sinon": "^10.0.0",
     "sinon-chai": "3.4.0",
     "typescript": "^4.2.3"
