--- conflicted
+++ resolved
@@ -267,11 +267,7 @@
     ciBuildId: null,
   })
 
-<<<<<<< HEAD
-  let { projectId, recordKey, platform, git, specPattern, specs, parallel, ciBuildId, group, tags, testingType, autoCancelAfterFailures } = options
-=======
   let { projectRoot, projectId, recordKey, platform, git, specPattern, specs, parallel, ciBuildId, group, tags, testingType, autoCancelAfterFailures } = options
->>>>>>> 3f8769e8
 
   if (recordKey == null) {
     recordKey = env.get('CYPRESS_RECORD_KEY')
