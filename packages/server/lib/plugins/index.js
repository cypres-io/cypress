const { getCtx } = require('@packages/data-context')

const registerEvent = (event, callback) => {
  getCtx().lifecycleManager.registerEvent(event, callback)
}

const getPluginPid = () => {
  return getCtx().lifecycleManager.eventProcessPid
}

let handlers = []

const registerHandler = (handler) => {
  handlers.push(handler)
}

const getServerPluginHandlers = () => {
  return handlers
}

const init = (config, options) => {
  // return getCtx().lifecycleManager.ready()
}

const has = (event) => {
  return getCtx().lifecycleManager.hasNodeEvent(event)
}

const execute = (event, ...args) => {
  return getCtx().lifecycleManager.executeNodeEvent(event, args)
}

const _reset = () => {
  handlers = []

<<<<<<< HEAD
  return getCtx().lifecycleManager.resetForTest()
=======
  return getCtx().lifecycleManager.reinitializeCypress()
>>>>>>> e0941990
}

module.exports = {
  getPluginPid,
  execute,
  has,
  init,
  registerEvent,
  registerHandler,
  getServerPluginHandlers,

  // for testing purposes
  _reset,
}<|MERGE_RESOLUTION|>--- conflicted
+++ resolved
@@ -33,11 +33,7 @@
 const _reset = () => {
   handlers = []
 
-<<<<<<< HEAD
-  return getCtx().lifecycleManager.resetForTest()
-=======
   return getCtx().lifecycleManager.reinitializeCypress()
->>>>>>> e0941990
 }
 
 module.exports = {
