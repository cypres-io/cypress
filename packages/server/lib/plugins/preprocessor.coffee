--- conflicted
+++ resolved
@@ -74,13 +74,8 @@
       ## in a text terminal aka cypress run
       ## TODO: rename this to config.isRunMode
       ## vs config.isInterativeMode
-<<<<<<< HEAD
-      shouldWatch = not config.isTextTerminal
+      shouldWatch = not config.isTextTerminal || Boolean(process.env.CYPRESS_INTERNAL_FORCE_FILEWATCH)
 
-=======
-      shouldWatch = not config.isTextTerminal || !!process.env.CYPRESS_INTERNAL_FORCE_FILEWATCH
-      
->>>>>>> 16aecbaf
       baseFilePath = filePath
       .replace(config.projectRoot, "")
       .replace(config.integrationFolder, "")
