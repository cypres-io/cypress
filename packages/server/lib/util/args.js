--- conflicted
+++ resolved
@@ -200,11 +200,7 @@
     debug('could not pass config %s value %s', argName, str)
     debug('error %o', err)
 
-<<<<<<< HEAD
-    return errors.throw('COULD_NOT_PARSE_ARGUMENTS', argname, str, 'Cannot parse as valid JSON')
-=======
     return errors.throwErr('COULD_NOT_PARSE_ARGUMENTS', argName, str, 'Cannot parse as valid JSON')
->>>>>>> e0941990
   }
 }
 
