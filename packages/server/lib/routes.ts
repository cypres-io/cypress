import type httpProxy from 'http-proxy'
import { ErrorRequestHandler, Router } from 'express'

import type { SpecsStore } from './specs-store'
import { staticCtrl } from './controllers/static'
import type { Browser } from './browsers/types'
import type { NetworkProxy } from '@packages/proxy'
import type { Cfg } from './project-base'
import xhrs from './controllers/xhrs'
import { runner } from './controllers/runner'
import { iframesController } from './controllers/iframes'

export interface InitializeRoutes {
  specsStore: SpecsStore
  config: Cfg
  getSpec: () => Cypress.Spec | null
  getCurrentBrowser: () => Browser
  nodeProxy: httpProxy
  networkProxy: NetworkProxy
  getRemoteState: () => Cypress.RemoteState
  onError: (...args: unknown[]) => any
  testingType: Cypress.TestingType
}

export const createCommonRoutes = ({
  config,
  networkProxy,
  testingType,
  getSpec,
  getRemoteState,
  nodeProxy,
}: InitializeRoutes) => {
  const router = Router()

  router.get('/__cypress/runner/*', (req, res) => {
    runner.handle(testingType, req, res)
  })

  router.all('/__cypress/xhrs/*', (req, res, next) => {
    xhrs.handle(req, res, config, next)
  })

  router.get('/__cypress/static/*', (req, res) => {
    staticCtrl.handle(req, res)
  })

  router.get('/__cypress/iframes/*', (req, res) => {
    if (testingType === 'e2e') {
      iframesController.e2e({ config, getSpec, getRemoteState }, req, res)
    }

<<<<<<< HEAD
    debug('handling iframe for project spec %o', {
      spec: getSpec(),
      extraOptions,
    })

    files.handleIframe(req, res, config, getRemoteState, extraOptions)
  })

  // routing for the dynamic iframe html
  app.get('/__cypress/multidomain-iframes/:domain', (req, res) => {
    debug('handling multidomain iframe for domain: %s', decodeURI(req.params.domain))

    files.handleMultidomainIframe(req, res)
  })

  app.all('/__cypress/xhrs/*', (req, res, next) => {
    xhrs.handle(req, res, config, next)
  })

  app.get('/__cypress/source-maps/:id.map', (req, res) => {
    networkProxy.handleSourceMapRequest(req, res)
  })

  // special fallback - serve local files from the project's root folder
  app.get('/__root/*', (req, res) => {
    const file = path.join(config.projectRoot, req.params[0])

    res.sendFile(file, { etag: false })
  })

  // special fallback - serve dist'd (bundled/static) files from the project path folder
  app.get('/__cypress/bundled/*', (req, res) => {
    const file = AppData.getBundledFilePath(config.projectRoot, path.join('src', req.params[0]))

    debug(`Serving dist'd bundle at file path: %o`, { path: file, url: req.url })

    res.sendFile(file, { etag: false })
  })

  la(check.unemptyString(config.clientRoute), 'missing client route in config', config)

  app.get(`${config.clientRoute}`, (req, res) => {
    debug('Serving Cypress front-end by requested URL:', req.url)

    runner.serve(req, res, {
      // testingType should be passed below to send `testingType` to the client
      config: { ...config, testingType },
      getSpec,
      getCurrentBrowser,
      getRemoteState,
      specsStore,
    })
=======
    if (testingType === 'component') {
      iframesController.component({ config, nodeProxy }, req, res)
    }
>>>>>>> 5955544f
  })

  router.all('*', (req, res) => {
    networkProxy.handleHttpRequest(req, res)
  })

  // when we experience uncaught errors
  // during routing just log them out to
  // the console and send 500 status
  // and report to raygun (in production)
  const errorHandlingMiddleware: ErrorRequestHandler = (err, req, res) => {
    console.log(err.stack) // eslint-disable-line no-console

    res.set('x-cypress-error', err.message)
    res.set('x-cypress-stack', JSON.stringify(err.stack))

    res.sendStatus(500)
  }

  router.use(errorHandlingMiddleware)

  return router
}<|MERGE_RESOLUTION|>--- conflicted
+++ resolved
@@ -49,64 +49,9 @@
       iframesController.e2e({ config, getSpec, getRemoteState }, req, res)
     }
 
-<<<<<<< HEAD
-    debug('handling iframe for project spec %o', {
-      spec: getSpec(),
-      extraOptions,
-    })
-
-    files.handleIframe(req, res, config, getRemoteState, extraOptions)
-  })
-
-  // routing for the dynamic iframe html
-  app.get('/__cypress/multidomain-iframes/:domain', (req, res) => {
-    debug('handling multidomain iframe for domain: %s', decodeURI(req.params.domain))
-
-    files.handleMultidomainIframe(req, res)
-  })
-
-  app.all('/__cypress/xhrs/*', (req, res, next) => {
-    xhrs.handle(req, res, config, next)
-  })
-
-  app.get('/__cypress/source-maps/:id.map', (req, res) => {
-    networkProxy.handleSourceMapRequest(req, res)
-  })
-
-  // special fallback - serve local files from the project's root folder
-  app.get('/__root/*', (req, res) => {
-    const file = path.join(config.projectRoot, req.params[0])
-
-    res.sendFile(file, { etag: false })
-  })
-
-  // special fallback - serve dist'd (bundled/static) files from the project path folder
-  app.get('/__cypress/bundled/*', (req, res) => {
-    const file = AppData.getBundledFilePath(config.projectRoot, path.join('src', req.params[0]))
-
-    debug(`Serving dist'd bundle at file path: %o`, { path: file, url: req.url })
-
-    res.sendFile(file, { etag: false })
-  })
-
-  la(check.unemptyString(config.clientRoute), 'missing client route in config', config)
-
-  app.get(`${config.clientRoute}`, (req, res) => {
-    debug('Serving Cypress front-end by requested URL:', req.url)
-
-    runner.serve(req, res, {
-      // testingType should be passed below to send `testingType` to the client
-      config: { ...config, testingType },
-      getSpec,
-      getCurrentBrowser,
-      getRemoteState,
-      specsStore,
-    })
-=======
     if (testingType === 'component') {
       iframesController.component({ config, nodeProxy }, req, res)
     }
->>>>>>> 5955544f
   })
 
   router.all('*', (req, res) => {
