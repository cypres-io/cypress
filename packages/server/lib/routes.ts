--- conflicted
+++ resolved
@@ -10,13 +10,10 @@
 import xhrs from './controllers/xhrs'
 import { runner } from './controllers/runner'
 import { iframesController } from './controllers/iframes'
-<<<<<<< HEAD
 import type { FoundSpec } from '@packages/types'
 import { getCtx } from '@packages/data-context'
 import { graphQLHTTP } from '@packages/graphql/src/makeGraphQLServer'
-=======
 import type { RemoteStates } from './remote_states'
->>>>>>> 2d866f38
 
 const debug = Debug('cypress:server:routes')
 
@@ -38,12 +35,7 @@
   testingType,
   getSpec,
   getCurrentBrowser,
-<<<<<<< HEAD
-  getRemoteState,
-=======
-  specsStore,
   remoteStates,
->>>>>>> 2d866f38
   nodeProxy,
   exit,
 }: InitializeRoutes) => {
@@ -69,7 +61,7 @@
   router.use(`/${namespace}/graphql/*`, graphQLHTTP)
 
   router.get(`/${namespace}/runner/*`, (req, res) => {
-    runner.handle(req, res)
+    runner.handle(testingType, req, res)
   })
 
   router.all(`/${namespace}/xhrs/*`, (req, res, next) => {
@@ -90,7 +82,6 @@
     throw Error(`clientRoute is required. Received ${clientRoute}`)
   }
 
-<<<<<<< HEAD
   router.get(clientRoute, (req: Request & { proxiedUrl?: string }, res) => {
     const nonProxied = req.proxiedUrl?.startsWith('/') ?? false
 
@@ -108,20 +99,6 @@
     const pathToFile = getPathToDist('app', 'assets', req.params[0])
 
     return send(req, pathToFile).pipe(res)
-=======
-  router.get(clientRoute, (req, res) => {
-    debug('Serving Cypress front-end by requested URL:', req.url)
-
-    runner.serve(req, res, testingType === 'e2e' ? 'runner' : 'runner-ct', {
-      config,
-      testingType,
-      getSpec,
-      getCurrentBrowser,
-      remoteStates,
-      specsStore,
-      exit,
-    })
->>>>>>> 2d866f38
   })
 
   router.all('*', (req, res) => {
