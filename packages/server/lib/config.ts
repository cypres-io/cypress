import Bluebird from 'bluebird'
import Debug from 'debug'
import _ from 'lodash'
import path from 'path'
import deepDiff from 'return-deep-diff'
import type { ResolvedFromConfig, ResolvedConfigurationOptionSource, AllModeOptions, FullConfig } from '@packages/types'
import * as configUtils from '@packages/config'
import * as errors from './errors'
import { getProcessEnvVars, CYPRESS_SPECIAL_ENV_VARS } from './util/config'
import { fs } from './util/fs'
import keys from './util/keys'
import origin from './util/origin'
import pathHelpers from './util/path_helpers'

import type { ConfigValidationFailureInfo } from '@packages/errors'

import { getCtx } from './makeDataContext'

const debug = Debug('cypress:server:config')

const folders = _(configUtils.options).filter({ isFolder: true }).map('name').value()

const convertRelativeToAbsolutePaths = (projectRoot, obj) => {
  return _.reduce(folders, (memo, folder) => {
    const val = obj[folder]

    if ((val != null) && (val !== false)) {
      memo[folder] = path.resolve(projectRoot, val)
    }

    return memo
  }
  , {})
}

const hideSpecialVals = function (val, key) {
  if (_.includes(CYPRESS_SPECIAL_ENV_VARS, key)) {
    return keys.hide(val)
  }

  return val
}

// an object with a few utility methods for easy stubbing from unit tests
export const utils = {
  resolveModule (name) {
    return require.resolve(name)
  },

  // returns:
  //   false - if the file should not be set
  //   string - found filename
  //   null - if there is an error finding the file
  discoverModuleFile (options) {
    debug('discover module file %o', options)
    const { filename } = options

    // they have it explicitly set, so it should be there
    return fs.pathExists(filename)
    .then((found) => {
      if (found) {
        debug('file exists, assuming it will load')

        return filename
      }

      debug('could not find %o', { filename })

      return null
    })
  },
}

export function isValidCypressInternalEnvValue (value) {
  // names of config environments, see "config/app.yml"
  const names = ['development', 'test', 'staging', 'production']

  return _.includes(names, value)
}

export async function get (
  projectRoot,
  // Options are only used in testing
  options?: Partial<AllModeOptions>,
): Promise<FullConfig> {
  const ctx = getCtx()

  options ??= ctx.modeOptions

  ctx.lifecycleManager.setCurrentProject(projectRoot)

  return ctx.lifecycleManager.getFullInitialConfig(options, false)
}

export function setupFullConfigWithDefaults (obj: Record<string, any> = {}) {
  debug('setting config object %o', obj)
  let { projectRoot, projectName, config, envFile, options, cliConfig } = obj

  // just force config to be an object so we dont have to do as much
  // work in our tests
  if (config == null) {
    config = {}
  }

  debug('config is %o', config)

  // flatten the object's properties into the master config object
  config.envFile = envFile
  config.projectRoot = projectRoot
  config.projectName = projectName

  return mergeDefaults(config, options, cliConfig)
}

export function mergeDefaults (
  config: Record<string, any> = {},
  options: Record<string, any> = {},
  cliConfig: Record<string, any> = {},
) {
  const resolved = {}

  config.rawJson = _.cloneDeep(config)

  _.extend(config, _.pick(options, 'configFile', 'morgan', 'isTextTerminal', 'socketId', 'report', 'browsers'))
  debug('merged config with options, got %o', config)

  _
  .chain(configUtils.allowed({ ...cliConfig, ...options }))
  .omit('env')
  .omit('browsers')
  .each((val: any, key) => {
    // If users pass in testing-type specific keys (eg, specPattern),
    // we want to merge this with what we've read from the config file,
    // rather than override it entirely.
    if (typeof config[key] === 'object' && typeof val === 'object') {
      if (Object.keys(val).length) {
        resolved[key] = 'cli'
        config[key] = { ...config[key], ...val }
      }
    } else {
      resolved[key] = 'cli'
      config[key] = val
    }
  }).value()

  let url = config.baseUrl

  if (url) {
    // replace multiple slashes at the end of string to single slash
    // so http://localhost/// will be http://localhost/
    // https://regexr.com/48rvt
    config.baseUrl = url.replace(/\/\/+$/, '/')
  }

  const defaultsForRuntime = configUtils.getDefaultValues(options)

  _.defaultsDeep(config, defaultsForRuntime)

  let additionalIgnorePattern = config.additionalIgnorePattern

  if (options.testingType === 'component' && config.e2e && config.e2e.specPattern) {
    additionalIgnorePattern = config.e2e.specPattern
  }

  config = { ...config, ...config[options.testingType], additionalIgnorePattern }

  // split out our own app wide env from user env variables
  // and delete envFile
  config.env = parseEnv(config, { ...cliConfig.env, ...options.env }, resolved)

  config.cypressEnv = process.env.CYPRESS_INTERNAL_ENV
  debug('using CYPRESS_INTERNAL_ENV %s', config.cypressEnv)
  if (!isValidCypressInternalEnvValue(config.cypressEnv)) {
    throw errors.throwErr('INVALID_CYPRESS_INTERNAL_ENV', config.cypressEnv)
  }

  delete config.envFile

  // when headless
  if (config.isTextTerminal && !process.env.CYPRESS_INTERNAL_FORCE_FILEWATCH) {
    // dont ever watch for file changes
    config.watchForFileChanges = false

    // and forcibly reset numTestsKeptInMemory
    // to zero
    config.numTestsKeptInMemory = 0
  }

  config = setResolvedConfigValues(config, defaultsForRuntime, resolved)

  if (config.port) {
    config = setUrls(config)
  }

  // validate config again here so that we catch configuration errors coming
  // from the CLI overrides or env var overrides
  configUtils.validate(_.omit(config, 'browsers'), (validationResult: ConfigValidationFailureInfo | string) => {
    // return errors.throwErr('CONFIG_VALIDATION_ERROR', errMsg)
    if (_.isString(validationResult)) {
      return errors.throwErr('CONFIG_VALIDATION_MSG_ERROR', null, null, validationResult)
    }

    return errors.throwErr('CONFIG_VALIDATION_ERROR', null, null, validationResult)
  })

  config = setAbsolutePaths(config)

  config = setNodeBinary(config, options.userNodePath, options.userNodeVersion)

  debug('validate that there is no breaking config options before setupNodeEvents')

  configUtils.validateNoBreakingConfig(config, errors.warning, (err, ...args) => {
    throw errors.get(err, ...args)
  })

  // We need to remove the nested propertied by testing type because it has been
  // flattened/compacted based on the current testing type that is selected
  // making the config only available with the properties that are valid,
  // also, having the correct values that can be used in the setupNodeEvents
  delete config['e2e']
  delete config['component']
  delete config['resolved']['e2e']
  delete config['resolved']['component']

  return setSupportFileAndFolder(config, defaultsForRuntime)
}

export function setResolvedConfigValues (config, defaults, resolved) {
  const obj = _.clone(config)

  obj.resolved = resolveConfigValues(config, defaults, resolved)
  debug('resolved config is %o', obj.resolved.browsers)

  return obj
}

// Given an object "resolvedObj" and a list of overrides in "obj"
// marks all properties from "obj" inside "resolvedObj" using
// {value: obj.val, from: "plugin"}
export function setPluginResolvedOn (resolvedObj: Record<string, any>, obj: Record<string, any>) {
  return _.each(obj, (val, key) => {
    if (_.isObject(val) && !_.isArray(val) && resolvedObj[key]) {
      // recurse setting overrides
      // inside of objected
      return setPluginResolvedOn(resolvedObj[key], val)
    }

    const valueFrom: ResolvedFromConfig = {
      value: val,
      from: 'plugin',
    }

    resolvedObj[key] = valueFrom
  })
}

export function updateWithPluginValues (cfg, overrides) {
  if (!overrides) {
    overrides = {}
  }

  debug('updateWithPluginValues %o', { cfg, overrides })

  // make sure every option returned from the plugins file
  // passes our validation functions
  configUtils.validate(overrides, (validationResult: ConfigValidationFailureInfo | string) => {
    let configFile = getCtx().lifecycleManager.configFile

    if (_.isString(validationResult)) {
      return errors.throwErr('CONFIG_VALIDATION_MSG_ERROR', 'configFile', configFile, validationResult)
    }

    return errors.throwErr('CONFIG_VALIDATION_ERROR', 'configFile', configFile, validationResult)
  })

  debug('validate that there is no breaking config options added by setupNodeEvents')

  configUtils.validateNoBreakingConfig(overrides, errors.warning, (err, options) => {
    throw errors.get(err, options)
  })

<<<<<<< HEAD
=======
  configUtils.validateNoBreakingConfig(overrides.e2e, errors.warning, (err, options) => {
    throw errors.get(err, { ...options, name: `e2e.${options.name}` })
  })

  configUtils.validateNoBreakingConfig(overrides.component, errors.warning, (err, options) => {
    throw errors.get(err, { ...options, name: `component.${options.name}` })
  })

>>>>>>> 1de1aa5c
  const originalResolvedBrowsers = _.cloneDeep(cfg?.resolved?.browsers) ?? {
    value: cfg.browsers,
    from: 'default',
  } as ResolvedFromConfig

  const diffs = deepDiff(cfg, overrides, true)

  debug('config diffs %o', diffs)

  const userBrowserList = diffs && diffs.browsers && _.cloneDeep(diffs.browsers)

  if (userBrowserList) {
    debug('user browser list %o', userBrowserList)
  }

  // for each override go through
  // and change the resolved values of cfg
  // to point to the plugin
  if (diffs) {
    debug('resolved config before diffs %o', cfg.resolved)
    setPluginResolvedOn(cfg.resolved, diffs)
    debug('resolved config object %o', cfg.resolved)
  }

  // merge cfg into overrides
  const merged = _.defaultsDeep(diffs, cfg)

  debug('merged config object %o', merged)

  // the above _.defaultsDeep combines arrays,
  // if diffs.browsers = [1] and cfg.browsers = [1, 2]
  // then the merged result merged.browsers = [1, 2]
  // which is NOT what we want
  if (Array.isArray(userBrowserList) && userBrowserList.length) {
    merged.browsers = userBrowserList
    merged.resolved.browsers.value = userBrowserList
  }

  if (overrides.browsers === null) {
    // null breaks everything when merging lists
    debug('replacing null browsers with original list %o', originalResolvedBrowsers)
    merged.browsers = cfg.browsers
    if (originalResolvedBrowsers) {
      merged.resolved.browsers = originalResolvedBrowsers
    }
  }

  debug('merged plugins config %o', merged)

  return merged
}

// combines the default configuration object with values specified in the
// configuration file like "cypress.{ts|js}". Values in configuration file
// overwrite the defaults.
export function resolveConfigValues (config, defaults, resolved = {}) {
  // pick out only known configuration keys
  return _
  .chain(config)
  .pick(configUtils.getPublicConfigKeys())
  .mapValues((val, key) => {
    let r
    const source = (s: ResolvedConfigurationOptionSource): ResolvedFromConfig => {
      return {
        value: val,
        from: s,
      }
    }

    r = resolved[key]

    if (r) {
      if (_.isObject(r)) {
        return r
      }

      return source(r)
    }

    if (!(!_.isEqual(config[key], defaults[key]) && key !== 'browsers')) {
      // "browsers" list is special, since it is dynamic by default
      // and can only be overwritten via plugins file
      return source('default')
    }

    return source('config')
  }).value()
}

// instead of the built-in Node process, specify a path to 3rd party Node
export const setNodeBinary = (obj, userNodePath, userNodeVersion) => {
  // if execPath isn't found we weren't executed from the CLI and should used the bundled node version.
  if (userNodePath && userNodeVersion && obj.nodeVersion !== 'bundled') {
    obj.resolvedNodePath = userNodePath
    obj.resolvedNodeVersion = userNodeVersion

    return obj
  }

  obj.resolvedNodeVersion = process.versions.node

  return obj
}

// async function
export async function setSupportFileAndFolder (obj, defaults) {
  if (!obj.supportFile) {
    return Bluebird.resolve(obj)
  }

  obj = _.clone(obj)

  const ctx = getCtx()

  const supportFilesByGlob = await ctx.file.getFilesByGlob(obj.projectRoot, obj.supportFile, { absolute: false })

  if (supportFilesByGlob.length > 1) {
    return errors.throwErr('MULTIPLE_SUPPORT_FILES_FOUND', obj.supportFile, supportFilesByGlob)
  }

  if (supportFilesByGlob.length === 0) {
    return errors.throwErr('SUPPORT_FILE_NOT_FOUND', path.resolve(obj.projectRoot, obj.supportFile))
  }

  // TODO move this logic to find support file into util/path_helpers
  const sf = supportFilesByGlob[0]

  debug(`setting support file ${sf}`)
  debug(`for project root ${obj.projectRoot}`)

  return Bluebird
  .try(() => {
    // resolve full path with extension
    obj.supportFile = utils.resolveModule(sf)

    return debug('resolved support file %s', obj.supportFile)
  }).then(() => {
    if (!pathHelpers.checkIfResolveChangedRootFolder(obj.supportFile, sf)) {
      return
    }

    debug('require.resolve switched support folder from %s to %s', sf, obj.supportFile)
    // this means the path was probably symlinked, like
    // /tmp/foo -> /private/tmp/foo
    // which can confuse the rest of the code
    // switch it back to "normal" file
    const supportFileName = path.basename(obj.supportFile)
    const base = sf.endsWith(supportFileName) ? path.dirname(sf) : sf

    obj.supportFile = path.join(base, supportFileName)

    return fs.pathExists(obj.supportFile)
    .then((found) => {
      if (!found) {
        errors.throwErr('SUPPORT_FILE_NOT_FOUND', obj.supportFile)
      }

      return debug('switching to found file %s', obj.supportFile)
    })
  }).catch({ code: 'MODULE_NOT_FOUND' }, () => {
    debug('support JS module %s does not load', sf)

    return utils.discoverModuleFile({
      filename: sf,
      projectRoot: obj.projectRoot,
    })
    .then((result) => {
      if (result === null) {
        return errors.throwErr('SUPPORT_FILE_NOT_FOUND', path.resolve(obj.projectRoot, sf))
      }

      debug('setting support file to %o', { result })
      obj.supportFile = result

      return obj
    })
  })
  .then(() => {
    if (obj.supportFile) {
      // set config.supportFolder to its directory
      obj.supportFolder = path.dirname(obj.supportFile)
      debug(`set support folder ${obj.supportFolder}`)
    }

    return obj
  })
}

export function setAbsolutePaths (obj) {
  let pr

  obj = _.clone(obj)

  // if we have a projectRoot
  pr = obj.projectRoot

  if (pr) {
    // reset fileServerFolder to be absolute
    // obj.fileServerFolder = path.resolve(pr, obj.fileServerFolder)

    // and do the same for all the rest
    _.extend(obj, convertRelativeToAbsolutePaths(pr, obj))
  }

  return obj
}

export function setUrls (obj) {
  obj = _.clone(obj)

  // TODO: rename this to be proxyServer
  const proxyUrl = `http://localhost:${obj.port}`

  const rootUrl = obj.baseUrl ?
    origin(obj.baseUrl)
    :
    proxyUrl

  _.extend(obj, {
    proxyUrl,
    browserUrl: rootUrl + obj.clientRoute,
    reporterUrl: rootUrl + obj.reporterRoute,
    xhrUrl: obj.namespace + obj.xhrRoute,
  })

  return obj
}

export function parseEnv (cfg: Record<string, any>, envCLI: Record<string, any>, resolved: Record<string, any> = {}) {
  const envVars = (resolved.env = {})

  const resolveFrom = (from, obj = {}) => {
    return _.each(obj, (val, key) => {
      return envVars[key] = {
        value: val,
        from,
      }
    })
  }

  const envCfg = cfg.env != null ? cfg.env : {}
  const envFile = cfg.envFile != null ? cfg.envFile : {}
  let envProc = getProcessEnvVars(process.env) || {}

  envCLI = envCLI != null ? envCLI : {}

  const configFromEnv = _.reduce(envProc, (memo: string[], val, key) => {
    const cfgKey = configUtils.matchesConfigKey(key)

    if (cfgKey) {
      // only change the value if it hasn't been
      // set by the CLI. override default + config
      if (resolved[cfgKey] !== 'cli') {
        cfg[cfgKey] = val
        resolved[cfgKey] = {
          value: val,
          from: 'env',
        } as ResolvedFromConfig
      }

      memo.push(key)
    }

    return memo
  }
  , [])

  envProc = _.chain(envProc)
  .omit(configFromEnv)
  .mapValues(hideSpecialVals)
  .value()

  resolveFrom('config', envCfg)
  resolveFrom('envFile', envFile)
  resolveFrom('env', envProc)
  resolveFrom('cli', envCLI)

  // envCfg is from cypress.config.{ts|js}
  // envFile is from cypress.env.json
  // envProc is from process env vars
  // envCLI is from CLI arguments
  return _.extend(envCfg, envFile, envProc, envCLI)
}

export function getResolvedRuntimeConfig (config, runtimeConfig) {
  const resolvedRuntimeFields = _.mapValues(runtimeConfig, (v): ResolvedFromConfig => ({ value: v, from: 'runtime' }))

  return {
    ...config,
    ...runtimeConfig,
    resolved: { ...config.resolved, ...resolvedRuntimeFields },
  }
}<|MERGE_RESOLUTION|>--- conflicted
+++ resolved
@@ -279,8 +279,6 @@
     throw errors.get(err, options)
   })
 
-<<<<<<< HEAD
-=======
   configUtils.validateNoBreakingConfig(overrides.e2e, errors.warning, (err, options) => {
     throw errors.get(err, { ...options, name: `e2e.${options.name}` })
   })
@@ -289,7 +287,6 @@
     throw errors.get(err, { ...options, name: `component.${options.name}` })
   })
 
->>>>>>> 1de1aa5c
   const originalResolvedBrowsers = _.cloneDeep(cfg?.resolved?.browsers) ?? {
     value: cfg.browsers,
     from: 'default',
