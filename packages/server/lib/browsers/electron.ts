--- conflicted
+++ resolved
@@ -110,11 +110,7 @@
 }
 
 async function recordVideo (cdpAutomation: CdpAutomation, videoApi: RunModeVideoApi) {
-<<<<<<< HEAD
-  const { writeVideoFrame } = await videoApi.newFfmpegVideoController()
-=======
   const { writeVideoFrame } = await videoApi.useFfmpegVideoController()
->>>>>>> b5ba6d7b
 
   await cdpAutomation.startVideoRecording(writeVideoFrame)
 }
