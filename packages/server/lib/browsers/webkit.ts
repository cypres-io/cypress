--- conflicted
+++ resolved
@@ -17,15 +17,11 @@
   automation.use(wkAutomation)
   wkAutomation.automation = automation
   await options.onInitializeNewBrowserTab()
-<<<<<<< HEAD
-  await wkAutomation.reset(options.url, options.videoApi)
-=======
   await wkAutomation.reset({
     newUrl: options.url,
     downloadsFolder: options.downloadsFolder,
     videoApi: options.videoApi,
   })
->>>>>>> b5ba6d7b
 }
 
 export function connectToExisting () {
@@ -71,11 +67,7 @@
 
   const pwBrowser = await pw.webkit.connect(pwServer.wsEndpoint())
 
-<<<<<<< HEAD
-  wkAutomation = await WebKitAutomation.create(automation, pwBrowser, url, options.videoApi)
-=======
   wkAutomation = await WebKitAutomation.create(automation, pwBrowser, url, options.downloadsFolder, options.videoApi)
->>>>>>> b5ba6d7b
   automation.use(wkAutomation)
 
   class WkInstance extends EventEmitter implements BrowserInstance {
