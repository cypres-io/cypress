import Bluebird from 'bluebird'
import check from 'check-more-types'
import debugModule from 'debug'
import la from 'lazy-ass'
import _ from 'lodash'
import os from 'os'
import path from 'path'
import extension from '@packages/extension'
import mime from 'mime'
import { launch } from '@packages/launcher'
import type { Protocol } from 'devtools-protocol'

import appData from '../util/app_data'
import { fs } from '../util/fs'
import { CdpAutomation, screencastOpts } from './cdp_automation'
import * as protocol from './protocol'
import utils from './utils'
import type { Browser } from './types'
import { BrowserCriClient } from './browser-cri-client'
import type { LaunchedBrowser } from '@packages/launcher/lib/browsers'
import type { CRIWrapper } from './cri-client'
import type { Automation } from '../automation'

// TODO: this is defined in `cypress-npm-api` but there is currently no way to get there
type CypressConfiguration = any

const debug = debugModule('cypress:server:browsers:chrome')

const LOAD_EXTENSION = '--load-extension='
const CHROME_VERSIONS_WITH_BUGGY_ROOT_LAYER_SCROLLING = '66 67'.split(' ')
const CHROME_VERSION_INTRODUCING_PROXY_BYPASS_ON_LOOPBACK = 72
const CHROME_VERSION_WITH_FPS_INCREASE = 89

const CHROME_PREFERENCE_PATHS = {
  default: path.join('Default', 'Preferences'),
  defaultSecure: path.join('Default', 'Secure Preferences'),
  localState: 'Local State',
}

type ChromePreferences = {
  default: object
  defaultSecure: object
  localState: object
}

const pathToExtension = extension.getPathToExtension()
const pathToTheme = extension.getPathToTheme()

// Common Chrome Flags for Automation
// https://github.com/GoogleChrome/chrome-launcher/blob/master/docs/chrome-flags-for-tools.md
const DEFAULT_ARGS = [
  '--test-type',
  '--ignore-certificate-errors',
  '--start-maximized',
  '--silent-debugger-extension-api',
  '--no-default-browser-check',
  '--no-first-run',
  '--noerrdialogs',
  '--enable-fixed-layout',
  '--disable-popup-blocking',
  '--disable-password-generation',
  '--disable-single-click-autofill',
  '--disable-prompt-on-repos',
  '--disable-background-timer-throttling',
  '--disable-renderer-backgrounding',
  '--disable-renderer-throttling',
  '--disable-backgrounding-occluded-windows',
  '--disable-restore-session-state',
  '--disable-new-profile-management',
  '--disable-new-avatar-menu',
  '--allow-insecure-localhost',
  '--reduce-security-for-testing',
  '--enable-automation',
  '--disable-print-preview',

  '--disable-device-discovery-notifications',

  // https://github.com/cypress-io/cypress/issues/2376
  '--autoplay-policy=no-user-gesture-required',

  // http://www.chromium.org/Home/chromium-security/site-isolation
  // https://github.com/cypress-io/cypress/issues/1951
  '--disable-site-isolation-trials',

  // the following come frome chromedriver
  // https://code.google.com/p/chromium/codesearch#chromium/src/chrome/test/chromedriver/chrome_launcher.cc&sq=package:chromium&l=70
  '--metrics-recording-only',
  '--disable-prompt-on-repost',
  '--disable-hang-monitor',
  '--disable-sync',
  // this flag is causing throttling of XHR callbacks for
  // as much as 30 seconds. If you VNC in and open dev tools or
  // click on a button, it'll "instantly" work. with this
  // option enabled, it will time out some of our tests in circle
  // "--disable-background-networking"
  '--disable-web-resources',
  '--safebrowsing-disable-download-protection',
  '--disable-client-side-phishing-detection',
  '--disable-component-update',
  // Simulate when chrome needs an update.
  // This prevents an 'update' from displaying til the given date
  `--simulate-outdated-no-au='Tue, 31 Dec 2099 23:59:59 GMT'`,
  '--disable-default-apps',

  // These flags are for webcam/WebRTC testing
  // https://github.com/cypress-io/cypress/issues/2704
  '--use-fake-ui-for-media-stream',
  '--use-fake-device-for-media-stream',

  // so Cypress commands don't get throttled
  // https://github.com/cypress-io/cypress/issues/5132
  '--disable-ipc-flooding-protection',

  // misc. options puppeteer passes
  // https://github.com/cypress-io/cypress/issues/3633
  '--disable-backgrounding-occluded-window',
  '--disable-breakpad',
  '--password-store=basic',
  '--use-mock-keychain',

  // write shared memory files into '/tmp' instead of '/dev/shm'
  // https://github.com/cypress-io/cypress/issues/5336
  '--disable-dev-shm-usage',
]

let browserCriClient

/**
 * Reads all known preference files (CHROME_PREFERENCE_PATHS) from disk and retur
 * @param userDir
 */
const _getChromePreferences = (userDir: string): Bluebird<ChromePreferences> => {
  debug('reading chrome preferences... %o', { userDir, CHROME_PREFERENCE_PATHS })

  return Bluebird.props(_.mapValues(CHROME_PREFERENCE_PATHS, (prefPath) => {
    return fs.readJson(path.join(userDir, prefPath))
    .catch((err) => {
      // return empty obj if it doesn't exist
      if (err.code === 'ENOENT') {
        return {}
      }

      throw err
    })
  }))
}

const _mergeChromePreferences = (originalPrefs: ChromePreferences, newPrefs: ChromePreferences): ChromePreferences => {
  return _.mapValues(CHROME_PREFERENCE_PATHS, (_v, prefPath) => {
    const original = _.cloneDeep(originalPrefs[prefPath])

    if (!newPrefs[prefPath]) {
      return original
    }

    let deletions: any[] = []

    _.mergeWith(original, newPrefs[prefPath], (_objValue, newValue, key, obj) => {
      if (newValue == null) {
        // setting a key to null should remove it
        deletions.push([obj, key])
      }
    })

    deletions.forEach(([obj, key]) => {
      delete obj[key]
    })

    return original
  })
}

const _writeChromePreferences = (userDir: string, originalPrefs: ChromePreferences, newPrefs: ChromePreferences) => {
  return Bluebird.map(_.keys(originalPrefs), (key) => {
    const originalJson = originalPrefs[key]
    const newJson = newPrefs[key]

    if (!newJson || _.isEqual(originalJson, newJson)) {
      return
    }

    return fs.outputJson(path.join(userDir, CHROME_PREFERENCE_PATHS[key]), newJson)
  })
  .return()
}

/**
 * Merge the different `--load-extension` arguments into one.
 *
 * @param extPath path to Cypress extension
 * @param args all browser args
 * @param browser the current browser being launched
 * @returns the modified list of arguments
 */
const _normalizeArgExtensions = function (extPath, args, pluginExtensions, browser: Browser): string[] {
  if (browser.isHeadless) {
    return args
  }

  let userExtensions = []
  const loadExtension = _.find(args, (arg) => {
    return arg.includes(LOAD_EXTENSION)
  })

  if (loadExtension) {
    args = _.without(args, loadExtension)

    // form into array, enabling users to pass multiple extensions
    userExtensions = userExtensions.concat(loadExtension.replace(LOAD_EXTENSION, '').split(','))
  }

  if (pluginExtensions) {
    userExtensions = userExtensions.concat(pluginExtensions)
  }

  const extensions = ([] as any).concat(userExtensions, extPath, pathToTheme)

  args.push(LOAD_EXTENSION + _.compact(extensions).join(','))

  return args
}

// we now store the extension in each browser profile
const _removeRootExtension = () => {
  return fs
  .removeAsync(appData.path('extensions'))
  .catchReturn(null)
} // noop if doesn't exist fails for any reason

// https://github.com/cypress-io/cypress/issues/2048
const _disableRestorePagesPrompt = function (userDir) {
  const prefsPath = path.join(userDir, 'Default', 'Preferences')

  return fs.readJson(prefsPath)
  .then((preferences) => {
    const profile = preferences.profile

    if (profile) {
      if ((profile['exit_type'] !== 'Normal') || (profile['exited_cleanly'] !== true)) {
        debug('cleaning up unclean exit status')

        profile['exit_type'] = 'Normal'
        profile['exited_cleanly'] = true

        return fs.outputJson(prefsPath, preferences)
      }
    }

    return
  })
  .catch(() => { })
}

<<<<<<< HEAD
=======
// After the browser has been opened, we can connect to
// its remote interface via a websocket.
const _connectToChromeRemoteInterface = function (port, onError, browserDisplayName) {
  // @ts-ignore
  la(check.userPort(port), 'expected port number to connect CRI to', port)

  debug('connecting to Chrome remote interface at random port %d', port)

  return protocol.getWsTargetFor(port, browserDisplayName)
  .then((wsUrl) => {
    debug('received wsUrl %s for port %d', wsUrl, port)

    return CriClient.create({
      target: wsUrl,
      onError,
      onReconnect (client) {
        // if the client disconnects (e.g. due to a computer sleeping), update
        // the frame tree on reconnect in cases there were changes while
        // the client was disconnected
        _updateFrameTree(client)()
      },
    })
  })
}

>>>>>>> 2d866f38
const _maybeRecordVideo = async function (client, options, browserMajorVersion) {
  if (!options.onScreencastFrame) {
    debug('options.onScreencastFrame is false')

    return client
  }

  debug('starting screencast')
  client.on('Page.screencastFrame', (meta) => {
    options.onScreencastFrame(meta)
    client.send('Page.screencastFrameAck', { sessionId: meta.sessionId })
  })

  await client.send('Page.startScreencast', browserMajorVersion >= CHROME_VERSION_WITH_FPS_INCREASE ? screencastOpts() : screencastOpts(1))

  return client
}

// a utility function that navigates to the given URL
// once Chrome remote interface client is passed to it.
const _navigateUsingCRI = async function (client, url) {
  // @ts-ignore
  la(check.url(url), 'missing url to navigate to', url)
  la(client, 'could not get CRI client')
  debug('received CRI client')
  debug('navigating to page %s', url)

  // when opening the blank page and trying to navigate
  // the focus gets lost. Restore it and then navigate.
  await client.send('Page.bringToFront')
  await client.send('Page.navigate', { url })
}

const _handleDownloads = async function (client, dir, automation) {
  client.on('Page.downloadWillBegin', (data) => {
    const downloadItem = {
      id: data.guid,
      url: data.url,
    }

    const filename = data.suggestedFilename

    if (filename) {
      // @ts-ignore
      downloadItem.filePath = path.join(dir, data.suggestedFilename)
      // @ts-ignore
      downloadItem.mime = mime.getType(data.suggestedFilename)
    }

    automation.push('create:download', downloadItem)
  })

  client.on('Page.downloadProgress', (data) => {
    if (data.state !== 'completed') return

    automation.push('complete:download', {
      id: data.guid,
    })
  })

  await client.send('Page.setDownloadBehavior', {
    behavior: 'allow',
    downloadPath: dir,
  })
}

<<<<<<< HEAD
const _setAutomation = async (client: CRIWrapper.Client, automation: Automation, closeCurrentTarget: () => Promise<void>) => {
  const cdpAutomation = await CdpAutomation.create(client.send, client.on, closeCurrentTarget, automation)
=======
let frameTree
let gettingFrameTree

// eslint-disable-next-line @cypress/dev/arrow-body-multiline-braces
const _updateFrameTree = (client) => async () => {
  debug('update frame tree')

  gettingFrameTree = new Promise<void>(async (resolve) => {
    try {
      frameTree = (await client.send('Page.getFrameTree')).frameTree
      debug('frame tree updated')
    } catch (err) {
      debug('failed to update frame tree:', err.stack)
    } finally {
      gettingFrameTree = null

      resolve()
    }
  })
}

// we can't get the frame tree during the Fetch.requestPaused event, because
// the CDP is tied up during that event and can't be utilized. so we maintain
// a reference to it that's updated when it's likely to have been changed
const _listenForFrameTreeChanges = (client) => {
  debug('listen for frame tree changes')

  client.on('Page.frameAttached', _updateFrameTree(client))
  client.on('Page.frameDetached', _updateFrameTree(client))
}

const _continueRequest = (client, params, header?) => {
  const details: Protocol.Fetch.ContinueRequestRequest = {
    requestId: params.requestId,
  }

  if (header) {
    // headers are received as an object but need to be an array
    // to modify them
    const currentHeaders = _.map(params.request.headers, (value, name) => ({ name, value }))

    details.headers = [
      ...currentHeaders,
      header,
    ]
  }

  debug('continueRequest: %o', details)

  client.send('Fetch.continueRequest', details).catch((err) => {
    // swallow this error so it doesn't crash Cypress.
    // an "Invalid InterceptionId" error can randomly happen in the driver tests
    // when testing the redirection loop limit, when a redirect request happens
    // to be sent after the test has moved on. this shouldn't crash Cypress, in
    // any case, and likely wouldn't happen for standard user tests, since they
    // will properly fail and not move on like the driver tests
    debug('continueRequest failed, url: %s, error: %s', params.request.url, err?.stack || err)
  })
}

interface HasFrame {
  frame: Protocol.Page.Frame
}

const _isAUTFrame = async (frameId: string) => {
  debug('need frame tree')

  // the request could come in while in the middle of geting the frame tree,
  // which is asynchronous, so wait for it to be fetched
  if (gettingFrameTree) {
    debug('awaiting frame tree')

    await gettingFrameTree
  }

  const frame = _.find(frameTree?.childFrames || [], ({ frame }) => {
    return frame?.name?.startsWith('Your App:')
  }) as HasFrame | undefined

  if (frame) {
    return frame.frame.id === frameId
  }

  return false
}

const _handlePausedRequests = async (client) => {
  await client.send('Fetch.enable')

  // adds a header to the request to mark it as a request for the AUT frame
  // itself, so the proxy can utilize that for injection purposes
  client.on('Fetch.requestPaused', async (params: Protocol.Fetch.RequestPausedEvent) => {
    if (
      // is a script, stylesheet, image, etc
      params.resourceType !== 'Document'
      || !(await _isAUTFrame(params.frameId))
    ) {
      return _continueRequest(client, params)
    }

    debug('add X-Cypress-Is-AUT-Frame header to: %s', params.request.url)

    _continueRequest(client, params, {
      name: 'X-Cypress-Is-AUT-Frame',
      value: 'true',
    })
  })
}

const _setAutomation = async (client, automation, options) => {
  const cdpAutomation = new CdpAutomation({
    sendDebuggerCommandFn: client.send,
    onFn: client.on,
    automation,
    experimentalSessionAndOrigin: options.experimentalSessionAndOrigin,
  })

  await cdpAutomation.enable()
>>>>>>> 2d866f38

  return automation.use(cdpAutomation)
}

export = {
  //
  // tip:
  //   by adding utility functions that start with "_"
  //   as methods here we can easily stub them from our unit tests
  //

  _normalizeArgExtensions,

  _removeRootExtension,

  _maybeRecordVideo,

  _navigateUsingCRI,

  _handleDownloads,

  _handlePausedRequests,

  _setAutomation,

  _getChromePreferences,

  _mergeChromePreferences,

  _writeChromePreferences,

  _getBrowserCriClient () {
    return browserCriClient
  },

  async _writeExtension (browser: Browser, options) {
    if (browser.isHeadless) {
      debug('chrome is running headlessly, not installing extension')

      return
    }

    // get the string bytes for the final extension file
    const str = await extension.setHostAndPath(options.proxyUrl, options.socketIoRoute)
    const extensionDest = utils.getExtensionDir(browser, options.isTextTerminal)
    const extensionBg = path.join(extensionDest, 'background.js')

    // copy the extension src to the extension dist
    await utils.copyExtension(pathToExtension, extensionDest)
    await fs.chmod(extensionBg, 0o0644)
    await fs.writeFileAsync(extensionBg, str)

    return extensionDest
  },

  _getArgs (browser: Browser, options: CypressConfiguration, port: string) {
    const args = ([] as string[]).concat(DEFAULT_ARGS)

    if (os.platform() === 'linux') {
      args.push('--disable-gpu')
      args.push('--no-sandbox')
    }

    const ua = options.userAgent

    if (ua) {
      args.push(`--user-agent=${ua}`)
    }

    const ps = options.proxyServer

    if (ps) {
      args.push(`--proxy-server=${ps}`)
    }

    if (options.chromeWebSecurity === false) {
      args.push('--disable-web-security')
      args.push('--allow-running-insecure-content')
    }

    // prevent AUT shaking in 66 & 67, but flag breaks chrome in 68+
    // https://github.com/cypress-io/cypress/issues/2037
    // https://github.com/cypress-io/cypress/issues/2215
    // https://github.com/cypress-io/cypress/issues/2223
    const { majorVersion, isHeadless } = browser

    if (CHROME_VERSIONS_WITH_BUGGY_ROOT_LAYER_SCROLLING.includes(majorVersion)) {
      args.push('--disable-blink-features=RootLayerScrolling')
    }

    // https://chromium.googlesource.com/chromium/src/+/da790f920bbc169a6805a4fb83b4c2ab09532d91
    // https://github.com/cypress-io/cypress/issues/1872
    if (majorVersion >= CHROME_VERSION_INTRODUCING_PROXY_BYPASS_ON_LOOPBACK) {
      args.push('--proxy-bypass-list=<-loopback>')
    }

    if (isHeadless) {
      args.push('--headless')

      // set default headless size to 1280x720
      // https://github.com/cypress-io/cypress/issues/6210
      args.push('--window-size=1280,720')

      // set default headless DPR to 1
      // https://github.com/cypress-io/cypress/issues/17375
      args.push('--force-device-scale-factor=1')
    }

    // force ipv4
    // https://github.com/cypress-io/cypress/issues/5912
    args.push(`--remote-debugging-port=${port}`)
    args.push('--remote-debugging-address=127.0.0.1')

    return args
  },

  async connectToNewSpec (browser: Browser, options: CypressConfiguration = {}, automation: Automation) {
    debug('connecting to new chrome tab in existing instance with url and debugging port', { url: options.url })

    const browserCriClient = this._getBrowserCriClient()
    const pageCriClient = await browserCriClient.attachToNewUrl('about:blank')

    await this._setAutomation(pageCriClient, automation, browserCriClient.closeCurrentTarget)

    await options.onInitializeNewBrowserTab()

    await Promise.all([
      this._maybeRecordVideo(pageCriClient, options, browser.majorVersion),
      this._handleDownloads(pageCriClient, options.downloadsFolder, automation),
    ])

    await this._navigateUsingCRI(pageCriClient, options.url)
  },

  async connectToExisting (browser: Browser, options: CypressConfiguration = {}, automation) {
    const port = await protocol.getRemoteDebuggingPort()

    debug('connecting to existing chrome instance with url and debugging port', { url: options.url, port })
    const browserCriClient = await BrowserCriClient.create(port, browser.displayName, options.onError)
    const pageCriClient = await browserCriClient.attachToTargetUrl(options.url)

    await this._setAutomation(pageCriClient, automation, browserCriClient.closeCurrentTarget)
  },

  async open (browser: Browser, url, options: CypressConfiguration = {}, automation: Automation): Promise<LaunchedBrowser> {
    const { isTextTerminal } = options

    const userDir = utils.getProfileDir(browser, isTextTerminal)

    const [port, preferences] = await Bluebird.all([
      protocol.getRemoteDebuggingPort(),
      _getChromePreferences(userDir),
    ])

    const defaultArgs = this._getArgs(browser, options, port)

    const defaultLaunchOptions = utils.getDefaultLaunchOptions({
      preferences,
      args: defaultArgs,
    })

    const [cacheDir, launchOptions] = await Bluebird.all([
      // ensure that we have a clean cache dir
      // before launching the browser every time
      utils.ensureCleanCache(browser, isTextTerminal),
      utils.executeBeforeBrowserLaunch(browser, defaultLaunchOptions, options),
    ])

    if (launchOptions.preferences) {
      launchOptions.preferences = _mergeChromePreferences(preferences, launchOptions.preferences as ChromePreferences)
    }

    const [extDest] = await Bluebird.all([
      this._writeExtension(
        browser,
        options,
      ),
      _removeRootExtension(),
      _disableRestorePagesPrompt(userDir),
      _writeChromePreferences(userDir, preferences, launchOptions.preferences as ChromePreferences),
    ])
    // normalize the --load-extensions argument by
    // massaging what the user passed into our own
    const args = _normalizeArgExtensions(extDest, launchOptions.args, launchOptions.extensions, browser)

    // this overrides any previous user-data-dir args
    // by being the last one
    args.push(`--user-data-dir=${userDir}`)
    args.push(`--disk-cache-dir=${cacheDir}`)

    debug('launching in chrome with debugging port', { url, args, port })

    // FIRST load the blank page
    // first allows us to connect the remote interface,
    // start video recording and then
    // we will load the actual page
    const launchedBrowser = await launch(browser, 'about:blank', port, args) as LaunchedBrowser & { browserCriClient: BrowserCriClient}

    la(launchedBrowser, 'did not get launched browser instance')

    // SECOND connect to the Chrome remote interface
    // and when the connection is ready
    // navigate to the actual url
    browserCriClient = await BrowserCriClient.create(port, browser.displayName, options.onError)

    la(browserCriClient, 'expected Chrome remote interface reference', browserCriClient)

    try {
      browserCriClient.ensureMinimumProtocolVersion('1.3')
    } catch (err: any) {
      // if this minimum chrome version changes, sync it with
      // packages/web-config/webpack.config.base.ts and
      // npm/webpack-batteries-included-preprocessor/index.js
      throw new Error(`Cypress requires at least Chrome 64.\n\nDetails:\n${err.message}`)
<<<<<<< HEAD
    }
=======
    })

    await this._setAutomation(criClient, automation, options)
>>>>>>> 2d866f38

    // monkey-patch the .kill method to that the CDP connection is closed
    const originalBrowserKill = launchedBrowser.kill

    launchedBrowser.browserCriClient = browserCriClient

    /* @ts-expect-error */
    launchedBrowser.kill = (...args) => {
      debug('closing remote interface client')

      // Do nothing on failure here since we're shutting down anyway
      browserCriClient.close().catch()
      browserCriClient = undefined

      debug('closing chrome')

      originalBrowserKill.apply(launchedBrowser, args)
    }

<<<<<<< HEAD
    const pageCriClient = await browserCriClient.attachToTargetUrl('about:blank')

    await this._setAutomation(pageCriClient, automation, browserCriClient.closeCurrentTarget)

    await Promise.all([
      this._maybeRecordVideo(pageCriClient, options, browser.majorVersion),
      this._handleDownloads(pageCriClient, options.downloadsFolder, automation),
    ])

    await this._navigateUsingCRI(pageCriClient, url)
=======
    await criClient.send('Page.enable')

    await this._maybeRecordVideo(criClient, options, browser.majorVersion)
    await this._navigateUsingCRI(criClient, url)
    await this._handleDownloads(criClient, options.downloadsFolder, automation)
>>>>>>> 2d866f38

    if (options.experimentalSessionAndOrigin) {
      await this._handlePausedRequests(criClient)
      _listenForFrameTreeChanges(criClient)
    }

    // return the launched browser process
    // with additional method to close the remote connection
    return launchedBrowser
  },
}<|MERGE_RESOLUTION|>--- conflicted
+++ resolved
@@ -251,34 +251,6 @@
   .catch(() => { })
 }
 
-<<<<<<< HEAD
-=======
-// After the browser has been opened, we can connect to
-// its remote interface via a websocket.
-const _connectToChromeRemoteInterface = function (port, onError, browserDisplayName) {
-  // @ts-ignore
-  la(check.userPort(port), 'expected port number to connect CRI to', port)
-
-  debug('connecting to Chrome remote interface at random port %d', port)
-
-  return protocol.getWsTargetFor(port, browserDisplayName)
-  .then((wsUrl) => {
-    debug('received wsUrl %s for port %d', wsUrl, port)
-
-    return CriClient.create({
-      target: wsUrl,
-      onError,
-      onReconnect (client) {
-        // if the client disconnects (e.g. due to a computer sleeping), update
-        // the frame tree on reconnect in cases there were changes while
-        // the client was disconnected
-        _updateFrameTree(client)()
-      },
-    })
-  })
-}
-
->>>>>>> 2d866f38
 const _maybeRecordVideo = async function (client, options, browserMajorVersion) {
   if (!options.onScreencastFrame) {
     debug('options.onScreencastFrame is false')
@@ -345,15 +317,18 @@
   })
 }
 
-<<<<<<< HEAD
-const _setAutomation = async (client: CRIWrapper.Client, automation: Automation, closeCurrentTarget: () => Promise<void>) => {
-  const cdpAutomation = await CdpAutomation.create(client.send, client.on, closeCurrentTarget, automation)
-=======
 let frameTree
 let gettingFrameTree
 
+const onReconnect = (client: CRIWrapper.Client) => {
+  // if the client disconnects (e.g. due to a computer sleeping), update
+  // the frame tree on reconnect in cases there were changes while
+  // the client was disconnected
+  _updateFrameTree(client)()
+}
+
 // eslint-disable-next-line @cypress/dev/arrow-body-multiline-braces
-const _updateFrameTree = (client) => async () => {
+const _updateFrameTree = (client: CRIWrapper.Client) => async () => {
   debug('update frame tree')
 
   gettingFrameTree = new Promise<void>(async (resolve) => {
@@ -458,16 +433,8 @@
   })
 }
 
-const _setAutomation = async (client, automation, options) => {
-  const cdpAutomation = new CdpAutomation({
-    sendDebuggerCommandFn: client.send,
-    onFn: client.on,
-    automation,
-    experimentalSessionAndOrigin: options.experimentalSessionAndOrigin,
-  })
-
-  await cdpAutomation.enable()
->>>>>>> 2d866f38
+const _setAutomation = async (client: CRIWrapper.Client, automation: Automation, closeCurrentTarget: () => Promise<void>, options: CypressConfiguration = {}) => {
+  const cdpAutomation = await CdpAutomation.create(client.send, client.on, closeCurrentTarget, automation, options.experimentalSessionAndOrigin)
 
   return automation.use(cdpAutomation)
 }
@@ -590,7 +557,7 @@
     const browserCriClient = this._getBrowserCriClient()
     const pageCriClient = await browserCriClient.attachToNewUrl('about:blank')
 
-    await this._setAutomation(pageCriClient, automation, browserCriClient.closeCurrentTarget)
+    await this._setAutomation(pageCriClient, automation, browserCriClient.closeCurrentTarget, options)
 
     await options.onInitializeNewBrowserTab()
 
@@ -606,10 +573,10 @@
     const port = await protocol.getRemoteDebuggingPort()
 
     debug('connecting to existing chrome instance with url and debugging port', { url: options.url, port })
-    const browserCriClient = await BrowserCriClient.create(port, browser.displayName, options.onError)
+    const browserCriClient = await BrowserCriClient.create(port, browser.displayName, options.onError, onReconnect)
     const pageCriClient = await browserCriClient.attachToTargetUrl(options.url)
 
-    await this._setAutomation(pageCriClient, automation, browserCriClient.closeCurrentTarget)
+    await this._setAutomation(pageCriClient, automation, browserCriClient.closeCurrentTarget, options)
   },
 
   async open (browser: Browser, url, options: CypressConfiguration = {}, automation: Automation): Promise<LaunchedBrowser> {
@@ -671,7 +638,7 @@
     // SECOND connect to the Chrome remote interface
     // and when the connection is ready
     // navigate to the actual url
-    browserCriClient = await BrowserCriClient.create(port, browser.displayName, options.onError)
+    browserCriClient = await BrowserCriClient.create(port, browser.displayName, options.onError, onReconnect)
 
     la(browserCriClient, 'expected Chrome remote interface reference', browserCriClient)
 
@@ -682,13 +649,7 @@
       // packages/web-config/webpack.config.base.ts and
       // npm/webpack-batteries-included-preprocessor/index.js
       throw new Error(`Cypress requires at least Chrome 64.\n\nDetails:\n${err.message}`)
-<<<<<<< HEAD
-    }
-=======
-    })
-
-    await this._setAutomation(criClient, automation, options)
->>>>>>> 2d866f38
+    }
 
     // monkey-patch the .kill method to that the CDP connection is closed
     const originalBrowserKill = launchedBrowser.kill
@@ -708,10 +669,11 @@
       originalBrowserKill.apply(launchedBrowser, args)
     }
 
-<<<<<<< HEAD
     const pageCriClient = await browserCriClient.attachToTargetUrl('about:blank')
 
-    await this._setAutomation(pageCriClient, automation, browserCriClient.closeCurrentTarget)
+    await this._setAutomation(pageCriClient, automation, browserCriClient.closeCurrentTarget, options)
+
+    await pageCriClient.send('Page.enable')
 
     await Promise.all([
       this._maybeRecordVideo(pageCriClient, options, browser.majorVersion),
@@ -719,17 +681,10 @@
     ])
 
     await this._navigateUsingCRI(pageCriClient, url)
-=======
-    await criClient.send('Page.enable')
-
-    await this._maybeRecordVideo(criClient, options, browser.majorVersion)
-    await this._navigateUsingCRI(criClient, url)
-    await this._handleDownloads(criClient, options.downloadsFolder, automation)
->>>>>>> 2d866f38
 
     if (options.experimentalSessionAndOrigin) {
-      await this._handlePausedRequests(criClient)
-      _listenForFrameTreeChanges(criClient)
+      await this._handlePausedRequests(pageCriClient)
+      _listenForFrameTreeChanges(pageCriClient)
     }
 
     // return the launched browser process
