import Bluebird from 'bluebird'
import check from 'check-more-types'
import debugModule from 'debug'
import la from 'lazy-ass'
import _ from 'lodash'
import os from 'os'
import path from 'path'
import extension from '@packages/extension'
import mime from 'mime'
import { launch } from '@packages/launcher'

import appData from '../util/app_data'
import { fs } from '../util/fs'
import { CdpAutomation, screencastOpts } from './cdp_automation'
import * as protocol from './protocol'
import utils from './utils'
import type { Browser } from './types'
import { BrowserCriClient } from './browser-cri-client'
import type { LaunchedBrowser } from '@packages/launcher/lib/browsers'
import type { CRIWrapper } from './cri-client'
import type { Automation } from '../automation'

// TODO: this is defined in `cypress-npm-api` but there is currently no way to get there
type CypressConfiguration = any

const debug = debugModule('cypress:server:browsers:chrome')

const LOAD_EXTENSION = '--load-extension='
const CHROME_VERSIONS_WITH_BUGGY_ROOT_LAYER_SCROLLING = '66 67'.split(' ')
const CHROME_VERSION_INTRODUCING_PROXY_BYPASS_ON_LOOPBACK = 72
const CHROME_VERSION_WITH_FPS_INCREASE = 89

const CHROME_PREFERENCE_PATHS = {
  default: path.join('Default', 'Preferences'),
  defaultSecure: path.join('Default', 'Secure Preferences'),
  localState: 'Local State',
}

type ChromePreferences = {
  default: object
  defaultSecure: object
  localState: object
}

const pathToExtension = extension.getPathToExtension()
const pathToTheme = extension.getPathToTheme()

// Common Chrome Flags for Automation
// https://github.com/GoogleChrome/chrome-launcher/blob/master/docs/chrome-flags-for-tools.md
const DEFAULT_ARGS = [
  '--test-type',
  '--ignore-certificate-errors',
  '--start-maximized',
  '--silent-debugger-extension-api',
  '--no-default-browser-check',
  '--no-first-run',
  '--noerrdialogs',
  '--enable-fixed-layout',
  '--disable-popup-blocking',
  '--disable-password-generation',
  '--disable-single-click-autofill',
  '--disable-prompt-on-repos',
  '--disable-background-timer-throttling',
  '--disable-renderer-backgrounding',
  '--disable-renderer-throttling',
  '--disable-backgrounding-occluded-windows',
  '--disable-restore-session-state',
  '--disable-new-profile-management',
  '--disable-new-avatar-menu',
  '--allow-insecure-localhost',
  '--reduce-security-for-testing',
  '--enable-automation',
  '--disable-print-preview',

  '--disable-device-discovery-notifications',

  // https://github.com/cypress-io/cypress/issues/2376
  '--autoplay-policy=no-user-gesture-required',

  // http://www.chromium.org/Home/chromium-security/site-isolation
  // https://github.com/cypress-io/cypress/issues/1951
  '--disable-site-isolation-trials',

  // the following come frome chromedriver
  // https://code.google.com/p/chromium/codesearch#chromium/src/chrome/test/chromedriver/chrome_launcher.cc&sq=package:chromium&l=70
  '--metrics-recording-only',
  '--disable-prompt-on-repost',
  '--disable-hang-monitor',
  '--disable-sync',
  // this flag is causing throttling of XHR callbacks for
  // as much as 30 seconds. If you VNC in and open dev tools or
  // click on a button, it'll "instantly" work. with this
  // option enabled, it will time out some of our tests in circle
  // "--disable-background-networking"
  '--disable-web-resources',
  '--safebrowsing-disable-download-protection',
  '--disable-client-side-phishing-detection',
  '--disable-component-update',
  // Simulate when chrome needs an update.
  // This prevents an 'update' from displaying til the given date
  `--simulate-outdated-no-au='Tue, 31 Dec 2099 23:59:59 GMT'`,
  '--disable-default-apps',

  // These flags are for webcam/WebRTC testing
  // https://github.com/cypress-io/cypress/issues/2704
  '--use-fake-ui-for-media-stream',
  '--use-fake-device-for-media-stream',

  // so Cypress commands don't get throttled
  // https://github.com/cypress-io/cypress/issues/5132
  '--disable-ipc-flooding-protection',

  // misc. options puppeteer passes
  // https://github.com/cypress-io/cypress/issues/3633
  '--disable-backgrounding-occluded-window',
  '--disable-breakpad',
  '--password-store=basic',
  '--use-mock-keychain',

  // write shared memory files into '/tmp' instead of '/dev/shm'
  // https://github.com/cypress-io/cypress/issues/5336
  '--disable-dev-shm-usage',
]

let browserCriClient

/**
 * Reads all known preference files (CHROME_PREFERENCE_PATHS) from disk and retur
 * @param userDir
 */
const _getChromePreferences = (userDir: string): Bluebird<ChromePreferences> => {
  debug('reading chrome preferences... %o', { userDir, CHROME_PREFERENCE_PATHS })

  return Bluebird.props(_.mapValues(CHROME_PREFERENCE_PATHS, (prefPath) => {
    return fs.readJson(path.join(userDir, prefPath))
    .catch((err) => {
      // return empty obj if it doesn't exist
      if (err.code === 'ENOENT') {
        return {}
      }

      throw err
    })
  }))
}

const _mergeChromePreferences = (originalPrefs: ChromePreferences, newPrefs: ChromePreferences): ChromePreferences => {
  return _.mapValues(CHROME_PREFERENCE_PATHS, (_v, prefPath) => {
    const original = _.cloneDeep(originalPrefs[prefPath])

    if (!newPrefs[prefPath]) {
      return original
    }

    let deletions: any[] = []

    _.mergeWith(original, newPrefs[prefPath], (_objValue, newValue, key, obj) => {
      if (newValue == null) {
        // setting a key to null should remove it
        deletions.push([obj, key])
      }
    })

    deletions.forEach(([obj, key]) => {
      delete obj[key]
    })

    return original
  })
}

const _writeChromePreferences = (userDir: string, originalPrefs: ChromePreferences, newPrefs: ChromePreferences) => {
  return Bluebird.map(_.keys(originalPrefs), (key) => {
    const originalJson = originalPrefs[key]
    const newJson = newPrefs[key]

    if (!newJson || _.isEqual(originalJson, newJson)) {
      return
    }

    return fs.outputJson(path.join(userDir, CHROME_PREFERENCE_PATHS[key]), newJson)
  })
  .return()
}

/**
 * Merge the different `--load-extension` arguments into one.
 *
 * @param extPath path to Cypress extension
 * @param args all browser args
 * @param browser the current browser being launched
 * @returns the modified list of arguments
 */
const _normalizeArgExtensions = function (extPath, args, pluginExtensions, browser: Browser): string[] {
  if (browser.isHeadless) {
    return args
  }

  let userExtensions = []
  const loadExtension = _.find(args, (arg) => {
    return arg.includes(LOAD_EXTENSION)
  })

  if (loadExtension) {
    args = _.without(args, loadExtension)

    // form into array, enabling users to pass multiple extensions
    userExtensions = userExtensions.concat(loadExtension.replace(LOAD_EXTENSION, '').split(','))
  }

  if (pluginExtensions) {
    userExtensions = userExtensions.concat(pluginExtensions)
  }

  const extensions = ([] as any).concat(userExtensions, extPath, pathToTheme)

  args.push(LOAD_EXTENSION + _.compact(extensions).join(','))

  return args
}

// we now store the extension in each browser profile
const _removeRootExtension = () => {
  return fs
  .removeAsync(appData.path('extensions'))
  .catchReturn(null)
} // noop if doesn't exist fails for any reason

// https://github.com/cypress-io/cypress/issues/2048
const _disableRestorePagesPrompt = function (userDir) {
  const prefsPath = path.join(userDir, 'Default', 'Preferences')

  return fs.readJson(prefsPath)
  .then((preferences) => {
    const profile = preferences.profile

    if (profile) {
      if ((profile['exit_type'] !== 'Normal') || (profile['exited_cleanly'] !== true)) {
        debug('cleaning up unclean exit status')

        profile['exit_type'] = 'Normal'
        profile['exited_cleanly'] = true

        return fs.outputJson(prefsPath, preferences)
      }
    }

    return
  })
  .catch(() => { })
}

<<<<<<< HEAD
// After the browser has been opened, we can connect to
// its remote interface via a websocket.
const _connectToChromeRemoteInterface = function (port, onError, browserDisplayName, url?) {
  // @ts-ignore
  la(check.userPort(port), 'expected port number to connect CRI to', port)

  debug('connecting to Chrome remote interface at random port %d', port)

  return protocol.getWsTargetFor(port, browserDisplayName, url)
  .then((wsUrl) => {
    debug('received wsUrl %s for port %d', wsUrl, port)

    return CriClient.create(wsUrl, onError)
  })
}

=======
>>>>>>> e0941990
const _maybeRecordVideo = async function (client, options, browserMajorVersion) {
  if (!options.onScreencastFrame) {
    debug('options.onScreencastFrame is false')

    return client
  }

  debug('starting screencast')
  client.on('Page.screencastFrame', (meta) => {
    options.onScreencastFrame(meta)
    client.send('Page.screencastFrameAck', { sessionId: meta.sessionId })
  })

  await client.send('Page.startScreencast', browserMajorVersion >= CHROME_VERSION_WITH_FPS_INCREASE ? screencastOpts() : screencastOpts(1))

  return client
}

// a utility function that navigates to the given URL
// once Chrome remote interface client is passed to it.
const _navigateUsingCRI = async function (client, url) {
  // @ts-ignore
  la(check.url(url), 'missing url to navigate to', url)
  la(client, 'could not get CRI client')
  debug('received CRI client')
  debug('navigating to page %s', url)

  // when opening the blank page and trying to navigate
  // the focus gets lost. Restore it and then navigate.
  await client.send('Page.bringToFront')
  await client.send('Page.navigate', { url })
}

const _handleDownloads = async function (client, dir, automation) {
  await client.send('Page.enable')

  client.on('Page.downloadWillBegin', (data) => {
    const downloadItem = {
      id: data.guid,
      url: data.url,
    }

    const filename = data.suggestedFilename

    if (filename) {
      // @ts-ignore
      downloadItem.filePath = path.join(dir, data.suggestedFilename)
      // @ts-ignore
      downloadItem.mime = mime.getType(data.suggestedFilename)
    }

    automation.push('create:download', downloadItem)
  })

  client.on('Page.downloadProgress', (data) => {
    if (data.state !== 'completed') return

    automation.push('complete:download', {
      id: data.guid,
    })
  })

  await client.send('Page.setDownloadBehavior', {
    behavior: 'allow',
    downloadPath: dir,
  })
}

const _setAutomation = async (client: CRIWrapper.Client, automation: Automation, closeCurrentTarget: () => Promise<void>) => {
  const cdpAutomation = await CdpAutomation.create(client.send, client.on, closeCurrentTarget, automation)

  return automation.use(cdpAutomation)
}

export = {
  //
  // tip:
  //   by adding utility functions that start with "_"
  //   as methods here we can easily stub them from our unit tests
  //

  _normalizeArgExtensions,

  _removeRootExtension,

  _maybeRecordVideo,

  _navigateUsingCRI,

  _handleDownloads,

  _setAutomation,

  _getChromePreferences,

  _mergeChromePreferences,

  _writeChromePreferences,

  _getBrowserCriClient () {
    return browserCriClient
  },

  async _writeExtension (browser: Browser, options) {
    if (browser.isHeadless) {
      debug('chrome is running headlessly, not installing extension')

      return
    }

    // get the string bytes for the final extension file
    const str = await extension.setHostAndPath(options.proxyUrl, options.socketIoRoute)
    const extensionDest = utils.getExtensionDir(browser, options.isTextTerminal)
    const extensionBg = path.join(extensionDest, 'background.js')

    // copy the extension src to the extension dist
    await utils.copyExtension(pathToExtension, extensionDest)
    await fs.chmod(extensionBg, 0o0644)
    await fs.writeFileAsync(extensionBg, str)

    return extensionDest
  },

  _getArgs (browser: Browser, options: CypressConfiguration, port: string) {
    const args = ([] as string[]).concat(DEFAULT_ARGS)

    if (os.platform() === 'linux') {
      args.push('--disable-gpu')
      args.push('--no-sandbox')
    }

    const ua = options.userAgent

    if (ua) {
      args.push(`--user-agent=${ua}`)
    }

    const ps = options.proxyServer

    if (ps) {
      args.push(`--proxy-server=${ps}`)
    }

    if (options.chromeWebSecurity === false) {
      args.push('--disable-web-security')
      args.push('--allow-running-insecure-content')
    }

    // prevent AUT shaking in 66 & 67, but flag breaks chrome in 68+
    // https://github.com/cypress-io/cypress/issues/2037
    // https://github.com/cypress-io/cypress/issues/2215
    // https://github.com/cypress-io/cypress/issues/2223
    const { majorVersion, isHeadless } = browser

    if (CHROME_VERSIONS_WITH_BUGGY_ROOT_LAYER_SCROLLING.includes(majorVersion)) {
      args.push('--disable-blink-features=RootLayerScrolling')
    }

    // https://chromium.googlesource.com/chromium/src/+/da790f920bbc169a6805a4fb83b4c2ab09532d91
    // https://github.com/cypress-io/cypress/issues/1872
    if (majorVersion >= CHROME_VERSION_INTRODUCING_PROXY_BYPASS_ON_LOOPBACK) {
      args.push('--proxy-bypass-list=<-loopback>')
    }

    if (isHeadless) {
      args.push('--headless')

      // set default headless size to 1280x720
      // https://github.com/cypress-io/cypress/issues/6210
      args.push('--window-size=1280,720')

      // set default headless DPR to 1
      // https://github.com/cypress-io/cypress/issues/17375
      args.push('--force-device-scale-factor=1')
    }

    // force ipv4
    // https://github.com/cypress-io/cypress/issues/5912
    args.push(`--remote-debugging-port=${port}`)
    args.push('--remote-debugging-address=127.0.0.1')

    return args
  },

<<<<<<< HEAD
  async connectToExisting (browser: Browser, options: CypressConfiguration = {}, automation) {
    const port = await protocol.getRemoteDebuggingPort()
    const criClient = await this._connectToChromeRemoteInterface(port, options, browser.displayName, options.url)

    this._setAutomation(criClient, automation)
  },

  async open (browser: Browser, url, options: CypressConfiguration = {}, automation) {
=======
  async connectToNewSpec (browser: Browser, options: CypressConfiguration = {}, automation: Automation) {
    debug('connecting to new chrome tab in existing instance with url and debugging port', { url: options.url })

    const browserCriClient = this._getBrowserCriClient()
    const pageCriClient = await browserCriClient.attachToNewUrl('about:blank')

    await this._setAutomation(pageCriClient, automation, browserCriClient.closeCurrentTarget)

    await options.onInitializeNewBrowserTab()

    await Promise.all([
      this._maybeRecordVideo(pageCriClient, options, browser.majorVersion),
      this._handleDownloads(pageCriClient, options.downloadsFolder, automation),
    ])

    await this._navigateUsingCRI(pageCriClient, options.url)
  },

  async connectToExisting (browser: Browser, options: CypressConfiguration = {}, automation) {
    const port = await protocol.getRemoteDebuggingPort()

    debug('connecting to existing chrome instance with url and debugging port', { url: options.url, port })
    const browserCriClient = await BrowserCriClient.create(port, browser.displayName, options.onError)
    const pageCriClient = await browserCriClient.attachToTargetUrl(options.url)

    await this._setAutomation(pageCriClient, automation, browserCriClient.closeCurrentTarget)
  },

  async open (browser: Browser, url, options: CypressConfiguration = {}, automation: Automation): Promise<LaunchedBrowser> {
>>>>>>> e0941990
    const { isTextTerminal } = options

    const userDir = utils.getProfileDir(browser, isTextTerminal)

    const [port, preferences] = await Bluebird.all([
      protocol.getRemoteDebuggingPort(),
      _getChromePreferences(userDir),
    ])

    const defaultArgs = this._getArgs(browser, options, port)

    const defaultLaunchOptions = utils.getDefaultLaunchOptions({
      preferences,
      args: defaultArgs,
    })

    const [cacheDir, launchOptions] = await Bluebird.all([
      // ensure that we have a clean cache dir
      // before launching the browser every time
      utils.ensureCleanCache(browser, isTextTerminal),
      utils.executeBeforeBrowserLaunch(browser, defaultLaunchOptions, options),
    ])

    if (launchOptions.preferences) {
      launchOptions.preferences = _mergeChromePreferences(preferences, launchOptions.preferences as ChromePreferences)
    }

    const [extDest] = await Bluebird.all([
      this._writeExtension(
        browser,
        options,
      ),
      _removeRootExtension(),
      _disableRestorePagesPrompt(userDir),
      _writeChromePreferences(userDir, preferences, launchOptions.preferences as ChromePreferences),
    ])
    // normalize the --load-extensions argument by
    // massaging what the user passed into our own
    const args = _normalizeArgExtensions(extDest, launchOptions.args, launchOptions.extensions, browser)

    // this overrides any previous user-data-dir args
    // by being the last one
    args.push(`--user-data-dir=${userDir}`)
    args.push(`--disk-cache-dir=${cacheDir}`)

    debug('launching in chrome with debugging port', { url, args, port })

    // FIRST load the blank page
    // first allows us to connect the remote interface,
    // start video recording and then
    // we will load the actual page
    const launchedBrowser = await launch(browser, 'about:blank', port, args) as LaunchedBrowser & { browserCriClient: BrowserCriClient}

    la(launchedBrowser, 'did not get launched browser instance')

    // SECOND connect to the Chrome remote interface
    // and when the connection is ready
    // navigate to the actual url
    browserCriClient = await BrowserCriClient.create(port, browser.displayName, options.onError)

    la(browserCriClient, 'expected Chrome remote interface reference', browserCriClient)

    try {
      browserCriClient.ensureMinimumProtocolVersion('1.3')
    } catch (err: any) {
      // if this minimum chrome version changes, sync it with
      // packages/web-config/webpack.config.base.ts and
      // npm/webpack-batteries-included-preprocessor/index.js
      throw new Error(`Cypress requires at least Chrome 64.\n\nDetails:\n${err.message}`)
    }

    // monkey-patch the .kill method to that the CDP connection is closed
    const originalBrowserKill = launchedBrowser.kill

    launchedBrowser.browserCriClient = browserCriClient

    /* @ts-expect-error */
    launchedBrowser.kill = (...args) => {
      debug('closing remote interface client')

      // Do nothing on failure here since we're shutting down anyway
      browserCriClient.close().catch()
      browserCriClient = undefined

      debug('closing chrome')

      originalBrowserKill.apply(launchedBrowser, args)
    }

    const pageCriClient = await browserCriClient.attachToTargetUrl('about:blank')

    await this._setAutomation(pageCriClient, automation, browserCriClient.closeCurrentTarget)

    await Promise.all([
      this._maybeRecordVideo(pageCriClient, options, browser.majorVersion),
      this._handleDownloads(pageCriClient, options.downloadsFolder, automation),
    ])

    await this._navigateUsingCRI(pageCriClient, url)

    // return the launched browser process
    // with additional method to close the remote connection
    return launchedBrowser
  },
}<|MERGE_RESOLUTION|>--- conflicted
+++ resolved
@@ -250,25 +250,6 @@
   .catch(() => { })
 }
 
-<<<<<<< HEAD
-// After the browser has been opened, we can connect to
-// its remote interface via a websocket.
-const _connectToChromeRemoteInterface = function (port, onError, browserDisplayName, url?) {
-  // @ts-ignore
-  la(check.userPort(port), 'expected port number to connect CRI to', port)
-
-  debug('connecting to Chrome remote interface at random port %d', port)
-
-  return protocol.getWsTargetFor(port, browserDisplayName, url)
-  .then((wsUrl) => {
-    debug('received wsUrl %s for port %d', wsUrl, port)
-
-    return CriClient.create(wsUrl, onError)
-  })
-}
-
-=======
->>>>>>> e0941990
 const _maybeRecordVideo = async function (client, options, browserMajorVersion) {
   if (!options.onScreencastFrame) {
     debug('options.onScreencastFrame is false')
@@ -453,16 +434,6 @@
     return args
   },
 
-<<<<<<< HEAD
-  async connectToExisting (browser: Browser, options: CypressConfiguration = {}, automation) {
-    const port = await protocol.getRemoteDebuggingPort()
-    const criClient = await this._connectToChromeRemoteInterface(port, options, browser.displayName, options.url)
-
-    this._setAutomation(criClient, automation)
-  },
-
-  async open (browser: Browser, url, options: CypressConfiguration = {}, automation) {
-=======
   async connectToNewSpec (browser: Browser, options: CypressConfiguration = {}, automation: Automation) {
     debug('connecting to new chrome tab in existing instance with url and debugging port', { url: options.url })
 
@@ -492,7 +463,6 @@
   },
 
   async open (browser: Browser, url, options: CypressConfiguration = {}, automation: Automation): Promise<LaunchedBrowser> {
->>>>>>> e0941990
     const { isTextTerminal } = options
 
     const userDir = utils.getProfileDir(browser, isTextTerminal)
