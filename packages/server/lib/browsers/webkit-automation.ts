--- conflicted
+++ resolved
@@ -5,11 +5,8 @@
 import { normalizeResourceType } from './cdp_automation'
 import os from 'os'
 import type { RunModeVideoApi } from '@packages/types'
-<<<<<<< HEAD
-=======
 import path from 'path'
 import mime from 'mime'
->>>>>>> b5ba6d7b
 
 const debug = Debug('cypress:server:browsers:webkit-automation')
 
@@ -98,36 +95,20 @@
   private constructor (public automation: Automation, private browser: playwright.Browser) {}
 
   // static initializer to avoid "not definitively declared"
-<<<<<<< HEAD
-  static async create (automation: Automation, browser: playwright.Browser, initialUrl: string, videoApi?: RunModeVideoApi) {
-    const wkAutomation = new WebKitAutomation(automation, browser)
-
-    await wkAutomation.reset(initialUrl, videoApi)
-=======
   static async create (automation: Automation, browser: playwright.Browser, initialUrl: string, downloadsFolder: string, videoApi?: RunModeVideoApi) {
     const wkAutomation = new WebKitAutomation(automation, browser)
 
     await wkAutomation.reset({ downloadsFolder, newUrl: initialUrl, videoApi })
->>>>>>> b5ba6d7b
 
     return wkAutomation
   }
 
-<<<<<<< HEAD
-  public async reset (newUrl?: string, videoApi?: RunModeVideoApi) {
-    debug('resetting playwright page + context %o', { newUrl })
-    // new context comes with new cache + storage
-    const newContext = await this.browser.newContext({
-      ignoreHTTPSErrors: true,
-      recordVideo: videoApi && {
-=======
   public async reset (options: { downloadsFolder?: string, newUrl?: string, videoApi?: RunModeVideoApi }) {
     debug('resetting playwright page + context %o', options)
     // new context comes with new cache + storage
     const newContext = await this.browser.newContext({
       ignoreHTTPSErrors: true,
       recordVideo: options.videoApi && {
->>>>>>> b5ba6d7b
         dir: os.tmpdir(),
         size: { width: 1280, height: 720 },
       },
@@ -138,16 +119,11 @@
     this.page = await newContext.newPage()
     this.context = this.page.context()
 
-<<<<<<< HEAD
-    this.attachListeners(this.page)
-    if (videoApi) this.recordVideo(videoApi, contextStarted)
-=======
     this.handleRequestEvents()
 
     if (options.downloadsFolder) this.handleDownloadEvents(options.downloadsFolder)
 
     if (options.videoApi) this.recordVideo(options.videoApi, contextStarted)
->>>>>>> b5ba6d7b
 
     let promises: Promise<any>[] = []
 
@@ -161,11 +137,7 @@
   private recordVideo (videoApi: RunModeVideoApi, startedVideoCapture: Date) {
     const _this = this
 
-<<<<<<< HEAD
-    videoApi.setVideoController({
-=======
     videoApi.useVideoController({
->>>>>>> b5ba6d7b
       async endVideoCapture () {
         const pwVideo = _this.page.video()
 
@@ -196,9 +168,6 @@
     })
   }
 
-<<<<<<< HEAD
-  private attachListeners (page: playwright.Page) {
-=======
   private handleDownloadEvents (downloadsFolder: string) {
     this.page.on('download', async (download) => {
       const id = downloadIdCounter++
@@ -221,7 +190,6 @@
   }
 
   private handleRequestEvents () {
->>>>>>> b5ba6d7b
     // emit preRequest to proxy
     this.page.on('request', (request) => {
       // ignore socket.io events
