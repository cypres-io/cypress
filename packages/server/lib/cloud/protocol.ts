--- conflicted
+++ resolved
@@ -46,17 +46,11 @@
       return
     }
 
-<<<<<<< HEAD
-    debug('connecting to browser for new spec')
-
     try {
       await this._protocol.connectToBrowser(cdpClient)
     } catch (e) {
       this._errors.push(e)
     }
-=======
-    await this.protocol?.connectToBrowser(cdpClient)
->>>>>>> 4a0210ad
   }
 
   addRunnables (runnables) {
@@ -98,17 +92,11 @@
       return
     }
 
-<<<<<<< HEAD
-    debug('after spec')
-
     try {
       this._protocol.afterSpec()
     } catch (e) {
       this._errors.push(e)
     }
-=======
-    this.protocol?.afterSpec()
->>>>>>> 4a0210ad
   }
 
   beforeTest (test) {
@@ -116,17 +104,11 @@
       return
     }
 
-<<<<<<< HEAD
-    debug('before test %O', test)
-
     try {
       this._protocol.beforeTest(test)
     } catch (e) {
       this._errors.push(e)
     }
-=======
-    this.protocol?.beforeTest(test)
->>>>>>> 4a0210ad
   }
 
   afterTest (test) {
@@ -134,33 +116,27 @@
       return
     }
 
-<<<<<<< HEAD
-    debug('after test %O', test)
-
     try {
       this._protocol.afterTest(test)
     } catch (e) {
       this._errors.push(e)
     }
-=======
-    this.protocol?.afterTest(test)
->>>>>>> 4a0210ad
   }
 
   commandLogAdded (log: any) {
-    if (!this.protocolEnabled()) {
+    if (!this._protocol) {
       return
     }
 
-    this.protocol?.commandLogAdded(log)
+    this._protocol.commandLogAdded(log)
   }
 
   commandLogChanged (log: any): void {
-    if (!this.protocolEnabled()) {
+    if (!this._protocol) {
       return
     }
 
-    this.protocol?.commandLogChanged(log)
+    this._protocol.commandLogChanged(log)
   }
 }
 
