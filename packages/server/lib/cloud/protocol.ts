--- conflicted
+++ resolved
@@ -8,11 +8,8 @@
 import { createGzip } from 'zlib'
 import fetch from 'cross-fetch'
 import { performance } from 'perf_hooks'
-<<<<<<< HEAD
 import { telemetry } from '@packages/telemetry'
-=======
 import crypto from 'crypto'
->>>>>>> bd5a4d02
 
 const routes = require('./routes')
 const pkg = require('@packages/root')
