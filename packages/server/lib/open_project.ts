--- conflicted
+++ resolved
@@ -6,18 +6,11 @@
 
 import { ProjectBase } from './project-base'
 import browsers from './browsers'
-<<<<<<< HEAD
-=======
 import * as errors from './errors'
->>>>>>> e0941990
 import preprocessor from './plugins/preprocessor'
 import runEvents from './plugins/run_events'
 import * as session from './session'
 import { getSpecUrl } from './project_utils'
-<<<<<<< HEAD
-import errors from './errors'
-=======
->>>>>>> e0941990
 import type { LaunchOpts, OpenProjectLaunchOptions, InitializeProjectOptions } from '@packages/types'
 import { DataContext, getCtx } from '@packages/data-context'
 import { autoBindDebug } from '@packages/data-context/src/util'
@@ -50,23 +43,6 @@
     return this.projectBase
   }
 
-<<<<<<< HEAD
-  changeUrlToSpec (spec: Cypress.Cypress['spec']) {
-    if (!this.projectBase) {
-      return
-    }
-
-    const newSpecUrl = getSpecUrl({
-      spec,
-      browserUrl: this.projectBase.cfg.browserUrl,
-      projectRoot: this.projectBase.projectRoot,
-    })
-
-    this.projectBase.changeToUrl(newSpecUrl)
-  }
-
-=======
->>>>>>> e0941990
   async launch (browser, spec: Cypress.Cypress['spec'], options: LaunchOpts = {
     onError: () => undefined,
   }) {
@@ -193,13 +169,6 @@
           return browsers.connectToExisting(browser, options, automation)
         }
 
-<<<<<<< HEAD
-        return browsers.open(browser, options, automation, this._ctx)
-      })
-    }
-
-    return this.relaunchBrowser()
-=======
         if (options.shouldLaunchNewTab) {
           const onInitializeNewBrowserTab = async () => {
             await this.resetBrowserState()
@@ -230,7 +199,6 @@
 
   async closeBrowserTabs () {
     return this.projectBase?.closeBrowserTabs()
->>>>>>> e0941990
   }
 
   async resetBrowserState () {
@@ -306,37 +274,6 @@
     try {
       const cfg = await this.projectBase.initializeConfig()
 
-<<<<<<< HEAD
-      const toArray = (val?: string | string[]) => val ? typeof val === 'string' ? [val] : val : undefined
-
-      let specPattern = options.spec || cfg[testingType].specPattern
-
-      specPattern = toArray(specPattern)
-
-      let ignoreSpecPattern = cfg[testingType].ignoreSpecPattern
-
-      ignoreSpecPattern = toArray(ignoreSpecPattern) || []
-
-      // exclude all specs matching e2e if in component testing
-      let additionalIgnorePattern = testingType === 'component' ? cfg?.e2e?.specPattern : undefined
-
-      additionalIgnorePattern = toArray(additionalIgnorePattern) || []
-
-      if (!specPattern) {
-        throw Error('could not find pattern to load specs')
-      }
-
-      const specs = await this._ctx.project.findSpecs(
-        path,
-        testingType,
-        specPattern,
-        ignoreSpecPattern,
-        additionalIgnorePattern,
-      )
-
-      this._ctx.actions.project.setSpecs(specs)
-      this._ctx.project.startSpecWatcher(path, testingType, specPattern, ignoreSpecPattern, additionalIgnorePattern)
-=======
       const { specPattern, excludeSpecPattern, additionalIgnorePattern } = await this._ctx.actions.project.setSpecsFoundBySpecPattern({
         path,
         testingType,
@@ -346,7 +283,6 @@
       })
 
       this._ctx.project.startSpecWatcher(path, testingType, specPattern, excludeSpecPattern, additionalIgnorePattern)
->>>>>>> e0941990
 
       await this.projectBase.open()
     } catch (err: any) {
