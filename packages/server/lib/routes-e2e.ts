import bodyParser from 'body-parser'
import Debug from 'debug'
import { Router } from 'express'
import fs from 'fs-extra'
import path from 'path'

import AppData from './util/app_data'
import CacheBuster from './util/cache_buster'
import specController from './controllers/spec'
import reporter from './controllers/reporter'
import client from './controllers/client'
import files from './controllers/files'
import type { InitializeRoutes } from './routes'
<<<<<<< HEAD
import { processCallback } from './cross-origin/process-callback'
=======
import * as plugins from './plugins'
>>>>>>> 3f8769e8

const debug = Debug('cypress:server:routes-e2e')

export const createRoutesE2E = ({
  config,
  networkProxy,
  onError,
  getSpec,
}: InitializeRoutes) => {
  const routesE2E = Router()

  // routing for the actual specs which are processed automatically
  // this could be just a regular .js file or a .coffee file
  routesE2E.get(`/${config.namespace}/tests`, (req, res, next) => {
    // slice out the cache buster
    const test = CacheBuster.strip(req.query.p)

    specController.handle(test, req, res, config, next, onError)
  })

  routesE2E.get(`/${config.namespace}/get-file/:filePath`, async (req, res) => {
    const { filePath } = req.params

    debug('get file: %s', filePath)

    try {
      const contents = await fs.readFile(filePath)

      res.json({ contents: contents.toString() })
    } catch (err) {
      const errorMessage = `Getting the file at the following path errored:\nPath: ${filePath}\nError: ${err.stack}`

      debug(errorMessage)

      res.json({
        error: errorMessage,
      })
    }
  })

  routesE2E.post(`/${config.namespace}/process-origin-callback`, bodyParser.json(), async (req, res) => {
    try {
<<<<<<< HEAD
      const { file, fn } = req.body

      debug('process origin callback: %s', fn)

      const contents = await processCallback({ file, fn })
=======
      const { file, fn, projectRoot } = req.body

      debug('process origin callback: %s', fn)

      const contents = await plugins.execute('_process:cross:origin:callback', { file, fn, projectRoot })
>>>>>>> 3f8769e8

      res.json({ contents })
    } catch (err) {
      const errorMessage = `Processing the origin callback errored:\n\n${err.stack}`

      debug(errorMessage)

      res.json({
        error: errorMessage,
      })
    }
  })

  routesE2E.get(`/${config.namespace}/socket.io.js`, (req, res) => {
    client.handle(req, res)
  })

  routesE2E.get(`/${config.namespace}/reporter/*`, (req, res) => {
    reporter.handle(req, res)
  })

  routesE2E.get(`/${config.namespace}/automation/getLocalStorage`, (req, res) => {
    res.sendFile(path.join(__dirname, './html/get-local-storage.html'))
  })

  routesE2E.get(`/${config.namespace}/automation/setLocalStorage`, (req, res) => {
    const origin = req.originalUrl.slice(req.originalUrl.indexOf('?') + 1)

    networkProxy.http.getRenderedHTMLOrigins()[origin] = true

    res.sendFile(path.join(__dirname, './html/set-local-storage.html'))
  })

  routesE2E.get(`/${config.namespace}/source-maps/:id.map`, (req, res) => {
    networkProxy.handleSourceMapRequest(req, res)
  })

  // special fallback - serve local files from the project's root folder
  routesE2E.get('/__root/*', (req, res) => {
    const file = path.join(config.projectRoot, req.params[0])

    res.sendFile(file, { etag: false })
  })

  // special fallback - serve dist'd (bundled/static) files from the project path folder
  routesE2E.get(`/${config.namespace}/bundled/*`, (req, res) => {
    const file = AppData.getBundledFilePath(config.projectRoot, path.join('src', req.params[0]))

    debug(`Serving dist'd bundle at file path: %o`, { path: file, url: req.url })

    res.sendFile(file, { etag: false })
  })

  // TODO: The below route is not technically correct for cypress in cypress tests.
  // We should be using 'config.namespace' to provide the namespace instead of hard coding __cypress, however,
  // In the runner when we create the spec bridge we have no knowledge of the namespace used by the server so
  // we create a spec bridge for the namespace of the server specified in the config, but that server hasn't been created.
  // To fix this I think we need to find a way to listen in the cypress in cypress server for routes from the server the
  // cypress instance thinks should exist, but that's outside the current scope.
  routesE2E.get('/__cypress/spec-bridge-iframes', (req, res) => {
    debug('handling cross-origin iframe for domain: %s', req.hostname)

    // Chrome plans to make document.domain immutable in Chrome 109, with the default value
    // of the Origin-Agent-Cluster header becoming 'true'. We explicitly disable this header
    // in the spec-bridge-iframe to allow setting document.domain to the bare domain
    // to guarantee the spec bridge can communicate with the injected code.
    // @see https://github.com/cypress-io/cypress/issues/25010
    res.setHeader('Origin-Agent-Cluster', '?0')

    files.handleCrossOriginIframe(req, res, config)
  })

  return routesE2E
}<|MERGE_RESOLUTION|>--- conflicted
+++ resolved
@@ -11,11 +11,7 @@
 import client from './controllers/client'
 import files from './controllers/files'
 import type { InitializeRoutes } from './routes'
-<<<<<<< HEAD
-import { processCallback } from './cross-origin/process-callback'
-=======
 import * as plugins from './plugins'
->>>>>>> 3f8769e8
 
 const debug = Debug('cypress:server:routes-e2e')
 
@@ -58,19 +54,11 @@
 
   routesE2E.post(`/${config.namespace}/process-origin-callback`, bodyParser.json(), async (req, res) => {
     try {
-<<<<<<< HEAD
-      const { file, fn } = req.body
-
-      debug('process origin callback: %s', fn)
-
-      const contents = await processCallback({ file, fn })
-=======
       const { file, fn, projectRoot } = req.body
 
       debug('process origin callback: %s', fn)
 
       const contents = await plugins.execute('_process:cross:origin:callback', { file, fn, projectRoot })
->>>>>>> 3f8769e8
 
       res.json({ contents })
     } catch (err) {
