--- conflicted
+++ resolved
@@ -7,7 +7,8 @@
 const { spyOn, stdout } = require('../support/helpers/utils')
 const { registerInMocha, parseSnapshot, stringifyShort } = require('../matchDeep')
 
-const events = require('../../../runner/test/__snapshots__/runner.spec.js.snapshot')
+const events = [require('../../../runner/test/__snapshots__/runner.spec.js.snapshot'), require('../../../runner/test/__snapshots__/retries.spec.js.snapshot')]
+
 const { EventSnapshots } = require('../../../runner/test/cypress/support/eventSnapshots')
 
 require('../spec_helper.coffee')
@@ -15,14 +16,6 @@
 
 const debug = Debug('spec:retries')
 const { match } = sinon
-
-<<<<<<< HEAD
-const events = [require('../../../runner/test/__snapshots__/runner.spec.js.snapshot'), require('../../../runner/test/__snapshots__/retries.spec.js.snapshot')]
-
-const { EventSnapshots } = require('../../../runner/test/cypress/support/eventSnapshots')
-
-let currentReporter
-let currentStubs
 
 /** @param {keyof typeof EventSnapshots} snapshotName */
 const getSnapshot = (snapshotName) => {
@@ -38,7 +31,6 @@
 
   return ret
 }
-=======
 const runnerEmitCleanseMap = {
   '^.*.1': stringifyShort,
   parent: stringifyShort,
@@ -47,11 +39,6 @@
 // TODO: maybe refactor into utility, remove module.exports
 /** @param {typeof EventSnapshots.FAIL_IN_AFTER} snapshotName */
 function createReporter (snapshotName) {
-  const getSnapshot = (snapshotName) => {
-    return _.mapValues(snapshotName, (v) => parseSnapshot(events[v]))
-  }
->>>>>>> 230ffef5
-
   const { setRunnables, mocha } = getSnapshot(snapshotName)
 
   const stdoutStub = stdout.capture()
@@ -77,80 +64,54 @@
   })
 
   stdout.restore()
-<<<<<<< HEAD
-
-  return { stubs, reporter }
-}
-
-module.exports = {
-  createReporter,
-}
-
-function snapshot (name) {
-  if (!name) throw new Error('snapshot name cannot be empty')
-=======
   const snapshot = (name) => {
     if (!name) throw new Error('snapshot name cannot be empty')
->>>>>>> 230ffef5
 
-  expect(currentStubs.runnerEmit.args).to.matchSnapshot(runnerEmitCleanseMap, `${name} - runner emit`)
-  expect(currentReporter.results()).to.matchSnapshot({
-    'reporterStats.end': match.date,
-    'reporterStats.start': match.date,
-    'reporterStats.duration': match.number,
-    '^.tests.*.prevAttempts.*.wallClockDuration': match.number,
-  }, `${name} - reporter results`)
+    expect(currentStubs.runnerEmit.args).to.matchSnapshot(runnerEmitCleanseMap, `${name} - runner emit`)
+    expect(currentReporter.results()).to.matchSnapshot({
+      'reporterStats.end': match.date,
+      'reporterStats.start': match.date,
+      'reporterStats.duration': match.number,
+      '^.tests.*.prevAttempts.*.wallClockDuration': match.number,
+    }, `${name} - reporter results`)
 
-  expect(stdoutStub.toString())
+    expect(stdoutStub.toString())
 
-  expect(stdoutStub.toString())
-  .matchSnapshot({ '^': (v) => v.replace(/\(\d+ms\)/g, '') }, `${name} - stdout`)
-}
+    expect(stdoutStub.toString())
+    .matchSnapshot({ '^': (v) => v.replace(/\(\d+ms\)/g, '') }, `${name} - stdout`)
+  }
 
-<<<<<<< HEAD
-describe('server/lib/reporter', () => {
-=======
   return { stubs, reporter, snapshot }
 }
 
 describe('reporter retries', () => {
->>>>>>> 230ffef5
   afterEach(() => {
     stdout.restore()
   })
 
   it('simple single test', () => {
-<<<<<<< HEAD
-    createReporter(getSnapshot('SIMPLE_SINGLE_TEST'))
-=======
     const { snapshot } = createReporter(EventSnapshots.SIMPLE_SINGLE_TEST)
 
->>>>>>> 230ffef5
     snapshot('simple_single_test')
   })
 
   it('fail [afterEach]', () => {
-<<<<<<< HEAD
-    createReporter(getSnapshot('FAIL_IN_AFTEREACH'))
-=======
     const { snapshot } = createReporter(EventSnapshots.FAIL_IN_AFTEREACH)
->>>>>>> 230ffef5
 
     snapshot('fail in [afterEach]')
   })
 
   it('fail [beforeEach]', () => {
-<<<<<<< HEAD
-    createReporter(getSnapshot('FAIL_IN_BEFOREEACH'))
+    const { snapshot } = createReporter(EventSnapshots.FAIL_IN_BEFOREEACH)
 
     snapshot('fail in [beforeEach]')
   })
 
   describe('retries', () => {
     it('print attempt info in yellow', () => {
-      createReporter(getSnapshot('RETRY_PASS_IN_TEST'))
+      const { reporter, snapshot } = createReporter(getSnapshot('RETRY_PASS_IN_TEST'))
 
-      const results = currentReporter.results()
+      const results = reporter.results()
 
       const prevAttempts = expect(results.tests).property('0').property('prevAttempts')
 
@@ -160,16 +121,4 @@
       snapshot('retry before passing in test')
     })
   })
-})
-
-const runnerEmitCleanseMap = {
-  '^.*.1': stringifyShort,
-  parent: stringifyShort,
-}
-=======
-    const { snapshot } = createReporter(EventSnapshots.FAIL_IN_BEFOREEACH)
-
-    snapshot('fail in [beforeEach]')
-  })
-})
->>>>>>> 230ffef5
+})