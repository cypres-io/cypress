--- conflicted
+++ resolved
@@ -385,10 +385,6 @@
       })
     })
 
-<<<<<<< HEAD
-    it('sends the serialized Bluebird error via ipc on process unhandledRejection', function () {
-      process.on.withArgs('unhandledRejection').yield({ reason: this.err })
-=======
     context('.taskExecute', () => {
       it('passes through ipc and ids', function () {
         runPlugins.taskExecute(this.ids, ['the:task'])
@@ -409,7 +405,6 @@
 
       it('returns __cypress_unhandled__ if the task doesn\'t exist', function () {
         runPlugins.taskExecute(this.ids, ['nope'])
->>>>>>> d8232d56
 
         expect(util.wrapChildPromise.lastCall.args[1]('1')).to.equal('__cypress_unhandled__')
       })
