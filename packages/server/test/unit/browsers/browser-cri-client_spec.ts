import { BrowserCriClient } from '../../../lib/browsers/browser-cri-client'
import * as CriClient from '../../../lib/browsers/cri-client'
import { expect, proxyquire, sinon } from '../../spec_helper'
import * as protocol from '../../../lib/browsers/protocol'
import { stripAnsi } from '@packages/errors'
import net from 'net'
import { ProtocolManagerShape } from '@packages/types'

const HOST = '127.0.0.1'
const PORT = 50505
const THROWS_PORT = 65535

describe('lib/browsers/cri-client', () => {
  let browserCriClient: {
    BrowserCriClient: {
      create: typeof BrowserCriClient.create
    }
  }
  let send: sinon.SinonStub
  let close: sinon.SinonStub
  let criClientCreateStub: sinon.SinonStub
  let criImport: sinon.SinonStub & {
    Version: sinon.SinonStub
  }
  let onError: sinon.SinonStub
  let getClient: (protocolManager?: ProtocolManagerShape) => ReturnType<typeof BrowserCriClient.create>

  beforeEach(() => {
    sinon.stub(protocol, '_connectAsync')

    criImport = sinon.stub()

    criImport.Version = sinon.stub()
    criImport.Version.withArgs({ host: HOST, port: PORT, useHostName: true }).resolves({ webSocketDebuggerUrl: 'http://web/socket/url' })
    criImport.Version.withArgs({ host: HOST, port: THROWS_PORT, useHostName: true })
    .onFirstCall().throws()
    .onSecondCall().throws()
    .onThirdCall().resolves({ webSocketDebuggerUrl: 'http://web/socket/url' })

    send = sinon.stub()
    close = sinon.stub()
    criClientCreateStub = sinon.stub(CriClient, 'create').withArgs({ target: 'http://web/socket/url', onAsynchronousError: onError, onReconnect: undefined, protocolManager: undefined }).resolves({
      send,
      close,
    })

    browserCriClient = proxyquire('../lib/browsers/browser-cri-client', {
      'chrome-remote-interface': criImport,
    })

    getClient = (protocolManager) => {
<<<<<<< HEAD
      return browserCriClient.BrowserCriClient.create({
        browserName: 'Chrome',
        hosts: ['127.0.0.1'],
        onAsynchronousError: onError,
        port: PORT,
        protocolManager,
      })
=======
      criClientCreateStub = criClientCreateStub.withArgs({ target: 'http://web/socket/url', onAsynchronousError: onError, onReconnect: undefined, protocolManager }).resolves({
        send,
        close,
      })

      return browserCriClient.BrowserCriClient.create(['127.0.0.1'], PORT, 'Chrome', onError, undefined, protocolManager)
>>>>>>> 5d667b33
    }
  })

  context('.create', () => {
    it('returns an instance of the Browser CRI client', async () => {
      const client = await getClient()

      expect(client.attachToTargetUrl).to.be.instanceOf(Function)
    })

    it('throws an error when _connectAsync fails', async () => {
      (protocol._connectAsync as any).restore()
      sinon.stub(protocol, '_connectAsync').throws()

      await expect(getClient()).to.be.rejected
    })

    it('attempts to connect to multiple hosts', async () => {
      (protocol._connectAsync as any).restore()
      const socket = new net.Socket()

      sinon.stub(net, 'connect').callsFake((opts, onConnect) => {
        process.nextTick(() => {
          // throw an error on 127.0.0.1 so ::1 can connect
          if (opts.host === '127.0.0.1') {
            socket.emit('error', new Error())
          } else {
            onConnect()
          }
        })

        return socket
      })

      criImport.Version.withArgs({ host: '::1', port: THROWS_PORT, useHostName: true }).resolves({ webSocketDebuggerUrl: 'http://web/socket/url' })

      await browserCriClient.BrowserCriClient.create({
        browserName: 'Chrome',
        hosts: ['127.0.0.1', '::1'],
        onAsynchronousError: onError,
        port: THROWS_PORT,
      })

      expect(criImport.Version).to.be.calledOnce
    })

    it('retries when Version fails', async () => {
      sinon.stub(protocol, '_getDelayMsForRetry')
      .onFirstCall().returns(100)
      .onSecondCall().returns(100)
      .onThirdCall().returns(100)

      const client = await browserCriClient.BrowserCriClient.create({
        browserName: 'Chrome',
        hosts: ['127.0.0.1'],
        onAsynchronousError: onError,
        port: THROWS_PORT,
      })

      expect(client.attachToTargetUrl).to.be.instanceOf(Function)

      expect(criImport.Version).to.be.calledThrice
    })

    it('throws when Version fails more than allowed', async () => {
      sinon.stub(protocol, '_getDelayMsForRetry')
      .onFirstCall().returns(100)
      .onSecondCall().returns(undefined)

      await expect(browserCriClient.BrowserCriClient.create({
        browserName: 'Chrome',
        hosts: ['127.0.0.1'],
        onAsynchronousError: onError,
        port: THROWS_PORT,
      })).to.be.rejected

      expect(criImport.Version).to.be.calledTwice
    })
  })

  context('#ensureMinimumProtocolVersion', () => {
    function withProtocolVersion (actual, test) {
      return getClient()
      .then((client: any) => {
        client.versionInfo = { 'Protocol-Version': actual }

        return client.ensureMinimumProtocolVersion(test)
      })
    }

    it('resolves if protocolVersion = current', () => {
      return expect(withProtocolVersion('1.3', '1.3')).to.be.fulfilled
    })

    it('resolves if protocolVersion > current', () => {
      return expect(withProtocolVersion('1.4', '1.3')).to.be.fulfilled
    })

    it('rejects if protocolVersion < current', () => {
      return expect(withProtocolVersion('1.2', '1.3')).to.be
      .rejected.then((err) => {
        expect(stripAnsi(err.message)).to.eq(`A minimum CDP version of 1.3 is required, but the current browser has 1.2.`)
      })
    })
  })

  context('#attachToTargetUrl', () => {
    it('creates a page client when the passed in url is found', async () => {
      const mockPageClient = {}

<<<<<<< HEAD
      send.withArgs('Target.getTargets').resolves({ targetInfos: [{ targetId: '1', url: 'http://foo.com' }, { targetId: '2', url: 'http://bar.com' }] })
      criClientCreateStub.withArgs('1', onError, HOST, PORT).resolves(mockPageClient)
=======
        send.withArgs('Target.getTargets').resolves({ targetInfos: [{ targetId: '1', url: 'http://foo.com' }, { targetId: '2', url: 'http://bar.com' }] })
        criClientCreateStub.withArgs({ target: '1', onAsynchronousError: onError, host: HOST, port: PORT, protocolManager: undefined }).resolves(mockPageClient)
>>>>>>> 5d667b33

      const browserClient = await getClient()

      const client = await browserClient.attachToTargetUrl('http://foo.com')

      expect(client).to.be.equal(mockPageClient)
    })

    it('creates a page client when the passed in url is found and notifies the protocol manager', async () => {
      const mockPageClient = {}
      const protocolManager: any = {
        connectToBrowser: sinon.stub().resolves(),
      }

<<<<<<< HEAD
      send.withArgs('Target.getTargets').resolves({ targetInfos: [{ targetId: '1', url: 'http://foo.com' }, { targetId: '2', url: 'http://bar.com' }] })
      criClientCreateStub.withArgs('1', onError, HOST, PORT).resolves(mockPageClient)
=======
        send.withArgs('Target.getTargets').resolves({ targetInfos: [{ targetId: '1', url: 'http://foo.com' }, { targetId: '2', url: 'http://bar.com' }] })
        criClientCreateStub.withArgs({ target: '1', onAsynchronousError: onError, host: HOST, port: PORT, protocolManager }).resolves(mockPageClient)
>>>>>>> 5d667b33

      const browserClient = await getClient(protocolManager)

      const client = await browserClient.attachToTargetUrl('http://foo.com')

      expect(client).to.be.equal(mockPageClient)
      expect(protocolManager.connectToBrowser).to.be.calledWith(client)
    })

    it('retries when the passed in url is not found', async () => {
      sinon.stub(protocol, '_getDelayMsForRetry')
      .onFirstCall().returns(100)
      .onSecondCall().returns(100)
      .onThirdCall().returns(100)

      const mockPageClient = {}

<<<<<<< HEAD
      send.withArgs('Target.getTargets').resolves({ targetInfos: [{ targetId: '1', url: 'http://foo.com' }, { targetId: '2', url: 'http://bar.com' }] })
      send.withArgs('Target.getTargets').resolves({ targetInfos: [{ targetId: '1', url: 'http://foo.com' }, { targetId: '2', url: 'http://bar.com' }] })
      send.withArgs('Target.getTargets').resolves({ targetInfos: [{ targetId: '1', url: 'http://foo.com' }, { targetId: '2', url: 'http://bar.com' }, { targetId: '3', url: 'http://baz.com' }] })
      criClientCreateStub.withArgs('1', onError).resolves(mockPageClient)
=======
        send.withArgs('Target.getTargets').resolves({ targetInfos: [{ targetId: '1', url: 'http://foo.com' }, { targetId: '2', url: 'http://bar.com' }] })
        send.withArgs('Target.getTargets').resolves({ targetInfos: [{ targetId: '1', url: 'http://foo.com' }, { targetId: '2', url: 'http://bar.com' }] })
        send.withArgs('Target.getTargets').resolves({ targetInfos: [{ targetId: '1', url: 'http://foo.com' }, { targetId: '2', url: 'http://bar.com' }, { targetId: '3', url: 'http://baz.com' }] })
        criClientCreateStub.withArgs({ target: '1', onAsynchronousError: onError, host: HOST, port: PORT, protocolManager: undefined }).resolves(mockPageClient)
>>>>>>> 5d667b33

      const browserClient = await getClient()

      const client = await browserClient.attachToTargetUrl('http://foo.com')

      expect(client).to.be.equal(mockPageClient)
    })

    it('throws when the passed in url is not found after retrying', async () => {
      sinon.stub(protocol, '_getDelayMsForRetry')
      .onFirstCall().returns(100)
      .onSecondCall().returns(undefined)

      const mockPageClient = {}

<<<<<<< HEAD
      send.withArgs('Target.getTargets').resolves({ targetInfos: [{ targetId: '1', url: 'http://foo.com' }, { targetId: '2', url: 'http://bar.com' }] })
      send.withArgs('Target.getTargets').resolves({ targetInfos: [{ targetId: '1', url: 'http://foo.com' }, { targetId: '2', url: 'http://bar.com' }] })
      criClientCreateStub.withArgs('1', onError).resolves(mockPageClient)
=======
        send.withArgs('Target.getTargets').resolves({ targetInfos: [{ targetId: '1', url: 'http://foo.com' }, { targetId: '2', url: 'http://bar.com' }] })
        send.withArgs('Target.getTargets').resolves({ targetInfos: [{ targetId: '1', url: 'http://foo.com' }, { targetId: '2', url: 'http://bar.com' }] })
        criClientCreateStub.withArgs({ target: '1', onAsynchronousError: onError, host: HOST, port: PORT, protocolManager: undefined }).resolves(mockPageClient)
>>>>>>> 5d667b33

      const browserClient = await getClient()

      await expect(browserClient.attachToTargetUrl('http://baz.com')).to.be.rejected
    })
  })

  context('#resetBrowserTargets', () => {
    it('closes the currently attached target while keeping a tab open', async () => {
      const mockCurrentlyAttachedTarget = {
        targetId: '100',
        close: sinon.stub().resolves(sinon.stub().resolves()),
      }

      const mockUpdatedCurrentlyAttachedTarget = {
        targetId: '101',
      }

      send.withArgs('Target.createTarget', { url: 'about:blank' }).resolves(mockUpdatedCurrentlyAttachedTarget)
      send.withArgs('Target.closeTarget', { targetId: '100' }).resolves()
      criClientCreateStub.withArgs('101', onError, HOST, PORT).resolves(mockUpdatedCurrentlyAttachedTarget)

      const browserClient = await getClient() as any

      browserClient.currentlyAttachedTarget = mockCurrentlyAttachedTarget

      await browserClient.resetBrowserTargets(true)

      expect(mockCurrentlyAttachedTarget.close).to.be.called
      expect(browserClient.currentlyAttachedTarget).to.eql(mockUpdatedCurrentlyAttachedTarget)
    })

    it('closes the currently attached target without keeping a tab open', async () => {
      const mockCurrentlyAttachedTarget = {
        targetId: '100',
        close: sinon.stub().resolves(sinon.stub().resolves()),
      }

      send.withArgs('Target.closeTarget', { targetId: '100' }).resolves()

<<<<<<< HEAD
      const browserClient = await getClient() as any
=======
        send.withArgs('Target.createTarget', { url: 'about:blank' }).resolves(mockUpdatedCurrentlyAttachedTarget)
        send.withArgs('Target.closeTarget', { targetId: '100' }).resolves()
        criClientCreateStub.withArgs({ target: '101', onAsynchronousError: onError, host: HOST, port: PORT, protocolManager: undefined }).resolves(mockUpdatedCurrentlyAttachedTarget)
>>>>>>> 5d667b33

      browserClient.currentlyAttachedTarget = mockCurrentlyAttachedTarget

      await browserClient.resetBrowserTargets(false)

      expect(mockCurrentlyAttachedTarget.close).to.be.called
    })

    it('throws when there is no currently attached target', async () => {
      const browserClient = await getClient() as any

      await expect(browserClient.resetBrowserTargets()).to.be.rejected
    })
  })

  context('#close', () => {
    it('closes the currently attached target if it exists and the browser client', async () => {
      const mockCurrentlyAttachedTarget = {
        close: sinon.stub().resolves(),
      }

      const browserClient = await getClient() as any

      browserClient.currentlyAttachedTarget = mockCurrentlyAttachedTarget

      await browserClient.close()

      expect(mockCurrentlyAttachedTarget.close).to.be.called
      expect(close).to.be.called
    })

    it('just the browser client with no currently attached target', async () => {
      const browserClient = await getClient() as any

      await browserClient.close()

      expect(close).to.be.called
    })
  })

  context('#closeExtraTargets', () => {
    let browserClient

    beforeEach(async () => {
      browserClient = await getClient()
    })

    it('closes extra targets', async () => {
      browserClient.browserClient.send = sinon.stub().resolves({
        targetInfos: [
          {
            targetId: '1',
            url: 'the://url',
          },
          {
            targetId: '2',
            url: 'the://url',
          },
        ],
      })

      await browserClient.closeExtraTargets()

      const closeCalls = browserClient.browserClient.send.withArgs('Target.closeTarget')

      expect(closeCalls).to.be.calledTwice
      expect(closeCalls.firstCall.args).to.deep.equal(['Target.closeTarget', { targetId: '1' }])
      expect(closeCalls.secondCall.args).to.deep.equal(['Target.closeTarget', { targetId: '2' }])
    })

    it('does not close the currently attached target (main Cypress window/tab)', async () => {
      browserClient.currentlyAttachedTarget = { targetId: '1' }

      browserClient.browserClient.send = sinon.stub().resolves({
        targetInfos: [
          {
            targetId: '1',
            url: 'the://url',
          },
        ],
      })

      await browserClient.closeExtraTargets()

      expect(browserClient.browserClient.send.withArgs('Target.closeTarget')).not.to.be.called
    })

    it('does not close DevTools', async () => {
      browserClient.browserClient.send = sinon.stub().resolves({
        targetInfos: [
          {
            targetId: '1',
            url: 'devtools://url',
          },
        ],
      })

      await browserClient.closeExtraTargets()

      expect(browserClient.browserClient.send.withArgs('Target.closeTarget')).not.to.be.called
    })

    it('does not close the Launchpad', async () => {
      browserClient.browserClient.send = sinon.stub().resolves({
        targetInfos: [
          {
            targetId: '1',
            url: 'http://localhost:1234/__launchpad/index.html',
          },
        ],
      })

      await browserClient.closeExtraTargets()

      expect(browserClient.browserClient.send.withArgs('Target.closeTarget')).not.to.be.called
    })
  })
})<|MERGE_RESOLUTION|>--- conflicted
+++ resolved
@@ -39,7 +39,12 @@
 
     send = sinon.stub()
     close = sinon.stub()
-    criClientCreateStub = sinon.stub(CriClient, 'create').withArgs({ target: 'http://web/socket/url', onAsynchronousError: onError, onReconnect: undefined, protocolManager: undefined }).resolves({
+    criClientCreateStub = sinon.stub(CriClient, 'create').withArgs({
+      target: 'http://web/socket/url',
+      onAsynchronousError: onError,
+      onReconnect: undefined,
+      protocolManager: undefined,
+    }).resolves({
       send,
       close,
     })
@@ -49,7 +54,16 @@
     })
 
     getClient = (protocolManager) => {
-<<<<<<< HEAD
+      criClientCreateStub = criClientCreateStub.withArgs({
+        target: 'http://web/socket/url',
+        onAsynchronousError: onError,
+        onReconnect: undefined,
+        protocolManager,
+      }).resolves({
+        send,
+        close,
+      })
+
       return browserCriClient.BrowserCriClient.create({
         browserName: 'Chrome',
         hosts: ['127.0.0.1'],
@@ -57,14 +71,6 @@
         port: PORT,
         protocolManager,
       })
-=======
-      criClientCreateStub = criClientCreateStub.withArgs({ target: 'http://web/socket/url', onAsynchronousError: onError, onReconnect: undefined, protocolManager }).resolves({
-        send,
-        close,
-      })
-
-      return browserCriClient.BrowserCriClient.create(['127.0.0.1'], PORT, 'Chrome', onError, undefined, protocolManager)
->>>>>>> 5d667b33
     }
   })
 
@@ -169,19 +175,39 @@
         expect(stripAnsi(err.message)).to.eq(`A minimum CDP version of 1.3 is required, but the current browser has 1.2.`)
       })
     })
-  })
-
-  context('#attachToTargetUrl', () => {
-    it('creates a page client when the passed in url is found', async () => {
+
+    context('#close', function () {
+      it('closes the currently attached target if it exists and the browser client', async function () {
+        const mockCurrentlyAttachedTarget = {
+          close: sinon.stub().resolves(),
+        }
+
+        const browserClient = await getClient() as any
+
+        browserClient.currentlyAttachedTarget = mockCurrentlyAttachedTarget
+
+        await browserClient.close()
+
+        expect(mockCurrentlyAttachedTarget.close).to.be.called
+        expect(close).to.be.called
+      })
+
+      it('just the browser client with no currently attached target', async function () {
+        const browserClient = await getClient() as any
+
+        await browserClient.close()
+
+        expect(close).to.be.called
+      })
+    })
+  })
+
+  context('#attachToTargetUrl', function () {
+    it('creates a page client when the passed in url is found', async function () {
       const mockPageClient = {}
 
-<<<<<<< HEAD
-      send.withArgs('Target.getTargets').resolves({ targetInfos: [{ targetId: '1', url: 'http://foo.com' }, { targetId: '2', url: 'http://bar.com' }] })
-      criClientCreateStub.withArgs('1', onError, HOST, PORT).resolves(mockPageClient)
-=======
-        send.withArgs('Target.getTargets').resolves({ targetInfos: [{ targetId: '1', url: 'http://foo.com' }, { targetId: '2', url: 'http://bar.com' }] })
-        criClientCreateStub.withArgs({ target: '1', onAsynchronousError: onError, host: HOST, port: PORT, protocolManager: undefined }).resolves(mockPageClient)
->>>>>>> 5d667b33
+      send.withArgs('Target.getTargets').resolves({ targetInfos: [{ targetId: '1', url: 'http://foo.com' }, { targetId: '2', url: 'http://bar.com' }] })
+      criClientCreateStub.withArgs({ target: '1', onAsynchronousError: onError, host: HOST, port: PORT, protocolManager: undefined }).resolves(mockPageClient)
 
       const browserClient = await getClient()
 
@@ -190,19 +216,14 @@
       expect(client).to.be.equal(mockPageClient)
     })
 
-    it('creates a page client when the passed in url is found and notifies the protocol manager', async () => {
+    it('creates a page client when the passed in url is found and notifies the protocol manager', async function () {
       const mockPageClient = {}
       const protocolManager: any = {
         connectToBrowser: sinon.stub().resolves(),
       }
 
-<<<<<<< HEAD
-      send.withArgs('Target.getTargets').resolves({ targetInfos: [{ targetId: '1', url: 'http://foo.com' }, { targetId: '2', url: 'http://bar.com' }] })
-      criClientCreateStub.withArgs('1', onError, HOST, PORT).resolves(mockPageClient)
-=======
-        send.withArgs('Target.getTargets').resolves({ targetInfos: [{ targetId: '1', url: 'http://foo.com' }, { targetId: '2', url: 'http://bar.com' }] })
-        criClientCreateStub.withArgs({ target: '1', onAsynchronousError: onError, host: HOST, port: PORT, protocolManager }).resolves(mockPageClient)
->>>>>>> 5d667b33
+      send.withArgs('Target.getTargets').resolves({ targetInfos: [{ targetId: '1', url: 'http://foo.com' }, { targetId: '2', url: 'http://bar.com' }] })
+      criClientCreateStub.withArgs({ target: '1', onAsynchronousError: onError, host: HOST, port: PORT, protocolManager }).resolves(mockPageClient)
 
       const browserClient = await getClient(protocolManager)
 
@@ -212,7 +233,7 @@
       expect(protocolManager.connectToBrowser).to.be.calledWith(client)
     })
 
-    it('retries when the passed in url is not found', async () => {
+    it('retries when the passed in url is not found', async function () {
       sinon.stub(protocol, '_getDelayMsForRetry')
       .onFirstCall().returns(100)
       .onSecondCall().returns(100)
@@ -220,17 +241,10 @@
 
       const mockPageClient = {}
 
-<<<<<<< HEAD
       send.withArgs('Target.getTargets').resolves({ targetInfos: [{ targetId: '1', url: 'http://foo.com' }, { targetId: '2', url: 'http://bar.com' }] })
       send.withArgs('Target.getTargets').resolves({ targetInfos: [{ targetId: '1', url: 'http://foo.com' }, { targetId: '2', url: 'http://bar.com' }] })
       send.withArgs('Target.getTargets').resolves({ targetInfos: [{ targetId: '1', url: 'http://foo.com' }, { targetId: '2', url: 'http://bar.com' }, { targetId: '3', url: 'http://baz.com' }] })
-      criClientCreateStub.withArgs('1', onError).resolves(mockPageClient)
-=======
-        send.withArgs('Target.getTargets').resolves({ targetInfos: [{ targetId: '1', url: 'http://foo.com' }, { targetId: '2', url: 'http://bar.com' }] })
-        send.withArgs('Target.getTargets').resolves({ targetInfos: [{ targetId: '1', url: 'http://foo.com' }, { targetId: '2', url: 'http://bar.com' }] })
-        send.withArgs('Target.getTargets').resolves({ targetInfos: [{ targetId: '1', url: 'http://foo.com' }, { targetId: '2', url: 'http://bar.com' }, { targetId: '3', url: 'http://baz.com' }] })
-        criClientCreateStub.withArgs({ target: '1', onAsynchronousError: onError, host: HOST, port: PORT, protocolManager: undefined }).resolves(mockPageClient)
->>>>>>> 5d667b33
+      criClientCreateStub.withArgs({ target: '1', onAsynchronousError: onError, host: HOST, port: PORT, protocolManager: undefined }).resolves(mockPageClient)
 
       const browserClient = await getClient()
 
@@ -239,26 +253,69 @@
       expect(client).to.be.equal(mockPageClient)
     })
 
-    it('throws when the passed in url is not found after retrying', async () => {
+    it('throws when the passed in url is not found after retrying', async function () {
       sinon.stub(protocol, '_getDelayMsForRetry')
       .onFirstCall().returns(100)
       .onSecondCall().returns(undefined)
 
       const mockPageClient = {}
 
-<<<<<<< HEAD
-      send.withArgs('Target.getTargets').resolves({ targetInfos: [{ targetId: '1', url: 'http://foo.com' }, { targetId: '2', url: 'http://bar.com' }] })
-      send.withArgs('Target.getTargets').resolves({ targetInfos: [{ targetId: '1', url: 'http://foo.com' }, { targetId: '2', url: 'http://bar.com' }] })
-      criClientCreateStub.withArgs('1', onError).resolves(mockPageClient)
-=======
-        send.withArgs('Target.getTargets').resolves({ targetInfos: [{ targetId: '1', url: 'http://foo.com' }, { targetId: '2', url: 'http://bar.com' }] })
-        send.withArgs('Target.getTargets').resolves({ targetInfos: [{ targetId: '1', url: 'http://foo.com' }, { targetId: '2', url: 'http://bar.com' }] })
-        criClientCreateStub.withArgs({ target: '1', onAsynchronousError: onError, host: HOST, port: PORT, protocolManager: undefined }).resolves(mockPageClient)
->>>>>>> 5d667b33
+      send.withArgs('Target.getTargets').resolves({ targetInfos: [{ targetId: '1', url: 'http://foo.com' }, { targetId: '2', url: 'http://bar.com' }] })
+      send.withArgs('Target.getTargets').resolves({ targetInfos: [{ targetId: '1', url: 'http://foo.com' }, { targetId: '2', url: 'http://bar.com' }] })
+      criClientCreateStub.withArgs({ target: '1', onAsynchronousError: onError, host: HOST, port: PORT, protocolManager: undefined }).resolves(mockPageClient)
 
       const browserClient = await getClient()
 
       await expect(browserClient.attachToTargetUrl('http://baz.com')).to.be.rejected
+    })
+  })
+
+  context('#resetBrowserTargets', function () {
+    it('closes the currently attached target while keeping a tab open', async function () {
+      const mockCurrentlyAttachedTarget = {
+        targetId: '100',
+        close: sinon.stub().resolves(sinon.stub().resolves()),
+      }
+
+      const mockUpdatedCurrentlyAttachedTarget = {
+        targetId: '101',
+      }
+
+      send.withArgs('Target.createTarget', { url: 'about:blank' }).resolves(mockUpdatedCurrentlyAttachedTarget)
+      send.withArgs('Target.closeTarget', { targetId: '100' }).resolves()
+      criClientCreateStub.withArgs({ target: '101', onAsynchronousError: onError, host: HOST, port: PORT, protocolManager: undefined }).resolves(mockUpdatedCurrentlyAttachedTarget)
+
+      const browserClient = await getClient() as any
+
+      browserClient.currentlyAttachedTarget = mockCurrentlyAttachedTarget
+
+      await browserClient.resetBrowserTargets(true)
+
+      expect(mockCurrentlyAttachedTarget.close).to.be.called
+      expect(browserClient.currentlyAttachedTarget).to.eql(mockUpdatedCurrentlyAttachedTarget)
+    })
+
+    it('closes the currently attached target without keeping a tab open', async function () {
+      const mockCurrentlyAttachedTarget = {
+        targetId: '100',
+        close: sinon.stub().resolves(sinon.stub().resolves()),
+      }
+
+      send.withArgs('Target.closeTarget', { targetId: '100' }).resolves()
+
+      const browserClient = await getClient() as any
+
+      browserClient.currentlyAttachedTarget = mockCurrentlyAttachedTarget
+
+      await browserClient.resetBrowserTargets(false)
+
+      expect(mockCurrentlyAttachedTarget.close).to.be.called
+    })
+
+    it('throws when there is no currently attached target', async function () {
+      const browserClient = await getClient() as any
+
+      await expect(browserClient.resetBrowserTargets()).to.be.rejected
     })
   })
 
@@ -275,7 +332,13 @@
 
       send.withArgs('Target.createTarget', { url: 'about:blank' }).resolves(mockUpdatedCurrentlyAttachedTarget)
       send.withArgs('Target.closeTarget', { targetId: '100' }).resolves()
-      criClientCreateStub.withArgs('101', onError, HOST, PORT).resolves(mockUpdatedCurrentlyAttachedTarget)
+      criClientCreateStub.withArgs({
+        target: '101',
+        onAsynchronousError: onError,
+        host: HOST,
+        port: PORT,
+        protocolManager: undefined,
+      }).resolves(mockUpdatedCurrentlyAttachedTarget)
 
       const browserClient = await getClient() as any
 
@@ -295,13 +358,7 @@
 
       send.withArgs('Target.closeTarget', { targetId: '100' }).resolves()
 
-<<<<<<< HEAD
-      const browserClient = await getClient() as any
-=======
-        send.withArgs('Target.createTarget', { url: 'about:blank' }).resolves(mockUpdatedCurrentlyAttachedTarget)
-        send.withArgs('Target.closeTarget', { targetId: '100' }).resolves()
-        criClientCreateStub.withArgs({ target: '101', onAsynchronousError: onError, host: HOST, port: PORT, protocolManager: undefined }).resolves(mockUpdatedCurrentlyAttachedTarget)
->>>>>>> 5d667b33
+      const browserClient = await getClient() as any
 
       browserClient.currentlyAttachedTarget = mockCurrentlyAttachedTarget
 
@@ -350,73 +407,18 @@
     })
 
     it('closes extra targets', async () => {
-      browserClient.browserClient.send = sinon.stub().resolves({
-        targetInfos: [
-          {
-            targetId: '1',
-            url: 'the://url',
-          },
-          {
-            targetId: '2',
-            url: 'the://url',
-          },
-        ],
-      })
+      browserClient.extraTargetClients = new Map([
+        ['1', {}],
+        ['2', {}],
+      ])
 
       await browserClient.closeExtraTargets()
 
       const closeCalls = browserClient.browserClient.send.withArgs('Target.closeTarget')
 
       expect(closeCalls).to.be.calledTwice
-      expect(closeCalls.firstCall.args).to.deep.equal(['Target.closeTarget', { targetId: '1' }])
-      expect(closeCalls.secondCall.args).to.deep.equal(['Target.closeTarget', { targetId: '2' }])
-    })
-
-    it('does not close the currently attached target (main Cypress window/tab)', async () => {
-      browserClient.currentlyAttachedTarget = { targetId: '1' }
-
-      browserClient.browserClient.send = sinon.stub().resolves({
-        targetInfos: [
-          {
-            targetId: '1',
-            url: 'the://url',
-          },
-        ],
-      })
-
-      await browserClient.closeExtraTargets()
-
-      expect(browserClient.browserClient.send.withArgs('Target.closeTarget')).not.to.be.called
-    })
-
-    it('does not close DevTools', async () => {
-      browserClient.browserClient.send = sinon.stub().resolves({
-        targetInfos: [
-          {
-            targetId: '1',
-            url: 'devtools://url',
-          },
-        ],
-      })
-
-      await browserClient.closeExtraTargets()
-
-      expect(browserClient.browserClient.send.withArgs('Target.closeTarget')).not.to.be.called
-    })
-
-    it('does not close the Launchpad', async () => {
-      browserClient.browserClient.send = sinon.stub().resolves({
-        targetInfos: [
-          {
-            targetId: '1',
-            url: 'http://localhost:1234/__launchpad/index.html',
-          },
-        ],
-      })
-
-      await browserClient.closeExtraTargets()
-
-      expect(browserClient.browserClient.send.withArgs('Target.closeTarget')).not.to.be.called
+      expect(closeCalls).to.be.calledWith('Target.closeTarget', { targetId: '1' })
+      expect(closeCalls).to.be.calledWith('Target.closeTarget', { targetId: '2' })
     })
   })
 })