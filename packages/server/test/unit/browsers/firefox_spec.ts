require('../../spec_helper')

import 'chai-as-promised'
import { expect } from 'chai'
import { EventEmitter } from 'events'
import Marionette from 'marionette-client'
import os from 'os'
import sinon from 'sinon'
import stripAnsi from 'strip-ansi'
import Foxdriver from '@benmalka/foxdriver'
import * as firefox from '../../../lib/browsers/firefox'
import firefoxUtil from '../../../lib/browsers/firefox-util'
import { CdpAutomation } from '../../../lib/browsers/cdp_automation'
import { BrowserCriClient } from '../../../lib/browsers/browser-cri-client'
import { CriClient } from '../../../lib/browsers/cri-client'

const path = require('path')
const _ = require('lodash')
const mockfs = require('mock-fs')
const FirefoxProfile = require('firefox-profile')
const launch = require('@packages/launcher/lib/browsers')
const utils = require('../../../lib/browsers/utils')
const plugins = require('../../../lib/plugins')
const protocol = require('../../../lib/browsers/protocol')
const specUtil = require('../../specUtils')

describe('lib/browsers/firefox', () => {
  const port = 3333
  let marionetteDriver: any
  let marionetteSendCb: any
  let foxdriver: any
  let foxdriverTab: any

  const stubMarionette = () => {
    marionetteSendCb = null

    const connect = sinon.stub()

    connect.resolves()

    const send = sinon.stub().callsFake((opts) => {
      if (marionetteSendCb) {
        return marionetteSendCb(opts)
      }

      return Promise.resolve()
    })

    const close = sinon.stub()

    const socket = new EventEmitter()
    const client = new EventEmitter()

    const tcp = { socket, client }

    marionetteDriver = {
      tcp, connect, send, close,
    }

    sinon.stub(Marionette.Drivers, 'Promises').returns(marionetteDriver)
  }

  const stubFoxdriver = () => {
    foxdriverTab = {
      data: '',
      memory: {
        isAttached: false,
        getState: sinon.stub().resolves(),
        attach: sinon.stub().resolves(),
        on: sinon.stub(),
        forceGarbageCollection: sinon.stub().resolves(),
        forceCycleCollection: sinon.stub().resolves(),
      },
    }

    const browser = {
      listTabs: sinon.stub().resolves([foxdriverTab]),
      request: sinon.stub().withArgs('listTabs').resolves({ tabs: [foxdriverTab] }),
      on: sinon.stub(),
    }

    foxdriver = {
      browser,
    }

    sinon.stub(Foxdriver, 'attach').resolves(foxdriver)
  }

  afterEach(() => {
    return mockfs.restore()
  })

  beforeEach(() => {
    sinon.stub(utils, 'getProfileDir').returns('/path/to/appData/firefox-stable/interactive')

    mockfs({
      '/path/to/appData/firefox-stable/interactive': {},
    })

    sinon.stub(protocol, '_connectAsync').resolves(null)

    stubMarionette()
    stubFoxdriver()
  })

  context('#connectToNewSpec', () => {
    beforeEach(function () {
      this.browser = { name: 'firefox', channel: 'stable' }
      this.automation = {
        use: sinon.stub().returns({}),
      }

      this.options = {
        onError: () => {},
      }
    })

    it('calls connectToNewSpec in firefoxUtil', function () {
      sinon.stub(firefoxUtil, 'connectToNewSpec').withArgs(50505, this.options, this.automation).resolves()

      firefox.connectToNewSpec(this.browser, this.options, this.automation)

      expect(firefoxUtil.connectToNewSpec).to.be.called
    })
  })

  context('#open', () => {
    beforeEach(function () {
      this.browser = { name: 'firefox', channel: 'stable' }
      this.automation = {
        use: sinon.stub().returns({}),
      }

      this.options = {
        proxyUrl: 'http://proxy-url',
        socketIoRoute: 'socket/io/route',
        browser: this.browser,
      }

      this.browserInstance = {
        // should be high enough to not kill any real PIDs
        pid: Number.MAX_SAFE_INTEGER,
      }

      sinon.stub(process, 'pid').value(1111)

      protocol.foo = 'bar'

      sinon.stub(plugins, 'has')
      sinon.stub(plugins, 'execute')
      sinon.stub(launch, 'launch').returns(this.browserInstance)
      sinon.stub(utils, 'writeExtension').resolves('/path/to/ext')
      sinon.spy(FirefoxProfile.prototype, 'setPreference')
      sinon.spy(FirefoxProfile.prototype, 'updatePreferences')

      return sinon.spy(FirefoxProfile.prototype, 'path')
    })

    it('executes before:browser:launch if registered', function () {
      plugins.has.returns(true)
      plugins.execute.resolves(null)

      return firefox.open({
        automation: this.automation,
        browser: this.browser,
        launchOptions: this.options,
        url: 'http://',
      }).then(() => {
        expect(plugins.execute).to.be.called
      })
    })

    it('does not execute before:browser:launch if not registered', function () {
      plugins.has.returns(false)

      return firefox.open({
        automation: this.automation,
        browser: this.browser,
        launchOptions: this.options,
        url: 'http://',
      }).then(() => {
        expect(plugins.execute).not.to.be.called
      })
    })

    it('uses default preferences if before:browser:launch returns falsy value', function () {
      plugins.has.returns(true)
      plugins.execute.resolves(null)

      return firefox.open({
        automation: this.automation,
        browser: this.browser,
        launchOptions: this.options,
        url: 'http://',
      }).then(() => {
        expect(FirefoxProfile.prototype.setPreference).to.be.calledWith('network.proxy.type', 1)
      })
    })

    it('uses default preferences if before:browser:launch returns object with non-object preferences', function () {
      plugins.has.returns(true)
      plugins.execute.resolves({
        preferences: [],
      })

      return firefox.open({
        automation: this.automation,
        browser: this.browser,
        launchOptions: this.options,
        url: 'http://',
      }).then(() => {
        expect(FirefoxProfile.prototype.setPreference).to.be.calledWith('network.proxy.type', 1)
      })
    })

    it('sets preferences if returned by before:browser:launch', function () {
      plugins.has.returns(true)
      plugins.execute.resolves({
        preferences: { 'foo': 'bar' },
      })

      return firefox.open({
        automation: this.automation,
        browser: this.browser,
        launchOptions: this.options,
        url: 'http://',
      }).then(() => {
        expect(FirefoxProfile.prototype.setPreference).to.be.calledWith('foo', 'bar')
      })
    })

    it('adds extensions returned by before:browser:launch, along with cypress extension', function () {
      plugins.has.returns(true)
      plugins.execute.resolves({
        extensions: ['/path/to/user/ext'],
      })

      return firefox.open({
        automation: this.automation,
        browser: this.browser,
        launchOptions: this.options,
        url: 'http://',
      }).then(() => {
        expect(marionetteDriver.send).calledWithMatch({ name: 'Addon:Install', params: { path: '/path/to/ext' } })
        expect(marionetteDriver.send).calledWithMatch({ name: 'Addon:Install', params: { path: '/path/to/user/ext' } })
      })
    })

    it('adds only cypress extension if before:browser:launch returns object with non-array extensions', function () {
      plugins.has.returns(true)
      plugins.execute.resolves({
        extensions: 'not-an-array',
      })

      return firefox.open({
        automation: this.automation,
        browser: this.browser,
        launchOptions: this.options,
        url: 'http://',
      }).then(() => {
        expect(marionetteDriver.send).calledWithMatch({ name: 'Addon:Install', params: { path: '/path/to/ext' } })
        expect(marionetteDriver.send).not.calledWithMatch({ name: 'Addon:Install', params: { path: '/path/to/user/ext' } })
      })
    })

    it('sets user-agent preference if specified', function () {
      this.options.userAgent = 'User Agent'

      return firefox.open({
        automation: this.automation,
        browser: this.browser,
        launchOptions: this.options,
        url: 'http://',
      }).then(() => {
        expect(FirefoxProfile.prototype.setPreference).to.be.calledWith('general.useragent.override', 'User Agent')
      })
    })

    it('writes extension', function () {
      return firefox.open({
        automation: this.automation,
        browser: this.browser,
        launchOptions: this.options,
        url: 'http://',
      }).then(() => {
        expect(utils.writeExtension).to.be.calledWith(this.options.browser, this.options.isTextTerminal, this.options.proxyUrl, this.options.socketIoRoute)
      })
    })

    it('writes extension and ensure write access', function () {
      // TODO: Test is failing locally, figure out why??
      if (!process.env.CI) {
        return
      }

      mockfs({
        [path.resolve(`${__dirname }../../../../../extension/dist/v2`)]: {
          'background.js': mockfs.file({
            mode: 0o444,
          }),
        },
        [`${process.env.HOME }/.config/Cypress/cy/test/browsers/firefox-stable/interactive/CypressExtension`]: {
          'background.js': mockfs.file({
            content: 'abcn',
            mode: 0o444,
          }),
        },
        [path.resolve(`${__dirname }/../../extension`)]: { 'abc': 'test' },
        '/path/to/appData/firefox-stable/interactive': {
          'xulstore.json': '[foo xulstore.json]',
          'chrome': { 'userChrome.css': '[foo userChrome.css]' },
        },
      })

      utils.writeExtension.restore()

      const getFile = function (path) {
        return _.reduce(_.compact(_.split(path, '/')), (acc, item) => {
          return acc.getItem(item)
        }, mockfs.getMockRoot())
      }

      return firefox.open({
        automation: this.automation,
        browser: this.browser,
        launchOptions: this.options,
        url: 'http://',
      }).then(() => {
        expect(getFile(`${process.env.HOME }/.config/Cypress/cy/test/browsers/firefox-stable/interactive/CypressExtension/background.js`).getMode()).to.be.equals(0o644)
      })
    })

    it('sets proxy-related preferences if specified', function () {
      this.options.proxyServer = 'http://proxy-server:1234'

      return firefox.open({
        automation: this.automation,
        browser: this.browser,
        launchOptions: this.options,
        url: 'http://',
      }).then(() => {
        expect(FirefoxProfile.prototype.setPreference).to.be.calledWith('network.proxy.http', 'proxy-server')
        expect(FirefoxProfile.prototype.setPreference).to.be.calledWith('network.proxy.ssl', 'proxy-server')
        expect(FirefoxProfile.prototype.setPreference).to.be.calledWith('network.proxy.http_port', 1234)
        expect(FirefoxProfile.prototype.setPreference).to.be.calledWith('network.proxy.ssl_port', 1234)
        expect(FirefoxProfile.prototype.setPreference).to.be.calledWith('network.proxy.no_proxies_on')
      })
    })

    it('does not set proxy-related preferences if not specified', function () {
      return firefox.open({
        automation: this.automation,
        browser: this.browser,
        launchOptions: this.options,
        url: 'http://',
      }).then(() => {
        expect(FirefoxProfile.prototype.setPreference).not.to.be.calledWith('network.proxy.http', 'proxy-server')
        expect(FirefoxProfile.prototype.setPreference).not.to.be.calledWith('network.proxy.https', 'proxy-server')
        expect(FirefoxProfile.prototype.setPreference).not.to.be.calledWith('network.proxy.http_port', 1234)
        expect(FirefoxProfile.prototype.setPreference).not.to.be.calledWith('network.proxy.https_port', 1234)
        expect(FirefoxProfile.prototype.setPreference).not.to.be.calledWith('network.proxy.no_proxies_on')
      })
    })

    // @see https://github.com/cypress-io/cypress/issues/17896
    it('escapes the downloadsFolders path correctly when running on Windows OS', function () {
      this.options.proxyServer = 'http://proxy-server:1234'
      this.options.downloadsFolder = 'C:/Users/test/Downloads/My_Test_Downloads_Folder'
      sinon.stub(os, 'platform').returns('win32')
      const executeBeforeBrowserLaunchSpy = sinon.spy(utils, 'executeBeforeBrowserLaunch')

      return firefox.open({
        automation: this.automation,
        browser: this.browser,
        launchOptions: this.options,
        url: 'http://',
      }).then(() => {
        expect(executeBeforeBrowserLaunchSpy).to.have.been.calledWith(this.browser, sinon.match({
          preferences: {
            // NOTE: sinon.match treats the string itself as a regular expression. The backslashes need to be escaped.
            'browser.download.dir': 'C:\\\\Users\\\\test\\\\Downloads\\\\My_Test_Downloads_Folder',
          },
        }), this.options)
      })
    })

    it('updates the preferences', function () {
      return firefox.open({
        automation: this.automation,
        browser: this.browser,
        launchOptions: this.options,
        url: 'http://',
      }).then(() => {
        expect(FirefoxProfile.prototype.updatePreferences).to.be.called
      })
    })

    it('launches with the url and args', function () {
      return firefox.open({
        automation: this.automation,
        browser: this.browser,
        launchOptions: this.options,
        url: 'http://',
      }).then(() => {
        expect(launch.launch).to.be.calledWith(this.browser, 'about:blank', undefined, [
          '-marionette',
          '-new-instance',
          '-foreground',
          '-start-debugger-server',
          '-no-remote',
          '-profile',
          '/path/to/appData/firefox-stable/interactive',
        ])
      })
    })

    it('resolves the browser instance', function () {
      return firefox.open({
        automation: this.automation,
        browser: this.browser,
        launchOptions: this.options,
        url: 'http://',
      }).then((result) => {
        expect(result).to.equal(this.browserInstance)
      })
    })

    it('does not clear user profile if already exists', function () {
      mockfs({
        '/path/to/appData/firefox-stable/interactive/': {
          'xulstore.json': '[foo xulstore.json]',
          'chrome': { 'userChrome.css': '[foo userChrome.css]' },
        },
      })

      return firefox.open({
        automation: this.automation,
        browser: this.browser,
        launchOptions: this.options,
        url: 'http://',
      }).then(() => {
        // @ts-ignore
        expect(specUtil.getFsPath('/path/to/appData/firefox-stable/interactive')).containSubset({
          'xulstore.json': '[foo xulstore.json]',
          'chrome': { 'userChrome.css': '[foo userChrome.css]' },
        })
      })
    })

    it('creates xulstore.json if not exist', function () {
      return firefox.open({
        automation: this.automation,
        browser: this.browser,
        launchOptions: this.options,
        url: 'http://',
      }).then(() => {
        // @ts-ignore
        expect(specUtil.getFsPath('/path/to/appData/firefox-stable/interactive')).containSubset({
          'xulstore.json': '{"chrome://browser/content/browser.xhtml":{"main-window":{"width":1280,"height":1024,"sizemode":"maximized"}}}\n',
        })
      })
    })

    it('creates chrome/userChrome.css if not exist', function () {
      return firefox.open({
        automation: this.automation,
        browser: this.browser,
        launchOptions: this.options,
        url: 'http://',
      }).then(() => {
        expect(specUtil.getFsPath('/path/to/appData/firefox-stable/interactive/chrome/userChrome.css')).ok
      })
    })

    it('clears browser cache', function () {
      mockfs({
        '/path/to/appData/firefox-stable/interactive/': {
          'CypressCache': { 'foo': 'bar' },
        },
      })

      this.options.isTextTerminal = false

      return firefox.open({
        automation: this.automation,
        browser: this.browser,
        launchOptions: this.options,
        url: 'http://',
      }).then(() => {
        // @ts-ignore
        expect(specUtil.getFsPath('/path/to/appData/firefox-stable/interactive')).containSubset({
          'CypressCache': {},
        })
      })
    })

    it('wraps errors when retrying socket fails', async function () {
      const err = new Error

      protocol._connectAsync.rejects()

      await expect(firefox.open({
        automation: this.automation,
        browser: this.browser,
        launchOptions: this.options,
        url: 'http://',
      })).to.be.rejectedWith()
      .then((wrapperErr) => {
        expect(wrapperErr.message).to.include('Cypress failed to make a connection to Firefox.')
        expect(wrapperErr.message).to.include(err.message)
      })
    })

    context('returns BrowserInstance', function () {
      it('from browsers.launch', async function () {
        const instance = await firefox.open({
          automation: this.automation,
          browser: this.browser,
          launchOptions: this.options,
          url: 'http://',
        })

        expect(instance).to.eq(this.browserInstance)
      })

      // @see https://github.com/cypress-io/cypress/issues/6392
      it('detached on Windows', async function () {
        sinon.stub(os, 'platform').returns('win32')
        const instance = await firefox.open({
          automation: this.automation,
          browser: this.browser,
          launchOptions: this.options,
          url: 'http://',
        })

        expect(instance).to.not.eq(this.browserInstance)
        expect(instance.pid).to.eq(this.browserInstance.pid)

        await new Promise((resolve) => {
          // ensure events are wired as expected
          instance.on('exit', resolve)
          instance.kill()
        })
      })
    })
  })

  context('#connectProtocolToBrowser', () => {
    it('throws error', () => {
      expect(firefox.connectProtocolToBrowser).to.throw('Protocol is not yet supported in firefox.')
    })
  })

  context('firefox-util', () => {
    context('#setupMarionette', () => {
      // @see https://github.com/cypress-io/cypress/issues/7159
      it('attaches geckodriver after testing connection', async () => {
        await firefoxUtil.setupMarionette([], '', port)

        expect(marionetteDriver.connect).to.be.calledOnce
        expect(protocol._connectAsync).to.be.calledWith({
          host: '127.0.0.1',
          port,
          getDelayMsForRetry: sinon.match.func,
        })
      })

      it('rejects on errors on socket', async () => {
        marionetteSendCb = () => {
          marionetteDriver.tcp.socket.emit('error', new Error('foo error'))

          return Promise.resolve()
        }

        await expect(firefoxUtil.setupMarionette([], '', port))
        .to.be.rejected.then((err) => {
          expect(stripAnsi(err.message)).to.include(`An unexpected error was received from Marionette: Socket`)
          expect(err.details).to.include('Error: foo error')
          expect(err.originalError.message).to.eq('foo error')
        })
      })

      it('rejects on errors from marionette commands', async () => {
        marionetteSendCb = () => {
          return Promise.reject(new Error('foo error'))
        }

        await expect(firefoxUtil.setupMarionette([], '', port))
        .to.be.rejected.then((err) => {
          expect(stripAnsi(err.message)).to.include('An unexpected error was received from Marionette: commands')
          expect(err.details).to.include('Error: foo error')
        })
      })

      it('rejects on errors during initial Marionette connection', async () => {
        marionetteDriver.connect.rejects(new Error('not connectable'))

        await expect(firefoxUtil.setupMarionette([], '', port))
        .to.be.rejected.then((err) => {
          expect(stripAnsi(err.message)).to.include('An unexpected error was received from Marionette: connection')
          expect(err.details).to.include('Error: not connectable')
        })
      })
    })

    context('#setupFoxdriver', () => {
      it('attaches foxdriver after testing connection', async () => {
        await firefoxUtil.setupFoxdriver(port)

        expect(Foxdriver.attach).to.be.calledWith('127.0.0.1', port)
        expect(protocol._connectAsync).to.be.calledWith({
          host: '127.0.0.1',
          port,
          getDelayMsForRetry: sinon.match.func,
        })
      })

      it('sets the collectGarbage callback which can be used to force GC+CC', async () => {
        await firefoxUtil.setupFoxdriver(port)

        const { memory } = foxdriverTab

        expect(memory.forceCycleCollection).to.not.be.called
        expect(memory.forceGarbageCollection).to.not.be.called

        await firefoxUtil.collectGarbage()

        expect(memory.forceCycleCollection).to.be.calledOnce
        expect(memory.forceGarbageCollection).to.be.calledOnce

        await firefoxUtil.collectGarbage()

        expect(memory.forceCycleCollection).to.be.calledTwice
        expect(memory.forceGarbageCollection).to.be.calledTwice
      })
    })

    context('#setupRemote', function () {
      it('correctly sets up the remote agent', async function () {
        const criClientStub: CriClient = {
          targetId: '',
          send: sinon.stub(),
          on: sinon.stub(),
          off: sinon.stub(),
          close: sinon.stub(),
          ws: sinon.stub() as any,
          queue: {
            enableCommands: [],
            enqueuedCommands: [],
            subscriptions: [],
          },
          closed: false,
          connected: false,
        }

        const browserCriClient: BrowserCriClient = sinon.createStubInstance(BrowserCriClient)

        browserCriClient.attachToTargetUrl = sinon.stub().resolves(criClientStub)

        sinon.stub(BrowserCriClient, 'create').resolves(browserCriClient)
        sinon.stub(CdpAutomation, 'create').resolves()

        const actual = await firefoxUtil.setupRemote(port, null, null)

        expect(actual).to.equal(browserCriClient)
        expect(browserCriClient.attachToTargetUrl).to.be.calledWith('about:blank')
<<<<<<< HEAD
        expect(BrowserCriClient.create).to.be.calledWith({
          browserName: 'Firefox',
          hosts: ['127.0.0.1', '::1'],
          onAsynchronousError: null,
          port,
        })

=======
        expect(BrowserCriClient.create).to.be.calledWith({ hosts: ['127.0.0.1', '::1'], port, browserName: 'Firefox', onAsynchronousError: null })
>>>>>>> f30a16a4
        expect(CdpAutomation.create).to.be.calledWith(
          criClientStub.send,
          criClientStub.on,
          criClientStub.off,
          browserCriClient.resetBrowserTargets,
          null,
        )
      })
    })
  })
})<|MERGE_RESOLUTION|>--- conflicted
+++ resolved
@@ -664,7 +664,6 @@
 
         expect(actual).to.equal(browserCriClient)
         expect(browserCriClient.attachToTargetUrl).to.be.calledWith('about:blank')
-<<<<<<< HEAD
         expect(BrowserCriClient.create).to.be.calledWith({
           browserName: 'Firefox',
           hosts: ['127.0.0.1', '::1'],
@@ -672,9 +671,6 @@
           port,
         })
 
-=======
-        expect(BrowserCriClient.create).to.be.calledWith({ hosts: ['127.0.0.1', '::1'], port, browserName: 'Firefox', onAsynchronousError: null })
->>>>>>> f30a16a4
         expect(CdpAutomation.create).to.be.calledWith(
           criClientStub.send,
           criClientStub.on,
