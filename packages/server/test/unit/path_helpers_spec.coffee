--- conflicted
+++ resolved
@@ -7,20 +7,10 @@
     check = path_helpers.checkIfResolveChangedRootFolder
 
     it "ignores non-absolute paths", ->
-<<<<<<< HEAD
-      expect(check('foo/index.js', 'foo')).to.eq(false)
-
-    it "handles paths that do not switch", ->
-      expect(check('/foo/index.js', '/foo')).to.eq(false)
-
-    it "detects path switch", ->
-      expect(check('/private/foo/index.js', '/foo')).to.eq(true)
-=======
       expect(check('foo/index.js', 'foo')).to.be.false
 
     it "handles paths that do not switch", ->
       expect(check('/foo/index.js', '/foo')).to.be.false
 
     it "detects path switch", ->
-      expect(check('/private/foo/index.js', '/foo')).to.be.true
->>>>>>> 5606edff
+      expect(check('/private/foo/index.js', '/foo')).to.be.true