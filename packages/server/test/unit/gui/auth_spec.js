require('../../spec_helper')

const auth = require(`../../../lib/gui/auth`)
const windows = require(`../../../lib/gui/windows`)
const user = require(`../../../lib/user`)

const electron = require('electron')
const machineId = require(`../../../lib/util/machine_id`)
const os = require('os')
const pkg = require('@packages/root')
const Promise = require('bluebird')
const random = require(`../../../lib/util/random`)

const BASE_URL = 'https://foo.invalid/login.html'
const RANDOM_STRING = 'a'.repeat(32)
const PORT = 9001
const REDIRECT_URL = `http://127.0.0.1:${PORT}/redirect-to-auth`
const FULL_LOGIN_URL = `https://foo.invalid/login.html?port=${PORT}&state=${RANDOM_STRING}&machineId=abc123&cypressVersion=${pkg.version}&platform=linux`
const FULL_LOGIN_URL_UTM = `https://foo.invalid/login.html?utm_source=Test%20Runner&utm_medium=GUI%20Tab&utm_campaign=Log%20In&port=${PORT}&state=${RANDOM_STRING}&machineId=abc123&cypressVersion=${pkg.version}&platform=linux`

describe('lib/gui/auth', function () {
  beforeEach(() => {
    sinon.stub(os, 'platform').returns('linux')
    sinon.stub(machineId, 'machineId').resolves('abc123')
  })

  afterEach(function () {
    auth._internal.stopServer()
  })

  context('_internal.getOriginFromUrl', function () {
    it('given an https URL, returns the origin', function () {
      const origin = auth._internal.getOriginFromUrl(FULL_LOGIN_URL)

      expect(origin).to.eq('https://foo.invalid')
    })

    it('given an http URL, returns the origin', function () {
      const origin = auth._internal.getOriginFromUrl('http://foo.invalid/login.html?abc=123&foo=bar')

      expect(origin).to.eq('http://foo.invalid')
    })
  })

  context('_internal.buildFullLoginUrl', function () {
    beforeEach(function () {
      sinon.stub(random, 'id').returns(RANDOM_STRING)
      this.server = {
        address: sinon.stub().returns({
          port: PORT,
        }),
      }
    })

    it('uses random and server.port to form a URL along with environment info', function () {
      return auth._internal.buildFullLoginUrl(BASE_URL, this.server)
      .then((url) => {
        expect(url).to.eq(FULL_LOGIN_URL)
        expect(random.id).to.be.calledWith(32)
        expect(this.server.address).to.be.calledOnce
      })
    })

    it('does not regenerate the state code', function () {
      return auth._internal.buildFullLoginUrl(BASE_URL, this.server)
      .then(() => {
        return auth._internal.buildFullLoginUrl(BASE_URL, this.server)
      })
      .then(() => {
        expect(random.id).to.be.calledOnce
      })
    })

    it('uses utm code to form a trackable URL', function () {
      return auth._internal.buildFullLoginUrl(BASE_URL, this.server, 'GUI Tab')
      .then((url) => {
        expect(url).to.eq(FULL_LOGIN_URL_UTM)
      })
    })
  })

  context('_internal.launchNativeAuth', function () {
    it('is catchable if `shell` does not exist', function () {
      return auth._internal.launchNativeAuth(REDIRECT_URL)
      .then(() => {
        throw new Error('This should not succeed')
      })
      .catchReturn(TypeError)
    })

    context('with `shell` available', function () {
      beforeEach(function () {
        this.oldOpenExternal = electron.shell.openExternal
        electron.shell.openExternal = () => {}
      })

      afterEach(function () {
        electron.shell.openExternal = this.oldOpenExternal
      })

      it('returns a promise that is fulfilled when openExternal succeeds', function () {
        sinon.stub(electron.shell, 'openExternal').resolves()
        const sendWarning = sinon.stub()

        return auth._internal.launchNativeAuth(REDIRECT_URL, sendWarning)
        .then(() => {
          expect(electron.shell.openExternal).to.be.calledWithMatch(REDIRECT_URL)
          expect(sendWarning).to.not.be.called
        })
      })

      it('is still fulfilled when openExternal fails, but sendWarning is called', function () {
        sinon.stub(electron.shell, 'openExternal').rejects()
        const sendLaunchError = sinon.stub()

<<<<<<< HEAD
        return auth._internal.launchNativeAuth(REDIRECT_URL, sendWarning)
=======
        return auth._internal.launchNativeAuth(REDIRECT_URL, sendLaunchError)
>>>>>>> bd1c7cd0
        .then(() => {
          expect(electron.shell.openExternal).to.be.calledWithMatch(REDIRECT_URL)
          expect(sendLaunchError).to.be.calledWithMatch('AUTH_COULD_NOT_LAUNCH_BROWSER', REDIRECT_URL)
        })
      })
    })
  })

  context('.start', () => {
    it('focuses main window upon successful auth', async () => {
      sinon.stub(user, 'getBaseLoginUrl').resolves('www.foo.bar')
      sinon.stub(Promise, 'fromCallback').resolves()
      sinon.stub(auth._internal, 'launchServer').resolves()
      sinon.stub(auth._internal, 'buildLoginRedirectUrl').resolves('www.redirect.url')
      sinon.stub(auth._internal, 'launchNativeAuth').resolves()
      sinon.stub(auth._internal, 'stopServer')
      sinon.stub(windows, 'focusMainWindow').callsFake(() => {})

      await auth.start(() => {}, 'code', () => {
        windows.focusMainWindow()
      })

      expect(auth._internal.stopServer).to.be.calledOnce
      expect(windows.focusMainWindow).to.be.calledOnce
    })

    it('focuses main window when auth fails', async () => {
      sinon.stub(user, 'getBaseLoginUrl').rejects(new Error('test error'))
      sinon.stub(auth._internal, 'stopServer')
      sinon.stub(windows, 'focusMainWindow').callsFake(() => {})

      try {
        await auth.start(() => {}, 'code', () => {
          windows.focusMainWindow()
        })
      } catch (e) {
        expect(e.message).to.eql('test error')
      }

      expect(auth._internal.stopServer).to.be.calledOnce
      expect(windows.focusMainWindow).to.be.calledOnce
    })
<<<<<<< HEAD
=======

    it('sends an AUTH_ERROR_DURING_LOGIN message on unhandled errors', async () => {
      sinon.stub(user, 'getBaseLoginUrl').resolves('www.foo.bar')
      sinon.stub(auth._internal, 'launchServer').rejects(new Error('unexpected error'))

      const onMessageSpy = sinon.spy()

      try {
        await auth.start(onMessageSpy, 'code')
      } catch (e) {
        expect(onMessageSpy).to.be.calledWith({
          name: 'AUTH_ERROR_DURING_LOGIN',
          message: 'unexpected error',
          browserOpened: false,
        })
      }
    })
>>>>>>> bd1c7cd0
  })
})<|MERGE_RESOLUTION|>--- conflicted
+++ resolved
@@ -113,11 +113,7 @@
         sinon.stub(electron.shell, 'openExternal').rejects()
         const sendLaunchError = sinon.stub()
 
-<<<<<<< HEAD
-        return auth._internal.launchNativeAuth(REDIRECT_URL, sendWarning)
-=======
         return auth._internal.launchNativeAuth(REDIRECT_URL, sendLaunchError)
->>>>>>> bd1c7cd0
         .then(() => {
           expect(electron.shell.openExternal).to.be.calledWithMatch(REDIRECT_URL)
           expect(sendLaunchError).to.be.calledWithMatch('AUTH_COULD_NOT_LAUNCH_BROWSER', REDIRECT_URL)
@@ -160,8 +156,6 @@
       expect(auth._internal.stopServer).to.be.calledOnce
       expect(windows.focusMainWindow).to.be.calledOnce
     })
-<<<<<<< HEAD
-=======
 
     it('sends an AUTH_ERROR_DURING_LOGIN message on unhandled errors', async () => {
       sinon.stub(user, 'getBaseLoginUrl').resolves('www.foo.bar')
@@ -179,6 +173,5 @@
         })
       }
     })
->>>>>>> bd1c7cd0
   })
 })