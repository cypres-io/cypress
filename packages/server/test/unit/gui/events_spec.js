require('../../spec_helper')

const EE = require('events')
const extension = require('@packages/extension')
const electron = require('electron')
const Promise = require('bluebird')
const debug = require('debug')('test')
const chromePolicyCheck = require(`${root}../lib/util/chrome_policy_check`)
const cache = require(`${root}../lib/cache`)
const logger = require(`${root}../lib/logger`)
const ProjectBase = require(`${root}../lib/project-base`).ProjectBase
const ProjectStatic = require(`${root}../lib/project_static`)
const Updater = require(`${root}../lib/updater`)
const user = require(`${root}../lib/user`)
const errors = require(`${root}../lib/errors`)
const browsers = require(`${root}../lib/browsers`)
const { openProject } = require('../../../lib/open_project')
const open = require(`${root}../lib/util/open`)
const auth = require(`${root}../lib/gui/auth`)
const logs = require(`${root}../lib/gui/logs`)
const events = require(`${root}../lib/gui/events`)
const dialog = require(`${root}../lib/gui/dialog`)
const files = require(`${root}../lib/gui/files`)
const ensureUrl = require(`${root}../lib/util/ensure-url`)
const konfig = require(`${root}../lib/konfig`)
const api = require(`${root}../lib/api`)
const savedState = require(`${root}../lib/saved_state`)

describe('lib/gui/events', () => {
  beforeEach(function () {
    this.send = sinon.stub()
    this.options = {}
    this.cookies = sinon.stub({
      get () {},
      set () {},
      remove () {},
    })

    this.event = {
      sender: {
        send: this.send,
        session: {
          cookies: this.cookies,
        },
      },
    }

    this.bus = new EE()

    sinon.stub(electron.ipcMain, 'on')
    sinon.stub(electron.ipcMain, 'removeAllListeners')

    this.handleEvent = (type, arg, bus = this.bus) => {
      const id = `${type}-${Math.random()}`

      return Promise
      .try(() => {
        return events.handleEvent(this.options, bus, this.event, id, type, arg)
      }).return({
        sendCalledWith: (data) => {
          expect(this.send).to.be.calledWith('response', { id, data })
        },
        sendErrCalledWith: (err) => {
          expect(this.send).to.be.calledWith('response', { id, __error: errors.clone(err, { html: true }) })
        },
      })
    }
  })

  context('.stop', () => {
    it('calls ipc#removeAllListeners', () => {
      events.stop()

      expect(electron.ipcMain.removeAllListeners).to.be.calledOnce
    })
  })

  context('.start', () => {
    it('ipc attaches callback on request', () => {
      sinon.stub(events, 'handleEvent')

      events.start({ foo: 'bar' })

      expect(electron.ipcMain.on).to.be.calledWith('request')
    })

    it('partials in options in request callback', () => {
      electron.ipcMain.on.yields('arg1', 'arg2')
      const handleEvent = sinon.stub(events, 'handleEvent')

      events.start({ foo: 'bar' }, {}, { startGraphQL: false })

      expect(handleEvent).to.be.calledWith({ foo: 'bar' }, {}, 'arg1', 'arg2')
    })
  })

  context('no ipc event', () => {
    it('throws', function () {
      return this.handleEvent('no:such:event').catch((err) => {
        expect(err.message).to.include('No ipc event registered for: \'no:such:event\'')
      })
    })
  })

  context('dialog', () => {
    describe('show:directory:dialog', () => {
      it('calls dialog.show and returns', function () {
        sinon.stub(dialog, 'show').resolves({ foo: 'bar' })

        return this.handleEvent('show:directory:dialog').then((assert) => {
          return assert.sendCalledWith({ foo: 'bar' })
        })
      })

      it('catches errors', function () {
        const err = new Error('foo')

        sinon.stub(dialog, 'show').rejects(err)

        return this.handleEvent('show:directory:dialog').then((assert) => {
          return assert.sendErrCalledWith(err)
        })
      })
    })

    describe('show:new:spec:dialog', () => {
      it('calls files.showDialogAndCreateSpec and returns', function () {
        const response = {
          path: '/path/to/project/cypress/integration/my_new_spec.js',
          specs: {
            integration: [
              {
                name: 'app_spec.js',
                absolute: '/path/to/project/cypress/integration/app_spec.js',
                relative: 'cypress/integration/app_spec.js',
              },
            ],
          },
        }

        sinon.stub(files, 'showDialogAndCreateSpec').resolves(response)

        return this.handleEvent('show:new:spec:dialog').then((assert) => {
          return assert.sendCalledWith(response)
        })
      })

      it('catches errors', function () {
        const err = new Error('foo')

        sinon.stub(files, 'showDialogAndCreateSpec').rejects(err)

        return this.handleEvent('show:new:spec:dialog').then((assert) => {
          return assert.sendErrCalledWith(err)
        })
      })
    })
  })

  context('user', () => {
    describe('begin:auth', () => {
      it('calls auth.start and returns user', function () {
        sinon.stub(auth, 'start').resolves({ foo: 'bar' })

        return this.handleEvent('begin:auth').then((assert) => {
          return assert.sendCalledWith({ foo: 'bar' })
        })
      })

      it('catches errors', function () {
        const err = new Error('foo')

        sinon.stub(auth, 'start').rejects(err)

        return this.handleEvent('begin:auth').then((assert) => {
          return assert.sendErrCalledWith(err)
        })
      })
    })

    describe('log:out', () => {
      it('calls user.logOut and returns user', function () {
        sinon.stub(user, 'logOut').resolves({ foo: 'bar' })

        return this.handleEvent('log:out').then((assert) => {
          return assert.sendCalledWith({ foo: 'bar' })
        })
      })

      it('catches errors', function () {
        const err = new Error('foo')

        sinon.stub(user, 'logOut').rejects(err)

        return this.handleEvent('log:out').then((assert) => {
          return assert.sendErrCalledWith(err)
        })
      })
    })

    describe('get:current:user', () => {
      it('calls user.get and returns user', function () {
        sinon.stub(user, 'get').resolves({ foo: 'bar' })

        return this.handleEvent('get:current:user').then((assert) => {
          return assert.sendCalledWith({ foo: 'bar' })
        })
      })

      it('catches errors', function () {
        const err = new Error('foo')

        sinon.stub(user, 'get').rejects(err)

        return this.handleEvent('get:current:user').then((assert) => {
          return assert.sendErrCalledWith(err)
        })
      })
    })
  })

  context('external shell', () => {
    describe('external:open', () => {
      it('shell.openExternal with string arg', function () {
        electron.shell.openExternal = sinon.spy()

        return this.handleEvent('external:open', 'https://cypress.io/').then(() => {
          expect(electron.shell.openExternal).to.be.calledWith('https://cypress.io/')
        })
      })

      it('shell.openExternal with obj arg', function () {
        electron.shell.openExternal = sinon.spy()

        return this.handleEvent('external:open', { url: 'https://cypress.io/' }).then(() => {
          expect(electron.shell.openExternal).to.be.calledWith('https://cypress.io/')
        })
      })
    })
  })

  context('window', () => {
    describe('window:open', () => {
      beforeEach(function () {
        this.options.projectRoot = '/path/to/my/project'

        this.win = sinon.stub({
          on () {},
          once () {},
          loadURL () {},
          webContents: {},
        })
      })

      it('calls windowOpenFn with args and resolves with return', function () {
        this.options.windowOpenFn = sinon.stub().rejects().withArgs({ type: 'INDEX ' }).resolves(this.win)

        return this.handleEvent('window:open', { type: 'INDEX' })
        .then((assert) => {
          return assert.sendCalledWith(events.nullifyUnserializableValues(this.win))
        })
      })

      it('catches errors', function () {
        const err = new Error('foo')

        this.options.windowOpenFn = sinon.stub().withArgs(this.options.projectRoot, { foo: 'bar' }).rejects(err)

        return this.handleEvent('window:open', { foo: 'bar' }).then((assert) => {
          return assert.sendErrCalledWith(err)
        })
      })
    })

    describe('window:close', () => {
      it('calls destroy on Windows#getByWebContents', function () {
        const win = {
          destroy: sinon.stub(),
        }

        this.options.getWindowByWebContentsFn = sinon.stub().withArgs(this.event.sender).returns(win)
        this.handleEvent('window:close')

        expect(win.destroy).to.be.calledOnce
      })
    })
  })

  context('updating', () => {
    describe('updater:check', () => {
      it('returns version when new version', function () {
        sinon.stub(Updater, 'check').yieldsTo('onNewVersion', { version: '1.2.3' })

        return this.handleEvent('updater:check').then((assert) => {
          return assert.sendCalledWith('1.2.3')
        })
      })

      it('returns false when no new version', function () {
        sinon.stub(Updater, 'check').yieldsTo('onNoNewVersion')

        return this.handleEvent('updater:check').then((assert) => {
          return assert.sendCalledWith(false)
        })
      })
    })

    describe('get:release:notes', () => {
      it('returns release notes from api', function () {
        const releaseNotes = { title: 'New in 1.2.3!' }

        sinon.stub(api, 'getReleaseNotes').resolves(releaseNotes)

        return this.handleEvent('get:release:notes').then((assert) => {
          return assert.sendCalledWith(releaseNotes)
        })
      })

      it('sends null if there is an error', function () {
        sinon.stub(api, 'getReleaseNotes').rejects(new Error('failed to get release notes'))

        return this.handleEvent('get:release:notes').then((assert) => {
          return assert.sendCalledWith(null)
        })
      })
    })
  })

  context('log events', () => {
    describe('get:logs', () => {
      it('returns array of logs', function () {
        sinon.stub(logger, 'getLogs').resolves([])

        return this.handleEvent('get:logs').then((assert) => {
          return assert.sendCalledWith([])
        })
      })

      it('catches errors', function () {
        const err = new Error('foo')

        sinon.stub(logger, 'getLogs').rejects(err)

        return this.handleEvent('get:logs').then((assert) => {
          return assert.sendErrCalledWith(err)
        })
      })
    })

    describe('clear:logs', () => {
      it('returns null', function () {
        sinon.stub(logger, 'clearLogs').resolves()

        return this.handleEvent('clear:logs').then((assert) => {
          return assert.sendCalledWith(null)
        })
      })

      it('catches errors', function () {
        const err = new Error('foo')

        sinon.stub(logger, 'clearLogs').rejects(err)

        return this.handleEvent('clear:logs').then((assert) => {
          return assert.sendErrCalledWith(err)
        })
      })
    })

    describe('on:log', () => {
      it('sets send to onLog', function () {
        const onLog = sinon.stub(logger, 'onLog')

        this.handleEvent('on:log')
        expect(onLog).to.be.called

        expect(onLog.getCall(0).args[0]).to.be.a('function')
      })
    })

    describe('off:log', () => {
      it('calls logger#off and returns null', function () {
        sinon.stub(logger, 'off')

        return this.handleEvent('off:log').then((assert) => {
          expect(logger.off).to.be.calledOnce

          return assert.sendCalledWith(null)
        })
      })
    })
  })

  context('gui errors', () => {
    describe('gui:error', () => {
      it('calls logs.error with arg', function () {
        const err = new Error('foo')

        sinon.stub(logs, 'error').withArgs(err).resolves()

        return this.handleEvent('gui:error', err).then((assert) => {
          return assert.sendCalledWith(null)
        })
      })

      it('calls logger.createException with error', function () {
        const err = new Error('foo')

        sinon.stub(logger, 'createException').withArgs(err).resolves()

        return this.handleEvent('gui:error', err).then((assert) => {
          expect(logger.createException).to.be.calledOnce

          return assert.sendCalledWith(null)
        })
      })

      it('swallows logger.createException errors', function () {
        const err = new Error('foo')

        sinon.stub(logger, 'createException').withArgs(err).rejects(new Error('err'))

        return this.handleEvent('gui:error', err).then((assert) => {
          expect(logger.createException).to.be.calledOnce

          return assert.sendCalledWith(null)
        })
      })

      it('catches errors', function () {
        const err = new Error('foo')
        const err2 = new Error('bar')

        sinon.stub(logs, 'error').withArgs(err).rejects(err2)

        return this.handleEvent('gui:error', err).then((assert) => {
          return assert.sendErrCalledWith(err2)
        })
      })
    })
  })

  context('user events', () => {
    describe('get:orgs', () => {
      it('returns array of orgs', function () {
        sinon.stub(ProjectStatic, 'getOrgs').resolves([])

        return this.handleEvent('get:orgs').then((assert) => {
          return assert.sendCalledWith([])
        })
      })

      it('catches errors', function () {
        const err = new Error('foo')

        sinon.stub(ProjectStatic, 'getOrgs').rejects(err)

        return this.handleEvent('get:orgs').then((assert) => {
          return assert.sendErrCalledWith(err)
        })
      })
    })

    describe('open:finder', () => {
      it('opens with open lib', function () {
        sinon.stub(open, 'opn').resolves('okay')

        return this.handleEvent('open:finder', 'path').then((assert) => {
          expect(open.opn).to.be.calledWith('path')

          return assert.sendCalledWith('okay')
        })
      })

      it('catches errors', function () {
        const err = new Error('foo')

        sinon.stub(open, 'opn').rejects(err)

        return this.handleEvent('open:finder', 'path').then((assert) => {
          return assert.sendErrCalledWith(err)
        })
      })

      it('works even after project is opened (issue #227)', function () {
        sinon.stub(open, 'opn').resolves('okay')
        sinon.stub(ProjectBase.prototype, 'open').resolves()
        sinon.stub(ProjectBase.prototype, 'getConfig').resolves({ some: 'config' })

        return this.handleEvent('open:project', '/_test-output/path/to/project-e2e')
        .then(() => {
          return this.handleEvent('open:finder', 'path')
        }).then((assert) => {
          expect(open.opn).to.be.calledWith('path')

          return assert.sendCalledWith('okay')
        })
      })
    })

    describe('has:opened:cypress', function () {
      beforeEach(function () {
        this.state = {
          set: sinon.stub().resolves(),
          get: sinon.stub().resolves({}),
        }

        sinon.stub(savedState, 'create').resolves(this.state)
      })

      it('returns false when there is no existing saved state', function () {
        return this.handleEvent('has:opened:cypress')
        .then((assert) => {
          assert.sendCalledWith(false)
        })
      })

      it('returns true when there is any existing saved state', function () {
        this.state.get.resolves({ shownOnboardingModal: true })

        return this.handleEvent('has:opened:cypress')
        .then((assert) => {
          assert.sendCalledWith(true)
        })
      })

      it('sets firstOpenedCypress when the user first opened Cypress if not already set', function () {
        this.state.get.resolves({ shownOnboardingModal: true })
        sinon.stub(Date, 'now').returns(12345)

        return this.handleEvent('has:opened:cypress')
        .then(() => {
          expect(this.state.set).to.be.calledWith('firstOpenedCypress', 12345)
        })
      })

      it('does not set firstOpenedCypress if already set', function () {
        this.state.get.resolves({ firstOpenedCypress: 12345 })

        return this.handleEvent('has:opened:cypress')
        .then(() => {
          expect(this.state.set).not.to.be.called
        })
      })
    })
  })

  context('project events', () => {
    describe('get:projects', () => {
      it('returns array of projects', function () {
        sinon.stub(ProjectStatic, 'getPathsAndIds').resolves([])

        return this.handleEvent('get:projects').then((assert) => {
          return assert.sendCalledWith([])
        })
      })

      it('catches errors', function () {
        const err = new Error('foo')

        sinon.stub(ProjectStatic, 'getPathsAndIds').rejects(err)

        return this.handleEvent('get:projects').then((assert) => {
          return assert.sendErrCalledWith(err)
        })
      })
    })

    describe('get:project:statuses', () => {
      it('returns array of projects with statuses', function () {
        sinon.stub(ProjectStatic, 'getProjectStatuses').resolves([])

        return this.handleEvent('get:project:statuses').then((assert) => {
          return assert.sendCalledWith([])
        })
      })

      it('catches errors', function () {
        const err = new Error('foo')

        sinon.stub(ProjectStatic, 'getProjectStatuses').rejects(err)

        return this.handleEvent('get:project:statuses').then((assert) => {
          return assert.sendErrCalledWith(err)
        })
      })
    })

    describe('get:project:status', () => {
      it('returns project returned by Project.getProjectStatus', function () {
        sinon.stub(ProjectStatic, 'getProjectStatus').resolves('project')

        return this.handleEvent('get:project:status').then((assert) => {
          return assert.sendCalledWith('project')
        })
      })

      it('catches errors', function () {
        const err = new Error('foo')

        sinon.stub(ProjectStatic, 'getProjectStatus').rejects(err)

        return this.handleEvent('get:project:status').then((assert) => {
          return assert.sendErrCalledWith(err)
        })
      })
    })

    describe('add:project', () => {
      it('adds project + returns result', function () {
        sinon.stub(ProjectStatic, 'add').withArgs('/_test-output/path/to/project', this.options).resolves('result')

        return this.handleEvent('add:project', '/_test-output/path/to/project').then((assert) => {
          return assert.sendCalledWith('result')
        })
      })

      it('catches errors', function () {
        const err = new Error('foo')

        sinon.stub(ProjectStatic, 'add').withArgs('/_test-output/path/to/project', this.options).rejects(err)

        return this.handleEvent('add:project', '/_test-output/path/to/project').then((assert) => {
          return assert.sendErrCalledWith(err)
        })
      })
    })

    describe('remove:project', () => {
      it('remove project + returns arg', function () {
        sinon.stub(cache, 'removeProject').withArgs('/_test-output/path/to/project-e2e').resolves()

        return this.handleEvent('remove:project', '/_test-output/path/to/project-e2e').then((assert) => {
          return assert.sendCalledWith('/_test-output/path/to/project-e2e')
        })
      })

      it('catches errors', function () {
        const err = new Error('foo')

        sinon.stub(cache, 'removeProject').withArgs('/_test-output/path/to/project-e2e').rejects(err)

        return this.handleEvent('remove:project', '/_test-output/path/to/project-e2e').then((assert) => {
          return assert.sendErrCalledWith(err)
        })
      })
    })

    describe('open:project', () => {
      function busStub () {
        return {
          on: sinon.stub(),
          removeAllListeners: sinon.stub(),
        }
      }

      beforeEach(function () {
        sinon.stub(extension, 'setHostAndPath').resolves()
        sinon.stub(browsers, 'getAllBrowsersWith')
        browsers.getAllBrowsersWith.resolves([])
        browsers.getAllBrowsersWith.withArgs('/usr/bin/baz-browser').resolves([{ foo: 'bar' }])
        this.initializeConfig = sinon.stub(ProjectBase.prototype, 'initializeConfig').resolves()
        this.open = sinon.stub(ProjectBase.prototype, 'open').resolves()
        sinon.stub(ProjectBase.prototype, 'close').resolves()

        return sinon.stub(ProjectBase.prototype, 'getConfig').resolves({ some: 'config' })
      })

      afterEach(() => {
        return openProject.close()
      })

      it('open project + returns config', function () {
        return this.handleEvent('open:project', '/_test-output/path/to/project-e2e')
        .then((assert) => {
          expect(this.send.firstCall.args[0]).to.eq('response') // [1].id).to.match(/setup:dashboard:project-/)
          expect(this.send.firstCall.args[1].id).to.match(/open:project-/)
          expect(this.send.firstCall.args[1].data).to.eql({ some: 'config' })
        })
      })

      it('catches errors', function () {
        const err = new Error('foo')

        this.open.rejects(err)

        return this.handleEvent('open:project', '/_test-output/path/to/project-e2e')
        .then((assert) => {
          return assert.sendErrCalledWith(err)
        })
      })

      it('sends \'focus:tests\' onFocusTests', function () {
        const bus = busStub()

        return this.handleEvent('open:project', '/_test-output/path/to/project-e2e', bus)
        .then(() => {
          return this.handleEvent('on:focus:tests', '', bus)
        }).then(() => {
          expect(bus.on).to.have.been.calledWith('focus:tests')
        })
      })

      it('sends \'config:changed\' onSettingsChanged', function () {
        const bus = busStub()

        return this.handleEvent('open:project', '/_test-output/path/to/project-e2e', bus)
        .then(() => {
          return this.handleEvent('on:config:changed', '', bus)
        }).then(() => {
          expect(bus.on).to.have.been.calledWith('config:changed')
        })
      })

      it('sends \'spec:changed\' onSpecChanged', function () {
        const bus = busStub()

        return this.handleEvent('open:project', '/_test-output/path/to/project-e2e')
        .then(() => {
          return this.handleEvent('on:spec:changed', '', bus)
        }).then((assert) => {
          expect(bus.on).to.have.been.calledWith('spec:changed')
        })
      })

      it('sends \'project:warning\' onWarning', function () {
        const bus = busStub()

        return this.handleEvent('open:project', '/_test-output/path/to/project-e2e')
        .then(() => {
          return this.handleEvent('on:project:warning', '', bus)
        }).then(() => {
          expect(bus.on).to.have.been.calledWith('project:warning')
        })
      })

      it('sends \'project:error\' onError', function () {
        const bus = busStub()

        return this.handleEvent('open:project', '/_test-output/path/to/project-e2e')
        .then(() => {
          return this.handleEvent('on:project:error', '', bus)
        }).then((assert) => {
          expect(bus.on).to.have.been.calledWith('project:error')
        })
      })

      it('calls browsers.getAllBrowsersWith with no args when no browser specified', function () {
        return this.handleEvent('open:project', '/_test-output/path/to/project-e2e').then(() => {
          expect(browsers.getAllBrowsersWith).to.be.calledWith()
        })
      })

      it('calls browsers.getAllBrowsersWith with browser when browser specified', function () {
        sinon.stub(openProject, 'create').resolves()
        this.options.browser = '/usr/bin/baz-browser'

        return this.handleEvent('open:project', '/_test-output/path/to/project-e2e').then(() => {
          expect(browsers.getAllBrowsersWith).to.be.calledWith(this.options.browser)

          expect(openProject.create).to.be.calledWithMatch(
            '/_test-output/path/to/project',
            {
              browser: '/usr/bin/baz-browser',
              config: {
                browsers: [
                  {
                    foo: 'bar',
                  },
                ],
              },
            },
          )
        })
      })

      it('attaches warning to Chrome browsers when Chrome policy check fails', function () {
        sinon.stub(openProject, 'create').resolves()
        this.options.browser = '/foo'

        browsers.getAllBrowsersWith.withArgs('/foo').resolves([{ family: 'chromium' }, { family: 'some other' }])

        sinon.stub(chromePolicyCheck, 'run').callsArgWith(0, new Error)

        return this.handleEvent('open:project', '/_test-output/path/to/project-e2e').then(() => {
          expect(browsers.getAllBrowsersWith).to.be.calledWith(this.options.browser)

          expect(openProject.create).to.be.calledWithMatch(
            '/_test-output/path/to/project',
            {
              browser: '/foo',
              config: {
                browsers: [
                  {
                    family: 'chromium',
                    warning: 'Cypress detected policy settings on your computer that may cause issues with using this browser. For more information, see https://on.cypress.io/bad-browser-policy',
                  },
                  {
                    family: 'some other',
                  },
                ],
              },
            },
          )
        })
      })
    })

    describe('close:project', () => {
      beforeEach(() => {
        return sinon.stub(ProjectBase.prototype, 'close').withArgs({ sync: true }).resolves()
      })

<<<<<<< HEAD
      it('is noop and returns null when no project is open', function () {
        expect(openProject.getProject()).to.be.null

        return this.handleEvent('close:project').then((assert) => {
          return assert.sendCalledWith([null, null])
        })
      })

=======
>>>>>>> a2b1e8bc
      it('closes down open project and returns null', function () {
        sinon.stub(ProjectBase.prototype, 'getConfig').resolves({})
        sinon.stub(ProjectBase.prototype, 'open').resolves()

        return this.handleEvent('open:project', '/_test-output/path/to/project-e2e')
        .then(() => {
          // it should store the opened project
          expect(openProject.getProject()).not.to.be.null

          return this.handleEvent('close:project')
        }).then((assert) => {
          // it should store the opened project
          expect(openProject.getProject()).to.be.null

          return assert.sendCalledWith([null, null])
        })
      })

      it('is noop and returns null when no project is open', function () {
        openProject.__reset()
        expect(openProject.getProject()).to.be.null

        return this.handleEvent('close:project').then((assert) => {
          return assert.sendCalledWith(null)
        })
      })
    })

    describe('get:runs', () => {
      it('calls openProject.getRuns', function () {
        sinon.stub(openProject, 'getRuns').resolves([])

        return this.handleEvent('get:runs').then((assert) => {
          expect(openProject.getRuns).to.be.called
        })
      })

      it('returns array of runs', function () {
        sinon.stub(openProject, 'getRuns').resolves([])

        return this.handleEvent('get:runs').then((assert) => {
          return assert.sendCalledWith([])
        })
      })

      it('sends UNAUTHENTICATED when statusCode is 401', function () {
        const err = new Error('foo')

        err.statusCode = 401
        sinon.stub(openProject, 'getRuns').rejects(err)

        return this.handleEvent('get:runs').then((assert) => {
          expect(this.send).to.be.calledWith('response')

          expect(this.send.firstCall.args[1].__error.type).to.equal('UNAUTHENTICATED')
        })
      })

      it('sends TIMED_OUT when cause.code is ESOCKETTIMEDOUT', function () {
        const err = new Error('foo')

        err.cause = { code: 'ESOCKETTIMEDOUT' }
        sinon.stub(openProject, 'getRuns').rejects(err)

        return this.handleEvent('get:runs').then((assert) => {
          expect(this.send).to.be.calledWith('response')

          expect(this.send.firstCall.args[1].__error.type).to.equal('TIMED_OUT')
        })
      })

      it('sends NO_CONNECTION when code is ENOTFOUND', function () {
        const err = new Error('foo')

        err.code = 'ENOTFOUND'
        sinon.stub(openProject, 'getRuns').rejects(err)

        return this.handleEvent('get:runs').then((assert) => {
          expect(this.send).to.be.calledWith('response')

          expect(this.send.firstCall.args[1].__error.type).to.equal('NO_CONNECTION')
        })
      })

      it('sends type when if existing for other errors', function () {
        const err = new Error('foo')

        err.type = 'NO_PROJECT_ID'
        sinon.stub(openProject, 'getRuns').rejects(err)

        return this.handleEvent('get:runs').then((assert) => {
          expect(this.send).to.be.calledWith('response')

          expect(this.send.firstCall.args[1].__error.type).to.equal('NO_PROJECT_ID')
        })
      })

      it('sends UNKNOWN + name,message,stack for other errors', function () {
        const err = new Error('foo')

        err.name = 'name'
        err.message = 'message'
        err.stack = 'stack'
        sinon.stub(openProject, 'getRuns').rejects(err)

        return this.handleEvent('get:runs').then((assert) => {
          expect(this.send).to.be.calledWith('response')

          expect(this.send.firstCall.args[1].__error.type).to.equal('UNKNOWN')
        })
      })
    })

    describe('set:project:id', () => {
      it('calls writeProjectId with projectRoot', function () {
        const arg = { id: '1', projectRoot: '/project/root/' }
        const stub = sinon.stub(ProjectStatic, 'writeProjectId').resolves()

        return this.handleEvent('set:project:id', arg)
        .then(() => {
          expect(stub).to.be.calledWith(arg.id, arg.projectRoot)
          expect(this.send.firstCall.args[0]).to.eq('response')
          expect(this.send.firstCall.args[1].id).to.match(/set:project:id-/)
        })
      })
    })

    describe('setup:dashboard:project', () => {
      it('returns result of ProjectStatic.createCiProject', function () {
        const arg = { projectRoot: '/project/root/' }
        const stub = sinon.stub(ProjectStatic, 'createCiProject').resolves()

        return this.handleEvent('setup:dashboard:project', arg)
        .then(() => {
          expect(stub).to.be.calledWith(arg, arg.projectRoot)
          expect(this.send.firstCall.args[0]).to.eq('response')
          expect(this.send.firstCall.args[1].id).to.match(/setup:dashboard:project-/)
        })
      })

      it('catches errors', function () {
        const err = new Error('foo')

        sinon.stub(ProjectStatic, 'createCiProject').rejects(err)

        return this.handleEvent('setup:dashboard:project', { projectRoot: '/foo/bar' })
        .then((assert) => {
          return assert.sendErrCalledWith(err)
        })
      })
    })

    describe('get:record:keys', () => {
      it('returns result of project.getRecordKeys', function () {
        sinon.stub(openProject, 'getRecordKeys').resolves(['ci-key-123'])

        return this.handleEvent('get:record:keys').then((assert) => {
          return assert.sendCalledWith(['ci-key-123'])
        })
      })

      it('catches errors', function () {
        const err = new Error('foo')

        sinon.stub(openProject, 'getRecordKeys').rejects(err)

        return this.handleEvent('get:record:keys').then((assert) => {
          return assert.sendErrCalledWith(err)
        })
      })
    })

    describe('request:access', () => {
      it('returns result of project.requestAccess', function () {
        sinon.stub(openProject, 'requestAccess').resolves('response')

        return this.handleEvent('request:access', 'org-id-123').then((assert) => {
          expect(openProject.requestAccess).to.be.calledWith('org-id-123')

          return assert.sendCalledWith('response')
        })
      })

      it('catches errors', function () {
        const err = new Error('foo')

        sinon.stub(openProject, 'requestAccess').rejects(err)

        return this.handleEvent('request:access', 'org-id-123').then((assert) => {
          return assert.sendErrCalledWith(err)
        })
      })

      it('sends ALREADY_MEMBER when statusCode is 403', function () {
        const err = new Error('foo')

        err.statusCode = 403
        sinon.stub(openProject, 'requestAccess').rejects(err)

        return this.handleEvent('request:access', 'org-id-123').then((assert) => {
          expect(this.send).to.be.calledWith('response')

          expect(this.send.firstCall.args[1].__error.type).to.equal('ALREADY_MEMBER')
        })
      })

      it('sends ALREADY_REQUESTED when statusCode is 429 with certain error', function () {
        const err = new Error('foo')

        err.statusCode = 422
        err.errors = {
          userId: ['This User has an existing MembershipRequest to this Organization.'],
        }

        sinon.stub(openProject, 'requestAccess').rejects(err)

        return this.handleEvent('request:access', 'org-id-123').then((assert) => {
          expect(this.send).to.be.calledWith('response')

          expect(this.send.firstCall.args[1].__error.type).to.equal('ALREADY_REQUESTED')
        })
      })

      it('sends type when if existing for other errors', function () {
        const err = new Error('foo')

        err.type = 'SOME_TYPE'
        sinon.stub(openProject, 'requestAccess').rejects(err)

        return this.handleEvent('request:access', 'org-id-123').then((assert) => {
          expect(this.send).to.be.calledWith('response')

          expect(this.send.firstCall.args[1].__error.type).to.equal('SOME_TYPE')
        })
      })

      it('sends UNKNOWN for other errors', function () {
        const err = new Error('foo')

        sinon.stub(openProject, 'requestAccess').rejects(err)

        return this.handleEvent('request:access', 'org-id-123').then((assert) => {
          expect(this.send).to.be.calledWith('response')

          expect(this.send.firstCall.args[1].__error.type).to.equal('UNKNOWN')
        })
      })
    })

    describe('ping:api:server', () => {
      it('returns ensures url', function () {
        sinon.stub(ensureUrl, 'isListening').resolves()

        return this.handleEvent('ping:api:server').then((assert) => {
          expect(ensureUrl.isListening).to.be.calledWith(konfig('api_url'))

          return assert.sendCalledWith()
        })
      })

      it('catches errors', function () {
        const err = new Error('foo')

        sinon.stub(ensureUrl, 'isListening').rejects(err)

        return this.handleEvent('ping:api:server').then((assert) => {
          assert.sendErrCalledWith(err)

          expect(err.apiUrl).to.equal(konfig('api_url'))
        })
      })

      it('sends first of aggregate error', function () {
        const err = new Error('AggregateError')

        err.message = 'aggregate error'
        err[0] = {
          code: 'ECONNREFUSED',
          port: 1234,
          address: '127.0.0.1',
        }

        err.length = 1
        sinon.stub(ensureUrl, 'isListening').rejects(err)

        return this.handleEvent('ping:api:server').then((assert) => {
          assert.sendErrCalledWith(err)
          expect(err.name).to.equal('ECONNREFUSED 127.0.0.1:1234')
          expect(err.message).to.equal('ECONNREFUSED 127.0.0.1:1234')

          expect(err.apiUrl).to.equal(konfig('api_url'))
        })
      })
    })

    describe('launch:browser', () => {
      it('launches browser via openProject', function () {
        sinon.stub(openProject, 'launch').callsFake((browser, spec, opts) => {
          debug('spec was %o', spec)
          expect(browser, 'browser').to.eq('foo')
          expect(spec, 'spec').to.deep.equal({
            name: 'bar',
            absolute: '/path/to/bar',
            relative: 'to/bar',
            specType: 'integration',
            specFilter: undefined,
          })

          opts.onBrowserOpen()
          opts.onBrowserClose()

          return Promise.resolve()
        })

        const spec = {
          name: 'bar',
          absolute: '/path/to/bar',
          relative: 'to/bar',
        }
        const arg = {
          browser: 'foo',
          spec,
          specType: 'integration',
        }

        return this.handleEvent('launch:browser', arg).then(() => {
          expect(this.send.getCall(0).args[1].data).to.include({ browserOpened: true })

          expect(this.send.getCall(1).args[1].data).to.include({ browserClosed: true })
        })
      })

      it('passes specFilter', function () {
        sinon.stub(openProject, 'launch').callsFake((browser, spec, opts) => {
          debug('spec was %o', spec)
          expect(browser, 'browser').to.eq('foo')
          expect(spec, 'spec').to.deep.equal({
            name: 'bar',
            absolute: '/path/to/bar',
            relative: 'to/bar',
            specType: 'integration',
            specFilter: 'network',
          })

          opts.onBrowserOpen()
          opts.onBrowserClose()

          return Promise.resolve()
        })

        const spec = {
          name: 'bar',
          absolute: '/path/to/bar',
          relative: 'to/bar',
        }
        const arg = {
          browser: 'foo',
          spec,
          specType: 'integration',
          specFilter: 'network',
        }

        return this.handleEvent('launch:browser', arg).then(() => {
          expect(this.send.getCall(0).args[1].data).to.include({ browserOpened: true })

          expect(this.send.getCall(1).args[1].data).to.include({ browserClosed: true })
        })
      })

      it('wraps error titles if not set', function () {
        const err = new Error('foo')

        sinon.stub(openProject, 'launch').rejects(err)

        return this.handleEvent('launch:browser', {}).then(() => {
          expect(this.send.getCall(0).args[1].__error).to.include({ message: 'foo', title: 'Error launching browser' })
        })
      })
    })
  })
})<|MERGE_RESOLUTION|>--- conflicted
+++ resolved
@@ -811,7 +811,6 @@
         return sinon.stub(ProjectBase.prototype, 'close').withArgs({ sync: true }).resolves()
       })
 
-<<<<<<< HEAD
       it('is noop and returns null when no project is open', function () {
         expect(openProject.getProject()).to.be.null
 
@@ -820,8 +819,6 @@
         })
       })
 
-=======
->>>>>>> a2b1e8bc
       it('closes down open project and returns null', function () {
         sinon.stub(ProjectBase.prototype, 'getConfig').resolves({})
         sinon.stub(ProjectBase.prototype, 'open').resolves()
