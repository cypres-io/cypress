require('../spec_helper')

const exception = require(`../../lib/exception`)
const chalk = require('chalk')
<<<<<<< HEAD
const errors = require(`../../lib/errors`)
const exception = require(`../../lib/exception`)
const snapshot = require('snap-shot-it')
=======
const errors = require('../../lib/errors')
>>>>>>> e0941990

context('.logException', () => {
  beforeEach(() => {
    sinon.stub(console, 'log')
  })

  it('calls exception.create with unknown error', () => {
    sinon.stub(exception, 'create').resolves()
    sinon.stub(process.env, 'CYPRESS_INTERNAL_ENV').value('production')

    const err = new Error('foo')

<<<<<<< HEAD
      expect(ret).to.be.undefined

      const {
        red,
      } = style

      expect(console.log).to.be.calledWithMatch(red.open)

      expect(console.log).to.be.calledWithMatch(red.close)
    })

    it('can change the color', () => {
      const err = errors.get('NOT_LOGGED_IN')

      const ret = errors.log(err, 'yellow')

      expect(ret).to.be.undefined

      const {
        yellow,
      } = style

      expect(console.log).to.be.calledWithMatch(yellow.open)

      expect(console.log).to.be.calledWithMatch(yellow.close)
    })

    it('logs err.message', () => {
      const err = errors.get('NO_PROJECT_ID', 'foo/bar/baz')

      const ret = errors.log(err)

      expect(ret).to.be.undefined

      expect(console.log).to.be.calledWithMatch('foo/bar/baz')
    })

    it('converts markdown links in err.message', () => {
      const err = errors.get('NO_PROJECT_ID', `
        This line has [linked text](https://on.cypress.io) in it. There's a period in the middle.

        This line has [linked text at the end](https://on.cypress.io).

        This line has [linked text](https://on.cypress.io) with no period
      `)

      errors.log(err)

      expect(console.log).to.be.calledWithMatch('This line has linked text in it. There\'s a period in the middle: https://on.cypress.io')
      expect(console.log).to.be.calledWithMatch('This line has linked text at the end: https://on.cypress.io')
      expect(console.log).to.be.calledWithMatch('This line has linked text with no period: https://on.cypress.io')
    })

    it('logs err.details', () => {
      const err = errors.get('PLUGINS_FUNCTION_ERROR', 'foo/bar/baz', 'details huh')

      const ret = errors.log(err)

      expect(ret).to.be.undefined
=======
    return errors.logException(err)
    .then(() => {
      expect(console.log).to.be.calledWith(chalk.red(err.stack ?? ''))
>>>>>>> e0941990

      expect(exception.create).to.be.calledWith(err)
    })
  })

<<<<<<< HEAD
  context('.logException', () => {
    it('calls exception.create with unknown error', () => {
      sinon.stub(exception, 'create').resolves()
      sinon.stub(process.env, 'CYPRESS_INTERNAL_ENV').value('production')

      const err = new Error('foo')

      return errors.logException(err)
      .then(() => {
        expect(console.log).to.be.calledWith(chalk.red(err.stack))

        expect(exception.create).to.be.calledWith(err)
      })
    })

    it('does not call exception.create when known error', () => {
      sinon.stub(exception, 'create').resolves()
      sinon.stub(process.env, 'CYPRESS_INTERNAL_ENV').value('production')
=======
  it('does not call exception.create when known error', () => {
    sinon.stub(exception, 'create').resolves()
    sinon.stub(process.env, 'CYPRESS_INTERNAL_ENV').value('production')
>>>>>>> e0941990

    const err = errors.get('NOT_LOGGED_IN')

    return errors.logException(err)
    .then(() => {
      expect(console.log).not.to.be.calledWith(err.stack)

<<<<<<< HEAD
        expect(exception.create).not.to.be.called
      })
=======
      expect(exception.create).not.to.be.called
>>>>>>> e0941990
    })
  })

<<<<<<< HEAD
    it('does not call exception.create when not in production env', () => {
      sinon.stub(exception, 'create').resolves()
      sinon.stub(process.env, 'CYPRESS_INTERNAL_ENV').value('development')

      const err = new Error('foo')

      return errors.logException(err)
      .then(() => {
        expect(console.log).not.to.be.calledWith(err.stack)

        expect(exception.create).not.to.be.called
      })
    })

    it('swallows creating exception errors', () => {
      sinon.stub(exception, 'create').rejects(new Error('foo'))
      sinon.stub(process.env, 'CYPRESS_INTERNAL_ENV').value('production')
=======
  it('does not call exception.create when not in production env', () => {
    sinon.stub(exception, 'create').resolves()
    sinon.stub(process.env, 'CYPRESS_INTERNAL_ENV').value('development')

    const err = new Error('foo')
>>>>>>> e0941990

    return errors.logException(err)
    .then(() => {
      expect(console.log).not.to.be.calledWith(err.stack)

      expect(exception.create).not.to.be.called
    })
  })

  it('swallows creating exception errors', () => {
    sinon.stub(exception, 'create').rejects(new Error('foo'))
    sinon.stub(process.env, 'CYPRESS_INTERNAL_ENV').value('production')

    const err = errors.get('NOT_LOGGED_IN')

    return errors.logException(err)
    .then((ret) => {
      expect(ret).to.be.undefined
    })
  })
})<|MERGE_RESOLUTION|>--- conflicted
+++ resolved
@@ -2,13 +2,7 @@
 
 const exception = require(`../../lib/exception`)
 const chalk = require('chalk')
-<<<<<<< HEAD
-const errors = require(`../../lib/errors`)
-const exception = require(`../../lib/exception`)
-const snapshot = require('snap-shot-it')
-=======
 const errors = require('../../lib/errors')
->>>>>>> e0941990
 
 context('.logException', () => {
   beforeEach(() => {
@@ -21,100 +15,17 @@
 
     const err = new Error('foo')
 
-<<<<<<< HEAD
-      expect(ret).to.be.undefined
-
-      const {
-        red,
-      } = style
-
-      expect(console.log).to.be.calledWithMatch(red.open)
-
-      expect(console.log).to.be.calledWithMatch(red.close)
-    })
-
-    it('can change the color', () => {
-      const err = errors.get('NOT_LOGGED_IN')
-
-      const ret = errors.log(err, 'yellow')
-
-      expect(ret).to.be.undefined
-
-      const {
-        yellow,
-      } = style
-
-      expect(console.log).to.be.calledWithMatch(yellow.open)
-
-      expect(console.log).to.be.calledWithMatch(yellow.close)
-    })
-
-    it('logs err.message', () => {
-      const err = errors.get('NO_PROJECT_ID', 'foo/bar/baz')
-
-      const ret = errors.log(err)
-
-      expect(ret).to.be.undefined
-
-      expect(console.log).to.be.calledWithMatch('foo/bar/baz')
-    })
-
-    it('converts markdown links in err.message', () => {
-      const err = errors.get('NO_PROJECT_ID', `
-        This line has [linked text](https://on.cypress.io) in it. There's a period in the middle.
-
-        This line has [linked text at the end](https://on.cypress.io).
-
-        This line has [linked text](https://on.cypress.io) with no period
-      `)
-
-      errors.log(err)
-
-      expect(console.log).to.be.calledWithMatch('This line has linked text in it. There\'s a period in the middle: https://on.cypress.io')
-      expect(console.log).to.be.calledWithMatch('This line has linked text at the end: https://on.cypress.io')
-      expect(console.log).to.be.calledWithMatch('This line has linked text with no period: https://on.cypress.io')
-    })
-
-    it('logs err.details', () => {
-      const err = errors.get('PLUGINS_FUNCTION_ERROR', 'foo/bar/baz', 'details huh')
-
-      const ret = errors.log(err)
-
-      expect(ret).to.be.undefined
-=======
     return errors.logException(err)
     .then(() => {
       expect(console.log).to.be.calledWith(chalk.red(err.stack ?? ''))
->>>>>>> e0941990
 
       expect(exception.create).to.be.calledWith(err)
     })
   })
 
-<<<<<<< HEAD
-  context('.logException', () => {
-    it('calls exception.create with unknown error', () => {
-      sinon.stub(exception, 'create').resolves()
-      sinon.stub(process.env, 'CYPRESS_INTERNAL_ENV').value('production')
-
-      const err = new Error('foo')
-
-      return errors.logException(err)
-      .then(() => {
-        expect(console.log).to.be.calledWith(chalk.red(err.stack))
-
-        expect(exception.create).to.be.calledWith(err)
-      })
-    })
-
-    it('does not call exception.create when known error', () => {
-      sinon.stub(exception, 'create').resolves()
-      sinon.stub(process.env, 'CYPRESS_INTERNAL_ENV').value('production')
-=======
   it('does not call exception.create when known error', () => {
     sinon.stub(exception, 'create').resolves()
     sinon.stub(process.env, 'CYPRESS_INTERNAL_ENV').value('production')
->>>>>>> e0941990
 
     const err = errors.get('NOT_LOGGED_IN')
 
@@ -122,40 +33,15 @@
     .then(() => {
       expect(console.log).not.to.be.calledWith(err.stack)
 
-<<<<<<< HEAD
-        expect(exception.create).not.to.be.called
-      })
-=======
       expect(exception.create).not.to.be.called
->>>>>>> e0941990
     })
   })
 
-<<<<<<< HEAD
-    it('does not call exception.create when not in production env', () => {
-      sinon.stub(exception, 'create').resolves()
-      sinon.stub(process.env, 'CYPRESS_INTERNAL_ENV').value('development')
-
-      const err = new Error('foo')
-
-      return errors.logException(err)
-      .then(() => {
-        expect(console.log).not.to.be.calledWith(err.stack)
-
-        expect(exception.create).not.to.be.called
-      })
-    })
-
-    it('swallows creating exception errors', () => {
-      sinon.stub(exception, 'create').rejects(new Error('foo'))
-      sinon.stub(process.env, 'CYPRESS_INTERNAL_ENV').value('production')
-=======
   it('does not call exception.create when not in production env', () => {
     sinon.stub(exception, 'create').resolves()
     sinon.stub(process.env, 'CYPRESS_INTERNAL_ENV').value('development')
 
     const err = new Error('foo')
->>>>>>> e0941990
 
     return errors.logException(err)
     .then(() => {
