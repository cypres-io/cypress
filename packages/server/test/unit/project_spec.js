const { theme } = require('@packages/errors')

require('../spec_helper')

const path = require('path')
const chokidar = require('chokidar')
const pkg = require('@packages/root')
const Fixtures = require('@tooling/system-tests/lib/fixtures')
const { sinon } = require('../spec_helper')
const user = require(`../../lib/user`)
const config = require(`../../lib/config`)
const scaffold = require(`../../lib/scaffold`)
const { ServerE2E } = require(`../../lib/server-e2e`)
const { ProjectBase } = require(`../../lib/project-base`)
const ProjectUtils = require(`../../lib/project_utils`)
const { Automation } = require(`../../lib/automation`)
const savedState = require(`../../lib/saved_state`)
const plugins = require(`../../lib/plugins`)
const runEvents = require(`../../lib/plugins/run_events`)
const system = require(`../../lib/util/system`)
const settings = require(`../../lib/util/settings`)
const { getCtx } = require(`../../lib/makeDataContext`)

let ctx

// NOTE: todo: come back to this
describe.skip('lib/project-base', () => {
  beforeEach(function () {
    ctx = getCtx()
    Fixtures.scaffold()

    this.todosPath = Fixtures.projectPath('todos')
    this.idsPath = Fixtures.projectPath('ids')
    this.pristinePath = Fixtures.projectPath('pristine-with-e2e-testing')

    sinon.stub(scaffold, 'isNewProject').resolves(false)
    sinon.stub(chokidar, 'watch').returns({
      on: () => {},
      close: () => {},
    })

    sinon.stub(runEvents, 'execute').resolves()

    ctx.actions.project.setCurrentProjectAndTestingTypeForTestSetup(this.todosPath)

    return settings.read(this.todosPath)
    .then((obj = {}) => {
      ({ projectId: this.projectId } = obj)

      return config.setupFullConfigWithDefaults({ projectName: 'project', projectRoot: '/foo/bar' })
      .then((config1) => {
        this.config = config1
        this.project = new ProjectBase({ projectRoot: this.todosPath, testingType: 'e2e' })
        this.project._server = { close () {} }
        this.project._cfg = config1
      })
    })
  })

  afterEach(function () {
    Fixtures.remove()

    if (this.project) {
      this.project.close()
    }
  })

  it('requires a projectRoot', function () {
    const fn = () => new ProjectBase({})

    expect(fn).to.throw('Instantiating lib/project requires a projectRoot!')
  })

  it('always resolves the projectRoot to be absolute', function () {
    const p = new ProjectBase({ projectRoot: '../foo/bar', testingType: 'e2e' })

    expect(p.projectRoot).not.to.eq('../foo/bar')
    expect(p.projectRoot).to.eq(path.resolve('../foo/bar'))
  })

  it('sets CT specific defaults and calls CT function', async function () {
    sinon.stub(ServerE2E.prototype, 'open').resolves([])
    sinon.stub(ProjectBase.prototype, 'startCtDevServer').resolves({ port: 9999 })

    const projectCt = new ProjectBase({ projectRoot: this.pristinePath, testingType: 'component' })

    await projectCt.initializeConfig()

    return projectCt.open({}).then(() => {
      expect(projectCt._cfg.viewportHeight).to.eq(500)
      expect(projectCt._cfg.viewportWidth).to.eq(500)
      expect(projectCt._cfg.baseUrl).to.eq('http://localhost:9999')
      expect(projectCt.startCtDevServer).to.have.beenCalled
    })
  })

  context('#saveState', function () {
    beforeEach(function () {
      const integrationFolder = 'the/save/state/test'

      sinon.stub(config, 'get').withArgs(this.todosPath).resolves({ integrationFolder })
      this.project.cfg = { integrationFolder }

      return savedState.create(this.project.projectRoot)
      .then((state) => state.remove())
    })

    afterEach(function () {
      return savedState.create(this.project.projectRoot)
      .then((state) => state.remove())
    })

    it('saves state without modification', function () {
      return this.project.saveState()
      .then((state) => expect(state).to.deep.eq({}))
    })

    it('adds property', function () {
      return this.project.saveState()
      .then(() => this.project.saveState({ appWidth: 42 }))
      .then((state) => expect(state).to.deep.eq({ appWidth: 42 }))
    })

    it('adds second property', function () {
      return this.project.saveState()
      .then(() => this.project.saveState({ appWidth: 42 }))
      .then(() => this.project.saveState({ appHeight: true }))
      .then((state) => expect(state).to.deep.eq({ appWidth: 42, appHeight: true }))
    })

    it('modifes property', function () {
      return this.project.saveState()
      .then(() => this.project.saveState({ appWidth: 42 }))
      .then(() => this.project.saveState({ appWidth: 'modified' }))
      .then((state) => expect(state).to.deep.eq({ appWidth: 'modified' }))
    })
  })

  context('#initializeConfig', () => {
    const integrationFolder = 'foo/bar/baz'

    beforeEach(function () {
      sinon.stub(config, 'get').withArgs(this.todosPath, { foo: 'bar', configFile: 'cypress.config.js' })
      .resolves({ baz: 'quux', integrationFolder, browsers: [] })
    })

    it('calls config.get with projectRoot + options + saved state', function () {
      this.project.__setOptions({ foo: 'bar' })

      return savedState.create(this.todosPath)
      .then(async (state) => {
        sinon.stub(state, 'get').resolves({ reporterWidth: 225 })

        await this.project.initializeConfig()
        expect(this.project.getConfig()).to.deep.eq({
          integrationFolder,
          browsers: [],
          baz: 'quux',
          state: {
            reporterWidth: 225,
          },
        })
      })
    })

    it('resolves if cfg is already set', async function () {
      this.project._cfg = {
        integrationFolder,
        foo: 'bar',
      }

      expect(this.project.getConfig()).to.deep.eq({
        integrationFolder,
        foo: 'bar',
      })
    })

    it('does not set cfg.isNewProject when cfg.isTextTerminal', function () {
      const cfg = { isTextTerminal: true, browsers: [] }

      config.get.resolves(cfg)

      sinon.stub(this.project, '_setSavedState').resolves(cfg)

      return this.project.initializeConfig()
      .then((cfg) => {
        expect(cfg).not.to.have.property('isNewProject')
      })
    })

    it('attaches warning to non-chrome browsers when chromeWebSecurity:false', async function () {
      const cfg = Object.assign({}, {
        integrationFolder,
        browsers: [{ family: 'chromium', name: 'Canary' }, { family: 'some-other-family', name: 'some-other-name' }],
        chromeWebSecurity: false,
      })

      config.get.restore()
      sinon.stub(config, 'get').returns(cfg)

      await this.project.initializeConfig()
      .then(() => {
        const cfg = this.project.getConfig()

        expect(cfg.chromeWebSecurity).eq(false)
        expect(cfg.browsers).deep.eq([
          {
            family: 'chromium',
            name: 'Canary',
          },
          {
            family: 'some-other-family',
            name: 'some-other-name',
            warning: `\
Your project has set the configuration option: ${theme.yellow('chromeWebSecurity')} to ${theme.blue('false')}

This option will not have an effect in Some-other-name. Tests that rely on web security being disabled will not run as expected.\
`,
          },
        ])

        expect(cfg).ok
      })
    })

    // https://github.com/cypress-io/cypress/issues/17614
    it('only attaches warning to non-chrome browsers when chromeWebSecurity:true', async function () {
      ctx.lifecycleManager.restore?.()
      sinon.stub(ctx.lifecycleManager, 'getFullInitialConfig').returns({
        integrationFolder,
        browsers: [{ family: 'chromium', name: 'Canary' }, { family: 'some-other-family', name: 'some-other-name' }],
        chromeWebSecurity: true,
      })

      await this.project.initializeConfig()
      .then(() => {
        const cfg = this.project.getConfig()

        expect(cfg.chromeWebSecurity).eq(true)
        expect(cfg.browsers).deep.eq([
          {
            family: 'chromium',
            name: 'Canary',
          },
          {
            family: 'some-other-family',
            name: 'some-other-name',
          },
        ])
      })
    })
  })

  context('#initializeConfig', function () {
  })

  context('#open', () => {
    beforeEach(function () {
      sinon.stub(this.project, 'startWebsockets')
      this.checkSupportFileStub = sinon.stub(ProjectUtils, 'checkSupportFile').resolves()
      sinon.stub(this.project, 'scaffold').resolves()
      sinon.stub(this.project, 'getConfig').returns(this.config)
      sinon.stub(ServerE2E.prototype, 'open').resolves([])
      sinon.stub(ServerE2E.prototype, 'reset')
      sinon.stub(config, 'updateWithPluginValues').returns(this.config)
      sinon.stub(scaffold, 'plugins').resolves()
      sinon.stub(plugins, 'init').resolves()
    })

    it('calls #startWebsockets with options + config', function () {
      const onFocusTests = sinon.stub()

      this.project.__setOptions({
        onFocusTests,
      })

      return this.project.open().then(() => {
        expect(this.project.startWebsockets).to.be.calledWith({
          onReloadBrowser: undefined,
          onFocusTests,
          onSpecChanged: undefined,
        }, {
          socketIoCookie: '__socket.io',
          namespace: '__cypress',
          screenshotsFolder: '/foo/bar/cypress/screenshots',
          report: undefined,
          reporter: 'spec',
          reporterOptions: null,
          projectRoot: this.todosPath,
        })
      })
    })

    it('calls #scaffold with server config promise', function () {
      return this.project.open().then(() => {
        expect(this.project.scaffold).to.be.calledWith(this.config)
      })
    })

    it('calls checkSupportFile with server config when scaffolding is finished', function () {
      return this.project.open().then(() => {
        expect(this.checkSupportFileStub).to.be.calledWith({
          configFile: 'cypress.config.js',
          supportFile: false,
        })
      })
    })

    it('initializes the plugins', function () {
      return this.project.open().then(() => {
        expect(plugins.init).to.be.called
      })
    })

    it('calls support.plugins with pluginsFile directory', function () {
      return this.project.open().then(() => {
        expect(scaffold.plugins).to.be.calledWith(path.dirname(this.config.pluginsFile))
      })
    })

    it('calls options.onError with plugins error when there is a plugins error', function () {
      const onError = sinon.spy()
      const err = {
        name: 'plugin error name',
        message: 'plugin error message',
      }

      this.project.__setOptions({ onError })

      return this.project.open().then(() => {
        const pluginsOnError = plugins.init.lastCall.args[1].onError

        expect(pluginsOnError).to.be.a('function')
        pluginsOnError(err)

        expect(onError).to.be.calledWith(err)
      })
    })

    it('executes before:run if in interactive mode', function () {
      const sysInfo = {
        osName: 'darwin',
        osVersion: '1.2.3',
      }

      sinon.stub(system, 'info').resolves(sysInfo)
      this.config.experimentalInteractiveRunEvents = true
      this.config.isTextTerminal = false

      return this.project.open()
      .then(() => {
        expect(runEvents.execute).to.be.calledWith('before:run', this.config, {
          config: this.config,
          cypressVersion: pkg.version,
          system: sysInfo,
        })
      })
    })

    it('does not get system info or execute before:run if not in interactive mode', function () {
      sinon.stub(system, 'info')
      this.config.experimentalInteractiveRunEvents = true
      this.config.isTextTerminal = true

      return this.project.open()
      .then(() => {
        expect(system.info).not.to.be.called
        expect(runEvents.execute).not.to.be.calledWith('before:run')
      })
    })

    it('does not call startSpecWatcher if not in interactive mode', function () {
      const startSpecWatcherStub = sinon.stub()

      sinon.stub(ProjectBase.prototype, 'initializeSpecStore').resolves({
        startSpecWatcher: startSpecWatcherStub,
      })

      this.config.isTextTerminal = true

      return this.project.open()
      .then(() => {
        expect(startSpecWatcherStub).not.to.be.called
      })
    })

    it('calls startSpecWatcher if in interactive mode', function () {
      const startSpecWatcherStub = sinon.stub()

      sinon.stub(ProjectBase.prototype, 'initializeSpecStore').resolves({
        startSpecWatcher: startSpecWatcherStub,
      })

      this.config.isTextTerminal = false

      return this.project.open()
      .then(() => {
        expect(startSpecWatcherStub).to.be.called
      })
    })

    it('does not get system info or execute before:run if experimental flag is not enabled', function () {
      sinon.stub(system, 'info')
      this.config.experimentalInteractiveRunEvents = false
      this.config.isTextTerminal = false

      return this.project.open()
      .then(() => {
        expect(system.info).not.to.be.called
        expect(runEvents.execute).not.to.be.calledWith('before:run')
      })
    })

    describe('saved state', function () {
      beforeEach(function () {
        this._time = 1609459200000
        this._dateStub = sinon.stub(Date, 'now').returns(this._time)
      })

      it('sets firstOpened and lastOpened on first open', function () {
        return this.project.open()
        .then(() => {
          const cfg = this.project.getConfig()

          expect(cfg.state).to.eql({ firstOpened: this._time, lastOpened: this._time })
        })
      })

      it('only sets lastOpened on subsequent opens', function () {
        return this.project.open()
        .then(() => {
          this._dateStub.returns(this._time + 100000)
        })
        .then(() => this.project.open())
        .then(() => {
          const cfg = this.project.getConfig()

          expect(cfg.state).to.eql({ firstOpened: this._time, lastOpened: this._time + 100000 })
        })
      })

      it('updates config.state when saved state changes', function () {
        sinon.spy(this.project, 'saveState')

        const options = { onSavedStateChanged: (...args) => this.project.saveState(...args) }

        this.project.__setOptions(options)

        return this.project.open()
        .then(() => options.onSavedStateChanged({ autoScrollingEnabled: false }))
        .then(() => {
          const cfg = this.project.getConfig()

          expect(this.project.saveState).to.be.calledWith({ autoScrollingEnabled: false })

          expect(cfg.state).to.eql({
            autoScrollingEnabled: false,
            firstOpened: this._time,
            lastOpened: this._time,
          })
        })
      })
    })
  })

  context('#close', () => {
    beforeEach(function () {
      this.project = new ProjectBase({ projectRoot: '/_test-output/path/to/project-e2e', testingType: 'e2e' })

      this.project._server = { close () {} }
      this.project._isServerOpen = true

      sinon.stub(this.project, 'getConfig').returns(this.config)

      sinon.stub(user, 'ensureAuthToken').resolves('auth-token-123')
    })

    it('closes server', function () {
      this.project._server = sinon.stub({ close () {} })

      return this.project.close().then(() => {
        expect(this.project._server.close).to.be.calledOnce
      })
    })

    it('can close when server + watchers arent open', function () {
      return this.project.close()
    })

    it('executes after:run if in interactive mode', function () {
      this.config.experimentalInteractiveRunEvents = true
      this.config.isTextTerminal = false

      return this.project.close()
      .then(() => {
        expect(runEvents.execute).to.be.calledWith('after:run', this.config)
      })
    })

    it('does not execute after:run if not in interactive mode', function () {
      this.config.experimentalInteractiveRunEvents = true
      this.config.isTextTerminal = true

      return this.project.close()
      .then(() => {
        expect(runEvents.execute).not.to.be.calledWith('after:run')
      })
    })

    it('does not execute after:run if experimental flag is not enabled', function () {
      this.config.experimentalInteractiveRunEvents = false
      this.config.isTextTerminal = false

      return this.project.close()
      .then(() => {
        expect(runEvents.execute).not.to.be.calledWith('after:run')
      })
    })
  })

  context('#reset', () => {
    beforeEach(function () {
      this.project = new ProjectBase({ projectRoot: this.pristinePath, testingType: 'e2e' })
      this.project._automation = { reset: sinon.stub() }
      this.project._server = { close () {}, reset: sinon.stub() }
    })

    it('resets server + automation', function () {
      this.project.reset()
      expect(this.project._automation.reset).to.be.calledOnce

      expect(this.project.server.reset).to.be.calledOnce
    })
  })

  context('#startWebsockets', () => {
    beforeEach(function () {
      this.project = new ProjectBase({ projectRoot: '/_test-output/path/to/project-e2e', testingType: 'e2e' })
      this.project.watchers = {}
      this.project._server = { close () {}, startWebsockets: sinon.stub() }
      sinon.stub(ProjectBase.prototype, 'open').resolves()
    })

    it('calls server.startWebsockets with automation + config', async function () {
      const c = {}

      this.project.__setConfig(c)
      this.project.startWebsockets({}, c)

      const args = this.project.server.startWebsockets.lastCall.args

      expect(args[0]).to.be.an.instanceof(Automation)
      expect(args[1]).to.equal(c)
    })

    it('passes onReloadBrowser callback', function () {
      const fn = sinon.stub()

      this.project.server.startWebsockets.yieldsTo('onReloadBrowser')

      this.project.startWebsockets({ onReloadBrowser: fn }, {})

      expect(fn).to.be.calledOnce
    })
  })

  context('#getProjectId', () => {
    beforeEach(function () {
      this.project = new ProjectBase({ projectRoot: '/_test-output/path/to/project-e2e', testingType: 'e2e' })
      this.verifyExistence = sinon.stub(ProjectBase.prototype, 'verifyExistence').resolves()
    })

    it('calls verifyExistence', function () {
      sinon.stub(settings, 'read').resolves({ projectId: 'id-123' })

      return this.project.getProjectId()
      .then(() => expect(this.verifyExistence).to.be.calledOnce)
    })

    it('returns the project id from settings', function () {
      sinon.stub(settings, 'read').resolves({ projectId: 'id-123' })

      return this.project.getProjectId()
      .then((id) => expect(id).to.eq('id-123'))
    })

    it('throws NO_PROJECT_ID with the projectRoot when no projectId was found', function () {
      sinon.stub(settings, 'read').resolves({})

      return this.project.getProjectId()
      .then((id) => {
        throw new Error('expected to fail, but did not')
      }).catch((err) => {
        expect(err.type).to.eq('NO_PROJECT_ID')

        expect(err.message).to.include('/_test-output/path/to/project-e2e')
      })
    })

    it('bubbles up Settings.read EACCES error', function () {
      const err = new Error()

      err.code = 'EACCES'

      sinon.stub(settings, 'read').rejects(err)

      return this.project.getProjectId()
      .then((id) => {
        throw new Error('expected to fail, but did not')
      }).catch((err) => {
        expect(err.code).to.eq('EACCES')
      })
    })

    it('bubbles up Settings.read EPERM error', function () {
      const err = new Error()

      err.code = 'EPERM'

      sinon.stub(settings, 'read').rejects(err)

      return this.project.getProjectId()
      .then((id) => {
        throw new Error('expected to fail, but did not')
      }).catch((err) => {
        expect(err.code).to.eq('EPERM')
      })
    })
  })
<<<<<<< HEAD
=======
})

describe('lib/project-base #isRunnerSocketConnected', () => {
  it('calls through to socket method', () => {
    const isRunnerSocketConnected = sinon.stub().returns(true)

    this.project = new ProjectBase({ projectRoot: Fixtures.projectPath('todos'), testingType: 'e2e' })
    this.project._server = {
      socket: {
        isRunnerSocketConnected,
      },
    }

    const result = this.project.isRunnerSocketConnected()

    expect(result).to.eq(true)
    expect(isRunnerSocketConnected).to.have.been.calledOnce
  })
>>>>>>> bd1c7cd0
})<|MERGE_RESOLUTION|>--- conflicted
+++ resolved
@@ -627,8 +627,6 @@
       })
     })
   })
-<<<<<<< HEAD
-=======
 })
 
 describe('lib/project-base #isRunnerSocketConnected', () => {
@@ -647,5 +645,4 @@
     expect(result).to.eq(true)
     expect(isRunnerSocketConnected).to.have.been.calledOnce
   })
->>>>>>> bd1c7cd0
 })