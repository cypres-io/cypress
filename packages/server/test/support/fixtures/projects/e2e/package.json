{
  "name": "e2e",
<<<<<<< HEAD
  "version": "0.0.0",
  "devDependencies": {
    "mocha": "^4.1.0",
    "mochawesome-1.5.2": "npm:mochawesome@1.5.2",
    "mochawesome-2.3.1": "npm:mochawesome@2.3.1",
    "mochawesome-3.0.1": "npm:mochawesome@3.0.1",
    "react": "15.4.0"
  }
=======
  "version": "0.0.0"
>>>>>>> bd478ed2
}<|MERGE_RESOLUTION|>--- conflicted
+++ resolved
@@ -1,15 +1,4 @@
 {
   "name": "e2e",
-<<<<<<< HEAD
-  "version": "0.0.0",
-  "devDependencies": {
-    "mocha": "^4.1.0",
-    "mochawesome-1.5.2": "npm:mochawesome@1.5.2",
-    "mochawesome-2.3.1": "npm:mochawesome@2.3.1",
-    "mochawesome-3.0.1": "npm:mochawesome@3.0.1",
-    "react": "15.4.0"
-  }
-=======
   "version": "0.0.0"
->>>>>>> bd478ed2
 }