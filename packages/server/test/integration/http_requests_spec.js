--- conflicted
+++ resolved
@@ -61,9 +61,6 @@
   return replaceAbsolutePaths(removeWhitespace(body))
 }
 
-<<<<<<< HEAD
-let ctx
-=======
 function getHugeJsFile () {
   const pathToHugeAppJs = Fixtures.path('server/libs/huge_app.js')
 
@@ -80,7 +77,8 @@
   .readFileAsync(pathToHugeAppJs, 'utf8')
   .catch(getHugeFile)
 }
->>>>>>> e4f5b106
+
+let ctx
 
 describe('Routes', () => {
   require('mocha-banner').register()
