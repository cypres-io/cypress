--- conflicted
+++ resolved
@@ -425,17 +425,6 @@
       })
     })
 
-<<<<<<< HEAD
-    it('does not watch settings or plugins in run mode', function () {
-      const watch = sinon.spy(Watchers.prototype, 'watch')
-      const watchTree = sinon.spy(Watchers.prototype, 'watchTree')
-
-      return cypress.start([`--run-project=${this.pluginConfig}`])
-      .then(() => {
-        expect(watchTree).not.to.be.called
-        expect(watch).not.to.be.called
-        this.expectExitWith(0)
-=======
     // NOTE: We no longer do this in the new flow
     it.skip('scaffolds out integration and example specs if they do not exist when not runMode', function () {
       ctx.actions.project.setCurrentProjectForTestSetup(this.pristineWithConfigPath)
@@ -457,7 +446,6 @@
             fs.statAsync(path.join(cfg.integrationFolder, '2-advanced-examples', 'viewport.spec.js')),
           )
         })
->>>>>>> 6d10a7fa
       })
     })
 
@@ -487,43 +475,8 @@
       })
     })
 
-<<<<<<< HEAD
-    it('scaffolds out support + files if they do not exist', function () {
-=======
-    it('does not scaffold integration or example specs when runMode', function () {
-      return cypress.start([`--run-project=${this.pristineWithConfigPath}`])
-      .then(() => {
-        return fs.statAsync(path.join(this.pristineWithConfigPath, 'cypress', 'integration'))
-      }).then(() => {
-        throw new Error('integration folder should not exist!')
-      }).catch((err) => {
-        if (err.code !== 'ENOENT') {
-          throw err
-        }
-      })
-    })
-
-    it('scaffolds out fixtures + files if they do not exist', function () {
-      ctx.actions.project.setCurrentProjectForTestSetup(this.pristineWithConfigPath)
-
-      return config.get(this.pristineWithConfigPath)
-      .then((cfg) => {
-        return fs.statAsync(cfg.fixturesFolder)
-        .then(() => {
-          throw new Error('fixturesFolder should not exist!')
-        }).catch(() => {
-          return cypress.start([`--run-project=${this.pristineWithConfigPath}`, '--no-run-mode'])
-        }).then(() => {
-          return fs.statAsync(cfg.fixturesFolder)
-        }).then(() => {
-          return fs.statAsync(path.join(cfg.fixturesFolder, 'example.json'))
-        })
-      })
-    })
-
     // NOTE: The scaffolding of files behavior has changed
     it.skip('scaffolds out support + files if they do not exist', function () {
->>>>>>> 6d10a7fa
       const supportFolder = path.join(this.pristineWithConfigPath, 'cypress/support')
 
       ctx.actions.project.setCurrentProjectForTestSetup(this.pristineWithConfigPath)
