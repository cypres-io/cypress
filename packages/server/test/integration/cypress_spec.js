--- conflicted
+++ resolved
@@ -630,11 +630,7 @@
     })
 
     it(`logs error when supportFile doesn't exist`, function () {
-<<<<<<< HEAD
       return settings.writeForTesting(this.idsPath, { e2e: { supportFile: '/does/not/exist' } })
-=======
-      return settings.write(this.idsPath, { supportFile: '/does/not/exist' })
->>>>>>> 4b50f9ee
       .then(() => {
         return cypress.start([`--run-project=${this.idsPath}`])
       })
@@ -655,13 +651,8 @@
 
         const found1 = _.find(argsSet, (args) => {
           return _.find(args, (arg) => {
-<<<<<<< HEAD
-            return arg.message && arg.message.includes(
-              'The specified browser was not found on your system or is not supported by Cypress: `foo`',
-=======
             return arg.message && stripAnsi(arg.message).includes(
               `Browser: foo was not found on your system or is not supported by Cypress.`,
->>>>>>> 4b50f9ee
             )
           })
         })
@@ -757,13 +748,8 @@
           '--spec=/this/does/not/exist/**/*',
         ])
         .then(() => {
-<<<<<<< HEAD
           this.expectExitWithErr('NO_SPECS_FOUND', 'We searched for any files matching this glob pattern')
           this.expectExitWithErr('NO_SPECS_FOUND', 'this/does/not/exist/**/*')
-=======
-          this.expectExitWithErr('NO_SPECS_FOUND', 'We searched for specs inside of this folder:')
-          this.expectExitWithErr('NO_SPECS_FOUND', path.join(this.todosPath, 'cypress/specs'))
->>>>>>> 4b50f9ee
         })
       })
     })
@@ -792,11 +778,7 @@
       .then(() => {
         return cypress.start([`--run-project=${this.todosPath}`])
       }).then(() => {
-<<<<<<< HEAD
-        this.expectExitWithErr('SETTINGS_VALIDATION_ERROR', 'cypress.config.js')
-=======
-        this.expectExitWithErr('CONFIG_VALIDATION_ERROR', 'cypress.json')
->>>>>>> 4b50f9ee
+        this.expectExitWithErr('CONFIG_VALIDATION_ERROR', 'cypress.config.js')
       })
     })
 
@@ -1847,32 +1829,6 @@
           })
         })
       })
-<<<<<<< HEAD
-=======
-
-      it('creates custom config file if it does not exist', function () {
-        const bus = new EE()
-
-        return cypress.start([
-          `--config-file=${this.filename}`,
-        ])
-        .then(() => {
-          debug('cypress started with config %s', this.filename)
-          const options = Events.start.firstCall.args[0]
-
-          debug('first call arguments %o', Events.start.firstCall.args)
-
-          return Events.handleEvent(options, bus, {}, 123, 'open:project', this.pristinePath)
-        }).then(() => {
-          expect(this.open, 'open was called').to.be.called
-
-          return fs.readJsonAsync(path.join(this.pristinePath, this.filename))
-          .then((json) => {
-            expect(json, 'json file is empty').to.deep.equal({})
-          })
-        })
-      })
->>>>>>> 4b50f9ee
     })
   })
 
