--- conflicted
+++ resolved
@@ -7,17 +7,12 @@
 let ctx
 
 describe('lib/plugins', () => {
-<<<<<<< HEAD
   beforeEach(() => {
-    ctx = makeLegacyDataContext()
-    Fixtures.scaffold()
-
-    ctx.actions.project.setActiveProjectForTestSetup(Fixtures.projectPath('plugin-before-browser-launch-deprecation'))
-=======
-  beforeEach(async () => {
     Fixtures.scaffoldProject('plugin-before-browser-launch-deprecation')
     await Fixtures.scaffoldCommonNodeModules()
->>>>>>> 71d92e0e
+
+    ctx = makeLegacyDataContext()
+    ctx.actions.project.setActiveProjectForTestSetup(Fixtures.projectPath('plugin-before-browser-launch-deprecation'))
   })
 
   afterEach(() => {
