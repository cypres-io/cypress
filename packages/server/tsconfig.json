--- conflicted
+++ resolved
@@ -8,11 +8,6 @@
     "./../ts/index.d.ts"
   ],
   "compilerOptions": {
-<<<<<<< HEAD
-    "types": ["mocha", "node"],
-    "resolveJsonModule": true,
-    "noUnusedLocals": false,
-=======
     "types": [
       "mocha",
       "node"
@@ -20,6 +15,5 @@
     "resolveJsonModule": true,
     "noUnusedLocals": false,
     "importHelpers": true
->>>>>>> e0941990
   }
 }