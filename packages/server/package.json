{
  "name": "@packages/server",
  "version": "0.0.0-development",
  "private": true,
  "main": "index.js",
  "scripts": {
    "build-prod": "tsc",
    "clean-deps": "rm -rf node_modules",
    "codecov": "codecov",
    "dev": "node index.js",
    "docker": "cd ../.. && WORKING_DIR=/packages/server ./scripts/run-docker-local.sh",
    "postinstall": "patch-package",
    "repl": "node repl.js",
    "start": "node ../../scripts/cypress open --dev --global",
    "test": "node ./test/scripts/run.js",
    "test-e2e": "node ./test/scripts/run.js --glob-in-dir=test/e2e",
    "test-integration": "node ./test/scripts/run.js --glob-in-dir=test/integration",
    "test-performance": "node ./test/scripts/run.js --glob-in-dir=test/performance",
    "test-unit": "node ./test/scripts/run.js --glob-in-dir=test/unit",
    "test-watch": "./test/support/watch test"
  },
  "dependencies": {
    "@benmalka/foxdriver": "0.4.1",
    "@cypress/commit-info": "2.2.0",
    "@cypress/get-windows-proxy": "1.6.1",
    "@cypress/icons": "0.7.0",
    "@cypress/mocha-teamcity-reporter": "1.0.0",
    "@cypress/request": "2.88.5",
    "@cypress/request-promise": "4.2.6",
<<<<<<< HEAD
    "@cypress/webpack-batteries-included-preprocessor": "2.1.3",
=======
>>>>>>> 39753121
    "@ffmpeg-installer/ffmpeg": "1.0.20",
    "ansi_up": "4.0.4",
    "black-hole-stream": "0.0.1",
    "bluebird": "3.7.0",
    "chai": "1.10.0",
    "chalk": "2.4.2",
    "check-more-types": "2.24.0",
    "chokidar": "3.2.2",
    "chrome-remote-interface": "0.28.2",
    "cli-table3": "0.5.1",
    "coffeescript": "1.12.7",
    "color-string": "1.5.4",
    "command-exists": "1.2.9",
    "common-tags": "1.8.0",
    "compression": "1.7.4",
    "content-type": "1.0.4",
    "cookie-parser": "1.4.5",
    "data-uri-to-buffer": "2.0.1",
    "debug": "4.1.1",
    "dependency-tree": "7.0.2",
    "duplexify": "4.1.1",
    "electron-context-menu": "2.2.0",
    "errorhandler": "1.5.1",
    "evil-dns": "0.2.0",
    "execa": "1.0.0",
    "express": "4.17.1",
    "find-process": "1.4.1",
    "firefox-profile": "4.0.0",
    "fix-path": "3.0.0",
    "fluent-ffmpeg": "2.1.2",
    "fs-extra": "8.1.0",
    "get-port": "5.1.1",
    "getos": "3.2.1",
    "glob": "7.1.3",
    "graceful-fs": "4.2.0",
    "http-proxy": "cypress-io/node-http-proxy#9322b4b69b34f13a6f3874e660a35df3305179c6",
    "human-interval": "1.0.0",
    "image-size": "0.8.3",
    "is-fork-pr": "2.5.0",
    "is-html": "2.0.0",
    "jimp": "0.14.0",
    "jsonlint": "1.6.3",
    "konfig": "0.2.1",
    "launch-editor": "2.2.1",
    "lazy-ass": "1.6.0",
    "lockfile": "1.0.4",
    "lodash": "4.17.19",
    "log-symbols": "2.2.0",
    "marionette-client": "cypress-io/marionette-client#2cddf7d791cca7be5191d7fe103d58be7283957d",
    "md5": "2.3.0",
    "mime": "2.4.4",
    "minimatch": "3.0.4",
    "minimist": "1.2.5",
    "mocha-7.0.1": "npm:mocha@7.0.1",
    "mocha-junit-reporter": "2.0.0",
    "mocha-teamcity-reporter": "3.0.0",
    "moment": "2.27.0",
    "morgan": "1.9.1",
    "node-machine-id": "1.1.12",
    "opn": "cypress-io/opn#2f4e9a216ca7bdb95dfae9d46d99ddf004b3cbb5",
    "ospath": "1.2.2",
    "p-queue": "6.1.0",
    "pluralize": "8.0.0",
    "ramda": "0.24.1",
    "randomstring": "1.1.5",
    "resolve": "1.17.0",
    "return-deep-diff": "0.4.0",
    "sanitize-filename": "1.6.3",
    "semver": "7.3.2",
    "send": "0.17.1",
    "shell-env": "3.0.0",
    "signal-exit": "3.0.3",
    "squirrelly": "7.9.2",
    "strip-ansi": "6.0.0",
    "syntax-error": "1.4.0",
    "systeminformation": "4.27.11",
    "term-size": "2.1.0",
    "through": "2.3.8",
    "tough-cookie": "4.0.0",
    "trash": "5.2.0",
    "tree-kill": "1.2.2",
    "ts-node": "8.5.4",
    "underscore": "1.9.1",
    "underscore.string": "3.3.5",
    "url-parse": "1.4.7",
    "uuid": "8.2.0",
    "which": "2.0.2",
    "widest-line": "3.1.0",
    "winston": "2.4.4"
  },
  "devDependencies": {
    "@babel/core": "7.9.0",
    "@babel/preset-env": "7.9.0",
    "@cypress/debugging-proxy": "2.0.1",
    "@cypress/json-schemas": "5.35.1",
    "@cypress/sinon-chai": "1.1.0",
<<<<<<< HEAD
=======
    "@cypress/webpack-batteries-included-preprocessor": "0.0.0-development",
>>>>>>> 39753121
    "@cypress/webpack-preprocessor": "0.0.0-development",
    "@ffprobe-installer/ffprobe": "1.1.0",
    "@packages/desktop-gui": "0.0.0-development",
    "@packages/electron": "0.0.0-development",
    "@packages/example": "0.0.0-development",
    "@packages/extension": "0.0.0-development",
    "@packages/https-proxy": "0.0.0-development",
    "@packages/launcher": "0.0.0-development",
    "@packages/network": "0.0.0-development",
    "@packages/reporter": "0.0.0-development",
    "@packages/root": "0.0.0-development",
    "@packages/socket": "0.0.0-development",
    "@packages/static": "0.0.0-development",
    "@packages/ts": "0.0.0-development",
    "@types/chai-as-promised": "7.1.2",
    "@types/chrome": "0.0.101",
    "awesome-typescript-loader": "5.2.1",
    "babel-loader": "8.1.0",
    "body-parser": "1.19.0",
    "chai-as-promised": "7.1.1",
    "chai-subset": "1.6.0",
    "chai-uuid": "1.0.6",
    "chokidar-cli": "1.2.2",
    "chrome-har-capturer": "0.13.4",
    "cors": "2.8.5",
    "cross-env": "6.0.3",
    "devtools-protocol": "0.0.734984",
    "eol": "0.9.1",
    "eventsource": "1.0.7",
    "express-session": "1.16.1",
    "express-useragent": "1.0.12",
    "http-mitm-proxy": "0.7.0",
    "https-proxy-agent": "3.0.1",
    "istanbul": "0.4.5",
    "mocha": "7.1.0",
    "mochawesome-1.5.2": "npm:mochawesome@1.5.2",
    "mochawesome-2.3.1": "npm:mochawesome@2.3.1",
    "mochawesome-3.0.1": "npm:mochawesome@3.0.1",
    "mock-fs": "4.12.0",
    "mocked-env": "1.2.4",
    "mockery": "2.1.0",
    "multiparty": "4.2.1",
    "nock": "12.0.2",
    "proxyquire": "2.1.3",
    "react": "16.8.6",
    "repl.history": "0.1.4",
    "sinon": "5.1.1",
    "snap-shot-it": "7.9.3",
    "ssestream": "1.0.1",
    "supertest": "4.0.2",
    "supertest-session": "4.0.0",
    "through2": "2.0.5",
    "ts-loader": "7.0.4",
    "tsconfig-paths": "3.9.0",
    "webpack": "4.43.0",
    "ws": "5.2.2",
    "xvfb": "cypress-io/node-xvfb#22e3783c31d81ebe64d8c0df491ea00cdc74726a",
    "xvfb-maybe": "0.2.1"
  },
  "files": [
    "config",
    "lib",
    "patches"
  ],
  "types": "index.d.ts",
  "productName": "Cypress",
  "workspaces": {
    "nohoist": [
      "@benmalka/foxdriver"
    ]
  },
  "optionalDependencies": {
    "registry-js": "1.8.0"
  }
}<|MERGE_RESOLUTION|>--- conflicted
+++ resolved
@@ -27,10 +27,6 @@
     "@cypress/mocha-teamcity-reporter": "1.0.0",
     "@cypress/request": "2.88.5",
     "@cypress/request-promise": "4.2.6",
-<<<<<<< HEAD
-    "@cypress/webpack-batteries-included-preprocessor": "2.1.3",
-=======
->>>>>>> 39753121
     "@ffmpeg-installer/ffmpeg": "1.0.20",
     "ansi_up": "4.0.4",
     "black-hole-stream": "0.0.1",
@@ -127,10 +123,7 @@
     "@cypress/debugging-proxy": "2.0.1",
     "@cypress/json-schemas": "5.35.1",
     "@cypress/sinon-chai": "1.1.0",
-<<<<<<< HEAD
-=======
     "@cypress/webpack-batteries-included-preprocessor": "0.0.0-development",
->>>>>>> 39753121
     "@cypress/webpack-preprocessor": "0.0.0-development",
     "@ffprobe-installer/ffprobe": "1.1.0",
     "@packages/desktop-gui": "0.0.0-development",
