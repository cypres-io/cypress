--- conflicted
+++ resolved
@@ -2,11 +2,6 @@
 import type { RunGroup } from '../entities/run'
 import type { FoundBrowser, OpenProjectLaunchOptions, FullConfig, LaunchOpts, LaunchArgs } from '@packages/types'
 import type { LocalProject } from '../entities'
-<<<<<<< HEAD
-import type { LaunchArgs, LaunchOpts } from '@packages/server/lib/open_project'
-import type { Cfg, OpenProjectLaunchOptions } from '@packages/server/lib/project-base'
-=======
->>>>>>> 49cc92a7
 import type { BrowserContract } from '../contracts/BrowserContract'
 
 /**
@@ -35,15 +30,10 @@
   abstract getBrowsers (): Promise<FoundBrowser[]>
 
   abstract initializeOpenProject (args: LaunchArgs, options: OpenProjectLaunchOptions): Promise<void>
-<<<<<<< HEAD
-  abstract launchOpenProject (browser: BrowserContract, spec: Cypress.Cypress['spec'], options: LaunchOpts): Promise<void>
-  abstract resolveOpenProjectConfig (): Cfg | null
-=======
   abstract launchOpenProject (
     browser: BrowserContract,
     spec: any, // Cypress.Cypress['spec'],
     options: LaunchOpts
   ): Promise<void>
   abstract resolveOpenProjectConfig (): FullConfig | null
->>>>>>> 49cc92a7
 }