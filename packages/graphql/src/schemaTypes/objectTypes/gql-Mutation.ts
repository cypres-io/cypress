--- conflicted
+++ resolved
@@ -105,18 +105,6 @@
       resolve: async (_, args, ctx) => {
         await ctx.actions.wizard.setCodeLanguage(args.language)
       },
-<<<<<<< HEAD
-      description: 'Navigates backward in the wizard',
-      // FIXME: remove the emitter from there it's a temporary fix
-      resolve: async (_, args, ctx) => {
-        const res = await ctx.actions.wizard.navigate(args.direction)
-
-        ctx.emitter.toLaunchpad()
-
-        return res
-      },
-=======
->>>>>>> 395504c7
     })
 
     t.field('wizardInstallDependencies', {
