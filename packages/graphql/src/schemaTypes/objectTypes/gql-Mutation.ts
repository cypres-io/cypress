import { arg, booleanArg, enumType, idArg, mutationType, nonNull, stringArg, list, intArg } from 'nexus'
import { Wizard } from './gql-Wizard'
import { CodeGenTypeEnum } from '../enumTypes/gql-CodeGenTypeEnum'
import { TestingTypeEnum } from '../enumTypes/gql-WizardEnums'
import { PreferencesTypeEnum } from '../enumTypes/gql-PreferencesTypeEnum'
import { FileDetailsInput } from '../inputTypes/gql-FileDetailsInput'
import { WizardUpdateInput } from '../inputTypes/gql-WizardUpdateInput'
import { CurrentProject } from './gql-CurrentProject'
import { GenerateSpecResponse } from './gql-GenerateSpecResponse'
import { Cohort, CohortInput } from './gql-Cohorts'
import { Query } from './gql-Query'
import { ScaffoldedFile } from './gql-ScaffoldedFile'
import debugLib from 'debug'
import { ReactComponentResponse } from './gql-ReactComponentResponse'
import { TestsBySpecInput } from '../inputTypes'

const debug = debugLib('cypress:graphql:mutation')

export const mutation = mutationType({
  definition (t) {
    t.field('copyTextToClipboard', {
      type: 'Boolean',
      description: 'add the passed text to the local clipboard',
      args: {
        text: nonNull(stringArg()),
      },
      resolve: (_, { text }, ctx) => {
        ctx.electronApi.copyTextToClipboard(text)

        return true
      },
    })

    t.field('resetErrorAndLoadConfig', {
      type: Query,
      description: 'Resets error and attempts to reload the config',
      args: {
        id: nonNull(idArg()),
      },
      resolve: async (_, args, ctx) => {
        ctx.actions.error.clearError(args.id)
        await ctx.lifecycleManager.refreshLifecycle().catch((e) => ctx.lifecycleManager.onLoadError(e))

        return {}
      },
    })

    t.field('devRelaunch', {
      type: 'Boolean',
      description: 'Development only: Triggers or dismisses a prompted refresh by touching the file watched by our development scripts',
      args: {
        action: nonNull(enumType({
          name: 'DevRelaunchAction',
          members: ['trigger', 'dismiss'],
        }).asArg()),
      },
      resolve: async (_, args, ctx) => {
        if (args.action === 'trigger') {
          ctx.actions.dev.triggerRelaunch()
        } else {
          ctx.actions.dev.dismissRelaunch()
        }

        return true
      },
    })

    t.nonNull.boolean('matchesSpecPattern', {
      description: 'Check if a give spec file will match the project spec pattern',
      args: {
        specFile: nonNull(stringArg()),
      },
      resolve: (source, args, ctx) => {
        if (!ctx.currentProject) {
          return false
        }

        return ctx.project.matchesSpecPattern(args.specFile)
      },
    })

    t.field('internal_clearLatestProjectCache', {
      type: 'Boolean',
      resolve: async (_, args, ctx) => {
        await ctx.actions.project.clearLatestProjectCache()

        return true
      },
    })

    t.field('openExternal', {
      type: 'Boolean',
      args: {
        url: nonNull(stringArg()),
        includeGraphqlPort: booleanArg(),
      },
      resolve: (_, args, ctx) => {
        let url = args.url

        // the `port` param is included in external links to create a cloud organization
        // so that the app can be notified when the org has been created
        if (args.includeGraphqlPort && process.env.CYPRESS_INTERNAL_GRAPHQL_PORT) {
          const joinCharacter = args.url.includes('?') ? '&' : '?'

          url = `${args.url}${joinCharacter}port=${process.env.CYPRESS_INTERNAL_GRAPHQL_PORT}`
        }

        ctx.actions.electron.openExternal(url)

        return true
      },
    })

    t.field('internal_clearProjectPreferencesCache', {
      type: 'Boolean',
      args: {
        projectTitle: nonNull(stringArg()),
      },
      resolve: async (_, args, ctx) => {
        await ctx.actions.project.clearProjectPreferencesCache(args.projectTitle)

        return true
      },
    })

    t.field('internal_clearAllProjectPreferencesCache', {
      type: 'Boolean',
      resolve: async (_, args, ctx) => {
        await ctx.actions.project.clearAllProjectPreferencesCache()

        return true
      },
    })

    t.field('scaffoldTestingType', {
      type: 'Query',
      resolve: async (_, args, ctx) => {
        await ctx.actions.wizard.scaffoldTestingType()

        return {}
      },
    })

    t.field('completeSetup', {
      type: 'Query',
      resolve: async (_, args, ctx) => {
        await ctx.actions.wizard.completeSetup()

        return {}
      },
    })

    t.field('clearCurrentProject', {
      type: 'Query',
      description: 'Clears the currently active project',
      resolve: async (_, args, ctx) => {
        await ctx.actions.project.clearCurrentProject()
        ctx.actions.wizard.resetWizard()

        return {}
      },
    })

    t.field('clearCurrentTestingType', {
      type: 'Query',
      resolve: (_, args, ctx) => {
        ctx.lifecycleManager.setAndLoadCurrentTestingType(null)

        return {}
      },
    })

    t.field('setAndLoadCurrentTestingType', {
      type: 'Query',
      args: {
        testingType: nonNull(arg({ type: TestingTypeEnum })),
      },
      resolve: async (source, args, ctx) => {
        ctx.actions.project.setAndLoadCurrentTestingType(args.testingType)

<<<<<<< HEAD
        // if necessary init the wizard for configuration
        if (ctx.coreData.currentTestingType && !ctx.lifecycleManager.isTestingTypeConfigured(ctx.coreData.currentTestingType)) {
          // Component Testing has a wizard to help users configure their project
          if (ctx.coreData.currentTestingType === 'component') {
            await ctx.actions.wizard.detectFrameworks()
            await ctx.actions.wizard.initialize()
          } else {
            // E2E doesn't have such a wizard, we just create/update their cypress.config.js.
            await ctx.actions.wizard.scaffoldTestingType()
          }
        }
=======
        await ctx.actions.project.initializeProjectSetup(args.testingType)
>>>>>>> 3f8769e8

        return {}
      },
    })

    // TODO: remove server-side setPromptShown helpers in #23768,
    // since this will be handled by usePromptManager via existing
    // `setPreferences` mutation, there is no need for this other
    //way to modify saved sate

    t.field('setPromptShown', {
      type: 'Boolean',
      description: 'Save the prompt-shown state for this project',
      args: { slug: nonNull('String') },
      resolve: (_, args, ctx) => {
        ctx.actions.project.setPromptShown(args.slug)

        return true
      },
    })

    t.field('wizardUpdate', {
      type: Wizard,
      description: 'Updates the different fields of the wizard data store',
      args: {
        input: nonNull(arg({ type: WizardUpdateInput })),
      },
      resolve: async (source, args, ctx) => {
        if (args.input.framework) {
          ctx.actions.wizard.setFramework(ctx.coreData.wizard.frameworks.find((x) => x.type === args.input.framework) ?? null)
        }

        if (args.input.bundler) {
          ctx.actions.wizard.setBundler(args.input.bundler)
        }

        // TODO: remove when live-mutations are implements
        // signal to launchpad to reload the data context
        ctx.emitter.toLaunchpad()

        return ctx.wizardData
      },
    })

    t.field('launchpadSetBrowser', {
      type: CurrentProject,
      description: 'Sets the active browser',
      args: {
        id: nonNull(idArg({
          description: 'ID of the browser that we want to set',
        })),
      },
      async resolve (_, args, ctx) {
        await ctx.actions.browser.setActiveBrowserById(args.id)

        return ctx.lifecycleManager
      },
    })

    t.field('getReactComponentsFromFile', {
      type: ReactComponentResponse,
      description: 'Parse a JS or TS file to see any exported React components that are defined in the file',
      args: {
        filePath: nonNull(stringArg()),
      },
      resolve: (_, args, ctx) => {
        return ctx.actions.codegen.getReactComponentsFromFile(args.filePath)
      },
    })

    t.field('generateSpecFromSource', {
      type: GenerateSpecResponse,
      description: 'Generate spec from source',
      args: {
        codeGenCandidate: nonNull(stringArg()),
        type: nonNull(CodeGenTypeEnum),
        componentName: stringArg(),
        isDefault: booleanArg(),
      },
      resolve: (_, args, ctx) => {
        return ctx.actions.codegen.codeGenSpec(args.codeGenCandidate, args.type, args.componentName || undefined, args.isDefault || undefined)
      },
    })

    t.nonNull.list.nonNull.field('e2eExamples', {
      type: ScaffoldedFile,
      resolve: (src, args, ctx) => {
        return ctx.actions.codegen.e2eExamples()
      },
    })

    t.field('login', {
      type: Query,
      description: 'Auth with Cypress Cloud',
      args: {
        utmMedium: nonNull(stringArg()),
        utmContent: stringArg(),
        utmSource: nonNull(stringArg()),
      },
      resolve: async (_, args, ctx) => {
        await ctx.actions.auth.login(args.utmSource, args.utmMedium, args.utmContent)

        return {}
      },
    })

    t.field('logout', {
      type: Query,
      description: 'Log out of Cypress Cloud',
      resolve: async (_, args, ctx) => {
        await ctx.actions.auth.logout()

        return {}
      },
    })

    t.field('launchOpenProject', {
      type: CurrentProject,
      description: 'Launches project from open_project global singleton',
      args: {
        shouldLaunchNewTab: booleanArg(),
        specPath: stringArg(),
      },
      resolve: async (_, args, ctx) => {
        await ctx.actions.project.launchProject(ctx.coreData.currentTestingType, { shouldLaunchNewTab: args.shouldLaunchNewTab ?? false }, args.specPath)

        return ctx.lifecycleManager
      },
    })

    t.field('addProject', {
      type: Query,
      description: 'Add project to projects array and cache it',
      args: {
        path: stringArg(),
        open: booleanArg({ description: 'Whether to open the project when added' }),
      },
      resolve: async (_, args, ctx) => {
        ctx.actions.wizard.resetWizard()
        let path = args.path

        if (!path) {
          await ctx.actions.project.addProjectFromElectronNativeFolderSelect()

          return {}
        }

        await ctx.actions.project.addProject({
          ...args,
          path,
        })

        return {}
      },
    })

    t.field('removeProject', {
      type: Query,
      description: 'Remove project from projects array and cache',
      args: {
        path: nonNull(stringArg()),
      },
      resolve: async (_, args, ctx) => {
        await ctx.actions.project.removeProject(args.path)

        return {}
      },
    })

    t.field('setCurrentProject', {
      type: Query,
      description: 'Set active project to run tests on',
      args: {
        path: nonNull(stringArg()),
      },
      resolve: async (_, args, ctx) => {
        await ctx.actions.project.setCurrentProject(args.path)

        return {}
      },
    })

    // TODO: #23202 hopefully we can stop using this for project data, and use `setPreferences` instead
    t.nonNull.field('setProjectPreferencesInGlobalCache', {
      type: Query,
      description: 'Save the projects preferences to cache, e.g. in dev: Library/Application Support/Cypress/cy/staging/cache',
      args: {
        testingType: nonNull(TestingTypeEnum),
      },
      async resolve (_, args, ctx) {
        await ctx.actions.project.setProjectPreferencesInGlobalCache(args)

        return {}
      },
    })

    t.nonNull.field('resetAuthState', {
      type: Query,
      description: 'Reset the Auth State',
      resolve (_, args, ctx) {
        ctx.actions.auth.resetAuthState()

        return {}
      },
    })

    t.nonNull.field('resetWizard', {
      type: 'Boolean',
      description: 'Reset the Wizard to the starting position',
      resolve: (_, args, ctx) => {
        ctx.actions.wizard.resetWizard()
        ctx.actions.electron.refreshBrowserWindow()

        return true
      },
    })

    t.nonNull.field('resetLatestVersionTelemetry', {
      type: 'Boolean',
      description: 'Resets the latest version call to capture additional telemetry for the current user',
      resolve: async (_, args, ctx) => {
        ctx.actions.versions.resetLatestVersionTelemetry()

        return true
      },
    })

    t.nonNull.field('focusActiveBrowserWindow', {
      type: 'Boolean',
      description: 'Sets focus to the active browser window',
      resolve: async (_, args, ctx) => {
        await ctx.actions.browser.focusActiveBrowserWindow()

        return true
      },
    })

    t.nonNull.field('reconfigureProject', {
      type: 'Boolean',
      description: 'show the launchpad windows',
      resolve: async (_, args, ctx) => {
        ctx.actions.project.setForceReconfigureProjectByTestingType({ forceReconfigureProject: true })
        await ctx.actions.project.reconfigureProject()

        return true
      },
    })

    t.field('setPreferences', {
      type: Query,
      description: [
        'Update local preferences (also known as  appData).',
        'The payload, `value`, should be a `JSON.stringified()`',
        'object of the new values you\'d like to persist.',
        'Example: `setPreferences (value: JSON.stringify({ lastOpened: Date.now() }), "local")`',
      ].join(' '),
      args: {
        value: nonNull(stringArg()),
        type: nonNull(arg({
          type: PreferencesTypeEnum,
        })),
      },
      resolve: async (_, { value, type }, ctx) => {
        await ctx.actions.localSettings.setPreferences(value, type)

        return {}
      },
    })

    t.field('openDirectoryInIDE', {
      description: 'Open a path in preferred IDE',
      type: 'Boolean',
      args: {
        path: nonNull(stringArg()),
      },
      resolve: (_, args, ctx) => {
        ctx.actions.project.openDirectoryInIDE(args.path)

        return true
      },
    })

    t.field('openInFinder', {
      description: 'Open a path in the local file explorer',
      type: 'Boolean',
      args: {
        path: nonNull(stringArg()),
      },
      resolve: (_, args, ctx) => {
        ctx.actions.electron.showItemInFolder(args.path)

        return true
      },
    })

    t.field('openFileInIDE', {
      description: 'Open a file on specified line and column in preferred IDE',
      type: 'Boolean',
      args: {
        input: nonNull(arg({
          type: FileDetailsInput,
        })),
      },
      resolve: (_, args, ctx) => {
        ctx.actions.file.openFile(
          args.input.filePath,
          args.input.line || 1,
          args.input.column || 1,
        )

        return true
      },
    })

    t.field('migrateRenameSpecs', {
      description: 'While migrating to 10+ renames files to match the new .cy pattern',
      type: Query,
      args: {
        skip: booleanArg(),
        before: list(nonNull(stringArg({
          description: 'specs to move - current name',
        }))),
        after: list(nonNull(stringArg({
          description: 'specs to move - current name',
        }))),
      },
      resolve: async (_, { skip, before, after }, ctx) => {
        if (!skip && before && after) {
          await ctx.actions.migration.renameSpecFiles(before, after)
        }

        await ctx.actions.migration.nextStep()

        return {}
      },
    })

    t.field('migrateRenameSpecsFolder', {
      description: 'When the user decides to skip specs rename',
      type: Query,
      resolve: async (_, args, ctx) => {
        await ctx.actions.migration.renameSpecsFolder()
        await ctx.actions.migration.nextStep()

        return {}
      },
    })

    t.field('migrateSkipManualRename', {
      description: 'While migrating to 10+ skip manual rename step',
      type: Query,
      resolve: async (_, args, ctx) => {
        await ctx.actions.migration.nextStep()

        return {}
      },
    })

    t.field('migrateCloseManualRenameWatcher', {
      description: 'While migrating to 10+ skip manual rename step',
      type: 'Boolean',
      resolve: async (_, args, ctx) => {
        await ctx.actions.migration.closeManualRenameWatcher()

        return true
      },
    })

    t.field('finishedRenamingComponentSpecs', {
      description: 'user has finished migration component specs - move to next step',
      type: Query,
      resolve: async (_, args, ctx) => {
        await ctx.actions.migration.nextStep()

        return {}
      },
    })

    t.field('migrateRenameSupport', {
      description: 'While migrating to 10+ launch renaming of support file',
      type: Query,
      resolve: async (_, args, ctx) => {
        await ctx.actions.migration.renameSupportFile()
        await ctx.actions.migration.nextStep()

        return {}
      },
    })

    t.field('migrateConfigFile', {
      description: 'Transforms cypress.json file into cypress.config.js file',
      type: Query,
      resolve: async (_, args, ctx) => {
        await ctx.actions.migration.createConfigFile()
        await ctx.actions.migration.nextStep()

        return {}
      },
    })

    t.field('migrateComponentTesting', {
      description: 'Merges the component testing config in cypress.config.{js,ts}',
      type: Query,
      resolve: async (_, args, ctx) => {
        await ctx.actions.migration.nextStep()

        return {}
      },
    })

    t.field('setProjectIdInConfigFile', {
      description: 'Set the projectId field in the config file of the current project',
      type: Query,
      args: {
        projectId: nonNull(stringArg()),
      },
      resolve: async (_, args, ctx) => {
        try {
          await ctx.actions.project.setProjectIdInConfigFile(args.projectId)
        } catch {
          // We were unable to set the project id, the error isn't useful
          // to show the user here, because they're prompted to update the id manually
          return null
        }

        // Wait for the project config to be reloaded
        await ctx.lifecycleManager.refreshLifecycle()

        return {}
      },
    })

    t.field('closeBrowser', {
      description: 'Close active browser',
      type: 'Boolean',
      resolve: async (source, args, ctx) => {
        await ctx.actions.browser.closeBrowser()

        return true
      },
    })

    t.field('switchTestingTypeAndRelaunch', {
      description: 'Switch Testing type and relaunch browser',
      type: 'Boolean',
      args: {
        testingType: nonNull(arg({ type: TestingTypeEnum })),
      },
      resolve: async (source, args, ctx) => {
        await ctx.actions.project.switchTestingTypesAndRelaunch(args.testingType)

        return true
      },
    })

    t.field('dismissWarning', {
      type: Query,
      args: {
        id: nonNull(idArg({})),
      },
      description: `Dismisses a warning displayed by the frontend`,
      resolve: (source, args, ctx) => {
        ctx.actions.error.clearWarning(args.id)

        return {}
      },
    })

    t.field('pingBaseUrl', {
      type: Query,
      description: 'Ping configured Base URL',
      resolve: async (source, args, ctx) => {
        await ctx.actions.project.pingBaseUrl()

        return {}
      },
    })

    t.field('refreshCloudViewer', {
      type: Query,
      description: 'Clears the cloudViewer cache to refresh the organizations and projects',
      resolve: async (source, args, ctx) => {
        await ctx.cloud.invalidate('Query', 'cloudViewer')

        return {}
      },
    })

    t.field('purgeCloudSpecByPathCache', {
      type: 'Boolean',
      args: {
        projectSlug: nonNull(stringArg({})),
        specPaths: nonNull(list(nonNull(stringArg({})))),
      },
      description: 'Removes the cache entries for specified cloudSpecByPath query records',
      resolve: async (source, args, ctx) => {
        const { projectSlug, specPaths } = args

        debug('Purging %d `cloudSpecByPath` cache records for project %s: %o', specPaths.length, projectSlug, specPaths)
        for (let specPath of specPaths) {
          await ctx.cloud.invalidate('Query', 'cloudSpecByPath', { projectSlug, specPath })
        }

        return true
      },
    })

    t.field('refetchRemote', {
      type: Query,
      description: 'Signal that we are explicitly refetching remote data and should not use the server cache',
      resolve: () => {
        return {
          requestPolicy: 'network-only',
        } as const
      },
    })

    t.field('determineCohort', {
      type: Cohort,
      description: 'Determine the cohort based on the given configuration.  This will either return the cached cohort for a given name or choose a new one and store it.',
      args: {
        cohortConfig: nonNull(CohortInput),
      },
      resolve: async (source, args, ctx) => {
        return ctx.actions.cohorts.determineCohort(args.cohortConfig.name, args.cohortConfig.cohorts, args.cohortConfig.weights || undefined)
      },
    })

    t.field('recordEvent', {
      type: 'Boolean',
      description: 'Dispatch an event to Cypress Cloud to be recorded. Events are completely anonymous and are only used to identify aggregate usage patterns across all Cypress users.',
      args: {
        campaign: nonNull(stringArg({})),
        messageId: nonNull(stringArg({})),
        medium: nonNull(stringArg({})),
        cohort: stringArg({}),
      },
      resolve: (source, args, ctx) => {
        return ctx.actions.eventCollector.recordEvent({
          campaign: args.campaign,
          messageId: args.messageId,
          medium: args.medium,
          cohort: args.cohort || undefined,
        })
      },
    })

    t.boolean('_clearCloudCache', {
      description: 'Internal use only, clears the cloud cache',
      resolve: (source, args, ctx) => {
        ctx.cloud.reset()

        return true
      },
    })

    t.json('_showUrqlCache', {
      description: 'Internal use only, clears the cloud cache',
      resolve: async (source, args, ctx) => {
        const { data } = await ctx.cloud.getCache()

        return data
      },
    })

    t.boolean('setRunAllSpecs', {
      description: 'List of specs to run for the "Run All Specs" Feature',
      args: {
        runAllSpecs: nonNull(list(nonNull(stringArg()))),
      },
      resolve: (source, args, ctx) => {
        ctx.project.setRunAllSpecs(args.runAllSpecs)

        return true
      },
    })

    t.boolean('moveToRelevantRun', {
      description: 'Allow the relevant run for debugging marked as next to be considered the current relevant run',
      args: {
        runNumber: nonNull(intArg()),
      },
      resolve: async (source, args, ctx) => {
        await ctx.relevantRuns.moveToRun(args.runNumber, ctx.git?.currentHashes || [])

        return true
      },
    })

    //Using a mutation to just return data in order to be able to await the results in the component
    t.list.nonNull.string('testsForRun', {
      description: 'Return the set of test titles for the given spec path',
      args: {
        spec: nonNull(stringArg({
          description: 'Spec path relative to the project in posix format',
        })),
      },
      resolve: (source, args, ctx) => {
        if (!ctx.coreData.cloud.testsForRunResults) {
          return []
        }

        const testsForSpec = ctx.coreData.cloud.testsForRunResults[args.spec]

        return testsForSpec || []
      },
    })

    t.boolean('setTestsForRun', {
      description: 'Set failed tests for the current run to be used by the runner',
      args: {
        testsBySpec: nonNull(list(nonNull(arg({
          type: TestsBySpecInput,
        })))),
      },
      resolve: (source, args, ctx) => {
        ctx.coreData.cloud.testsForRunResults = args.testsBySpec.reduce<{[index: string]: string[]}>((acc, spec) => {
          acc[spec.specPath] = spec.tests

          return acc
        }, {})

        return true
      },
    })
  },
})<|MERGE_RESOLUTION|>--- conflicted
+++ resolved
@@ -178,21 +178,7 @@
       resolve: async (source, args, ctx) => {
         ctx.actions.project.setAndLoadCurrentTestingType(args.testingType)
 
-<<<<<<< HEAD
-        // if necessary init the wizard for configuration
-        if (ctx.coreData.currentTestingType && !ctx.lifecycleManager.isTestingTypeConfigured(ctx.coreData.currentTestingType)) {
-          // Component Testing has a wizard to help users configure their project
-          if (ctx.coreData.currentTestingType === 'component') {
-            await ctx.actions.wizard.detectFrameworks()
-            await ctx.actions.wizard.initialize()
-          } else {
-            // E2E doesn't have such a wizard, we just create/update their cypress.config.js.
-            await ctx.actions.wizard.scaffoldTestingType()
-          }
-        }
-=======
         await ctx.actions.project.initializeProjectSetup(args.testingType)
->>>>>>> 3f8769e8
 
         return {}
       },
