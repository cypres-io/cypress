--- conflicted
+++ resolved
@@ -75,7 +75,6 @@
       },
     })
 
-<<<<<<< HEAD
     t.field('preferences', {
       type: ProjectPreferences,
       description: 'Cached preferences for this project',
@@ -83,7 +82,7 @@
         return ctx.project.getProjectPreferences(path.basename(source.projectRoot))
       },
     })
-=======
+
     t.field('storybook', {
       type: 'Storybook',
       resolve: (source, args, ctx) => ctx.storybook.loadStorybookInfo(),
@@ -92,6 +91,5 @@
   sourceType: {
     module: __dirname,
     export: 'ProjectShape',
->>>>>>> 3f32b684
   },
 })