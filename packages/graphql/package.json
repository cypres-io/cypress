--- conflicted
+++ resolved
@@ -11,14 +11,9 @@
     "clean": "rimraf './{src,test}/**/*.js'",
     "tslint": "tslint --config ../ts/tslint.json --project .",
     "postinstall": "echo '@packages/graphql needs: yarn build'",
-<<<<<<< HEAD
-    "test-unit": "echo 'no unit tests'",
-    "test-integration": "echo 'no integration tests'"
-=======
+    "lint": "eslint --ext .js,.jsx,.ts,.tsx,.json, .",
     "test-unit": "mocha -r @packages/ts/register test/unit/**/*.spec.ts --config ./test/.mocharc.js --exit",
-    "test-integration": "mocha -r @packages/ts/register test/integration/**/*.spec.ts --config ./test/.mocharc.js --exit",
-    "lint": "eslint --ext .js,.jsx,.ts,.tsx,.json, ."
->>>>>>> 06187121
+    "test-integration": "mocha -r @packages/ts/register test/integration/**/*.spec.ts --config ./test/.mocharc.js --exit"
   },
   "dependencies": {
     "@graphql-tools/delegate": "8.2.1",
