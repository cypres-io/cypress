import type { SpecFile } from '.'

// TODO(protocol): This is basic for now but will evolve as we progress with the protocol work

export interface AppCaptureProtocolInterface {
  addRunnables (runnables: any): void
  connectToBrowser (options: { target: string, host: string, port: number }): Promise<void>
  beforeSpec (spec: SpecFile & { instanceId: string }): void
  afterSpec (): void
<<<<<<< HEAD
  beforeTest(test: { id: string, attempt: number, timestamp: number }): void
  afterTest(test: { id: string, attempt: number, wallClockDuration: number, timestamp: number }): void
=======
  beforeTest (test: { id: string, title: string, wallClockStartedAt: number }): void
  close(): void
>>>>>>> 530397f6
}

export interface ProtocolManager extends AppCaptureProtocolInterface {
  setupProtocol(url?: string): Promise<void>
  protocolEnabled(): boolean
}<|MERGE_RESOLUTION|>--- conflicted
+++ resolved
@@ -7,13 +7,9 @@
   connectToBrowser (options: { target: string, host: string, port: number }): Promise<void>
   beforeSpec (spec: SpecFile & { instanceId: string }): void
   afterSpec (): void
-<<<<<<< HEAD
   beforeTest(test: { id: string, attempt: number, timestamp: number }): void
   afterTest(test: { id: string, attempt: number, wallClockDuration: number, timestamp: number }): void
-=======
-  beforeTest (test: { id: string, title: string, wallClockStartedAt: number }): void
   close(): void
->>>>>>> 530397f6
 }
 
 export interface ProtocolManager extends AppCaptureProtocolInterface {
