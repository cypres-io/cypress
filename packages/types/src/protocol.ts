--- conflicted
+++ resolved
@@ -15,25 +15,16 @@
 
 export interface AppCaptureProtocolCommon {
   addRunnables (runnables: any): void
-<<<<<<< HEAD
-=======
-  connectToBrowser (cdpClient: CDPClient): Promise<void>
-  beforeSpec (db: Database): void
-  afterSpec (): Promise<void>
-  beforeTest(test: Record<string, any>): void
-  afterTest(test: Record<string, any>): void
->>>>>>> a990bec8
   commandLogAdded (log: any): void
   commandLogChanged (log: any): void
   viewportChanged (input: any): void
   urlChanged (input: any): void
   beforeTest(test: Record<string, any>): void
   afterTest(test: Record<string, any>): void
-  afterSpec (): void
+  afterSpec (): Promise<void>
   connectToBrowser (cdpClient: CDPClient): Promise<void>
 }
 
-<<<<<<< HEAD
 export interface AppCaptureProtocolInterface extends AppCaptureProtocolCommon {
   beforeSpec (db: Database): void
 }
@@ -45,23 +36,8 @@
 }
 
 export interface ProtocolManagerShape extends AppCaptureProtocolCommon {
-  protocolEnabled: boolean
   setupProtocol(script: string, runId: string): Promise<void>
   beforeSpec (spec: { instanceId: string}): void
   sendErrors (errors: ProtocolError[]): Promise<void>
   uploadCaptureArtifact(uploadUrl: string): Promise<void>
-=======
-export interface ProtocolManager {
-  setupProtocol(url?: string): Promise<void>
-  addRunnables (runnables: any): void
-  connectToBrowser (cdpClient: CDPClient): Promise<void>
-  beforeSpec (spec: { instanceId: string}): void
-  afterSpec (): Promise<void>
-  beforeTest(test: Record<string, any>): void
-  afterTest(test: Record<string, any>): void
-  commandLogAdded (log: any): void
-  commandLogChanged (log: any): void
-  viewportChanged (input: any): void
-  urlChanged (input: any): void
->>>>>>> a990bec8
 }