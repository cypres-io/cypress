--- conflicted
+++ resolved
@@ -53,10 +53,4 @@
 type BannerId = typeof BannerIds[BannerKeys]
 export type BannersState = {
   [bannerId in BannerId]?: BannerState
-<<<<<<< HEAD
-} & {
-  _disabled?: boolean
-}
-=======
-} & { _disabled?: boolean } // used for testing
->>>>>>> 3edd5be6
+} & { _disabled?: boolean } // used for testing