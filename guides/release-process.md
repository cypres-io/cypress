--- conflicted
+++ resolved
@@ -158,14 +158,7 @@
     - Create a new patch release (and a new minor release, if this is a minor release) in ZenHub, and schedule them both to be completed 2 weeks from the current date.
     - Move all issues that are still open from the current release to the appropriate future release.
 
-<<<<<<< HEAD
 19. Once the release is complete, create a Github tag off of the release commit which bumped the version:
-=======
-19. Bump `version` in [`package.json`](package.json), submit, get approvals on, and merge a new PR for the change.
-
-20. After the PR to bump the  [`package.json`](package.json) version merges:
->>>>>>> 8435cdc9
-
     ```shell
     git checkout develop
     git pull origin develop
