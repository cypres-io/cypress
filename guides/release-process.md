--- conflicted
+++ resolved
@@ -79,14 +79,6 @@
     - Optionally, do more thorough tests, for example test the new version of Cypress against the Cypress Cloud repo.
 
 2. Ensure all changes to the links manifest to [`on.cypress.io`](https://github.com/cypress-io/cypress-services/tree/develop/packages/on) have been merged to `develop` and deployed.
-<<<<<<< HEAD
-
-3. Create a Release PR Bump, submit, get approvals on, and merge a new PR. This PR Should:
-    - Bump the Cypress `version` in [`package.json`](package.json)
-    - Bump the [`packages/example`](../packages/example) dependency if there is a new [`cypress-example-kitchensink`](https://github.com/cypress-io/cypress-example-kitchensink/releases) version
-    - Follow the writing the [Cypress Changelog release steps](./writing-the-cypress-changelog.md#release) to update the [`cli/CHANGELOG.md`](../cli/CHANGELOG.md).
-
-=======
 
 3. Create a Release PR - 
    Bump, submit, get approvals on, and merge a new PR. This PR should:
@@ -94,7 +86,6 @@
     - Bump the [`packages/example`](../packages/example) dependency if there is a new [`cypress-example-kitchensink`](https://github.com/cypress-io/cypress-example-kitchensink/releases) version
     - Follow the writing the [Cypress Changelog release steps](./writing-the-cypress-changelog.md#release) to update the [`cli/CHANGELOG.md`](../cli/CHANGELOG.md).
 
->>>>>>> 3f8769e8
 4. Once the `develop` branch is passing in CI and you have confirmed the `cypress-bot` has commented on the commit with the pre-release versions for `darwin-x64`, `darwin-arm64`, `linux-x64`,`linux-arm64`, and `win32-x64`, publishing can proceed.
 
 5. Log into AWS SSO with `aws sso login --profile <name_of_profile>`. If you have setup your credentials under a different profile than `prod`, be sure to set the `AWS_PROFILE` environment variable to that profile name for the remaining steps. For example, if you are using `production` instead of `prod`, do `export AWS_PROFILE=production`.
@@ -179,11 +170,8 @@
     ```
 
 22. Confirm there are no issues from the release with the label [stage: pending release](https://github.com/cypress-io/cypress/issues?q=label%3A%22stage%3A+pending+release%22+is%3Aclosed) left.
-<<<<<<< HEAD
-=======
 
 23. Notify the team that `develop` is reopen, and post a message to the Releases Slack channel with a link to the changelog.
->>>>>>> 3f8769e8
 
 24. Check all `cypress-test-*` and `cypress-example-*` repositories, and if there is a branch named `x.y.z` for testing the features or fixes from the newly published version `x.y.z`, update that branch to refer to the newly published NPM version in `package.json`. Then, get the changes approved and merged into that project's main branch. For projects without a `x.y.z` branch, you can go to the Renovate dependency issue and check the box next to `Update dependency cypress to X.Y.Z`. It will automatically create a PR. Once it passes, you can merge it. Try updating at least the following projects:
     - [cypress-example-todomvc](https://github.com/cypress-io/cypress-example-todomvc/issues/99)
