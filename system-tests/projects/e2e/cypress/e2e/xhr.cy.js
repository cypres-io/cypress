/* eslint-disable no-undef */
describe('xhrs', () => {
  it('can encode + decode headers', () => {
    const getResp = () => {
      return {
        'test': 'We’ll',
      }
    }

    cy.intercept(/api/, getResp()).as('getApi')
    cy.visit('/index.html')
    cy.window().then((win) => {
      const xhr = new win.XMLHttpRequest

      xhr.open('GET', '/api/v1/foo/bar?a=42')

      xhr.send()
    })

    cy.wait('@getApi')
    .its('request.url').should('include', 'api/v1')
  })

  it('ensures that request headers + body go out and reach the server unscathed', () => {
    cy.visit('http://localhost:1919')
    cy.window().then((win) => {
      return new Cypress.Promise((resolve) => {
        const xhr = new win.XMLHttpRequest

        xhr.open('POST', '/login')
        xhr.setRequestHeader('Content-Type', 'application/json')
        xhr.setRequestHeader('X-CSRF-Token', 'abc-123')
        xhr.send(JSON.stringify({ foo: 'bar' }))
        xhr.onload = () => {
          return resolve(JSON.parse(xhr.response))
        }
      })
    }).then((resp) => {
    // the server sends us back response JSON
    // with the request details so we can verify
    // that the backend server received exactly what we sent
    // and the Cypress proxy did not modify this in any way
      expect(resp.body).to.deep.eq({ foo: 'bar' })
      expect(resp.headers).to.have.property('x-csrf-token', 'abc-123')

      expect(resp.headers).to.have.property('content-type', 'application/json')
    })
  })

  it('does not inject into json\'s contents from http server even requesting text/html', () => {
    cy.visit('http://localhost:1919')
    cy.window().then((win) => {
      return new Cypress.Promise((resolve) => {
        const xhr = new win.XMLHttpRequest

        xhr.open('POST', '/html')
        xhr.setRequestHeader('Content-Type', 'text/html')
        xhr.setRequestHeader('Accept', 'text/html')
        xhr.send(JSON.stringify({ content: '<html>content</html>' }))
        xhr.onload = () => {
          return resolve(JSON.parse(xhr.response))
        }
      })
    }).then((resp) => {
      // even though our request is requesting text/html
      // the server sends us back json and the proxy will
      // not inject into json
      expect(resp).to.deep.eq({ content: '<html>content</html>' })
    })
  })

  it('does not inject into json\'s contents from file server even requesting text/html', () => {
    cy.visit('/')
    cy.window().then((win) => {
      return new Cypress.Promise((resolve) => {
        const xhr = new win.XMLHttpRequest

        xhr.open('GET', '/static/content.json')
        xhr.setRequestHeader('Content-Type', 'text/html')
        xhr.setRequestHeader('Accept', 'text/html')
        xhr.send()
        xhr.onload = () => {
          return resolve(JSON.parse(xhr.response))
        }
      })
    }).then((resp) => {
      // even though our request is requesting text/html
      // the fil server sends us back json and the proxy will
      // not inject into json
      expect(resp).to.deep.eq({ content: '<html>content</html>' })
    })
  })

  it('works prior to visit', () => {
    cy.intercept('/foo')
  })

  // https://github.com/cypress-io/cypress/issues/5431
  it('can stub a 100kb response', (done) => {
    const body = 'X'.repeat(100 * 1024)

    cy.intercept('POST', '/foo', {
      'bar': body,
    })

    cy.visit('/index.html')
    .then((win) => {
      const xhr = new win.XMLHttpRequest

      xhr.open('POST', '/foo')
      xhr.send()

      const finish = function () {
        expect(xhr.status).to.eq(200)
        expect(xhr.responseText).to.include(body)

        return done()
      }

      xhr.onload = finish
      xhr.onerror = finish
    })
  })

  describe('server with 1 visit', () => {
    beforeEach(() => {
      cy.visit('/xhr.html')
<<<<<<< HEAD
      cy.intercept(/users/, [{}, {}]).as('getUsers')
=======
      cy.server()
      cy.route(/users/, [{}, {}]).as('getUsers')
>>>>>>> b04f9a11
    })

    it('response body', () => {
      cy.get('#fetch').click()
      cy.wait('@getUsers').then((xhr) => {
        expect(xhr.request.url).to.include('/users')

        expect(xhr.response.body).to.deep.eq([{}, {}])
      })
    })

    it('request body', () => {
      cy.intercept('POST', /users/, { name: 'b' }).as('createUser')
      cy.get('#create').click()
      cy.wait('@createUser')
      .its('request.body')
      .should('equal', '{\"some\":\"data\"}')
    })

    // TODO: When Intercepted, aborted XHR requests do not resolve the cy.wait command. https://github.com/cypress-io/cypress/issues/24492
    it.skip('aborts', () => {
      cy.window()
      .then((win) => {
        cy.intercept('POST', /users/, {
          body: { name: 'b' },
          delay: 2000,
        }).as('createUser')

        cy.get('#create').click().then(() => {
          return win.location.href = '/index.html'
        })

        cy.wait('@createUser').its('state').should('eq', 'Errored')
      })
    })
  })
})<|MERGE_RESOLUTION|>--- conflicted
+++ resolved
@@ -125,12 +125,7 @@
   describe('server with 1 visit', () => {
     beforeEach(() => {
       cy.visit('/xhr.html')
-<<<<<<< HEAD
       cy.intercept(/users/, [{}, {}]).as('getUsers')
-=======
-      cy.server()
-      cy.route(/users/, [{}, {}]).as('getUsers')
->>>>>>> b04f9a11
     })
 
     it('response body', () => {
