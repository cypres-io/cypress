const systemTests = require('../lib/system-tests').default
const execa = require('execa')

let expectedNodeVersion
let expectedNodePath

describe('e2e system node', () => {
  before(async () => {
    // Grab the system node version and path before running the tests.
    expectedNodeVersion = (await execa('node', ['-v'])).stdout.slice(1)
    expectedNodePath = (await execa('node', ['-e', 'console.log(process.execPath)'])).stdout
  })

  systemTests.setup()

  it('uses system node when launching plugins file', async function () {
    const { stderr } = await systemTests.exec(this, {
      project: 'system-node',
      userNodePath: expectedNodePath,
      userNodeVersion: expectedNodeVersion,
      config: {
        nodeVersion: 'system',
        env: {
          expectedNodeVersion,
          expectedNodePath,
        },
      },
      spec: 'system.spec.js',
      sanitizeScreenshotDimensions: true,
      snapshot: true,
    })

    expect(stderr).to.contain(`Plugin Node version: ${expectedNodeVersion}`)

    expect(stderr).to.contain('Plugin Electron version: undefined')
  })

<<<<<<< HEAD
  xit('uses bundled node when launching plugins file', async function () {
=======
  // TODO:(tgriesser) originally skipped this, not sure why
  it.skip('uses bundled node when launching plugins file', async function () {
>>>>>>> e0941990
    const { stderr } = await systemTests.exec(this, {
      project: 'system-node',
      config: {
        nodeVersion: 'bundled',
        env: {
          expectedNodeVersion,
        },
      },
      spec: 'bundled.spec.js',
      sanitizeScreenshotDimensions: true,
      snapshot: true,
    })

    expect(stderr).to.contain(`Plugin Node version: ${expectedNodeVersion}`)

    expect(stderr).to.not.contain('Plugin Electron version: undefined')
  })

  it('uses default node when launching plugins file', async function () {
    const { stderr } = await systemTests.exec(this, {
      project: 'system-node',
      userNodePath: expectedNodePath,
      userNodeVersion: expectedNodeVersion,
      config: {
        env: {
          expectedNodeVersion,
          expectedNodePath,
        },
      },
      spec: 'default.spec.js',
      sanitizeScreenshotDimensions: true,
      snapshot: true,
    })

    expect(stderr).to.contain(`Plugin Node version: ${expectedNodeVersion}`)

    expect(stderr).to.contain('Plugin Electron version: undefined')
  })
})<|MERGE_RESOLUTION|>--- conflicted
+++ resolved
@@ -35,12 +35,8 @@
     expect(stderr).to.contain('Plugin Electron version: undefined')
   })
 
-<<<<<<< HEAD
-  xit('uses bundled node when launching plugins file', async function () {
-=======
   // TODO:(tgriesser) originally skipped this, not sure why
   it.skip('uses bundled node when launching plugins file', async function () {
->>>>>>> e0941990
     const { stderr } = await systemTests.exec(this, {
       project: 'system-node',
       config: {
