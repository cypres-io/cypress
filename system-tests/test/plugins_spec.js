--- conflicted
+++ resolved
@@ -19,14 +19,9 @@
     expectedExitCode: 1,
     onRun (exec) {
       return exec().then(({ stdout }) => {
-<<<<<<< HEAD
-        expect(stdout).to.include('The following error was thrown by a plugin. We stopped running your tests because a plugin crashed. Please check your e2e.setupNodeEvents method in `cypress.config.js`')
-        expect(stdout).to.include('Error: Root async error from config file')
-=======
         expect(stdout).to.include('We stopped running your tests because a plugin crashed.')
         expect(stdout).to.include('The following error was thrown by your plugins file:')
         expect(stdout).to.include('Error: Root async error from plugins file')
->>>>>>> a5ef9647
       })
     },
   })
@@ -159,20 +154,6 @@
     })
   })
 
-<<<<<<< HEAD
-  it('fails when setupNodeEvents is not a function', function () {
-=======
-  it('fails when there is nothing exported', function () {
->>>>>>> a5ef9647
-    return systemTests.exec(this, {
-      spec: 'app.cy.js',
-      project: 'plugin-empty',
-      sanitizeScreenshotDimensions: true,
-      snapshot: true,
-      expectedExitCode: 1,
-    })
-  })
-
   it('fails when its set from config but does not exist', function () {
     return systemTests.exec(this, {
       spec: 'app_spec.js',
