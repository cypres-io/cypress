--- conflicted
+++ resolved
@@ -71,15 +71,11 @@
 
   context('when enabled', () => {
     systemTests.it('fails', {
-<<<<<<< HEAD
       spec: 'web_security.cy.js',
-=======
-      spec: 'web_security_spec.js',
       config: {
         experimentalSessionAndOrigin: true,
         pageLoadTimeout: 5000,
       },
->>>>>>> 2d866f38
       snapshot: true,
       expectedExitCode: 4,
     })
