--- conflicted
+++ resolved
@@ -71,13 +71,9 @@
       cb({__error: err.message})
 
   createIo: (server, path) ->
-<<<<<<< HEAD
     ## TODO: dont serve the client!
-    # socketIo(server, {path: path, serveClient: false})
-    socketIo(server, {path: path})
-=======
+    # socketIo(server, {path: path, destroyUpgrade: false, serveClient: false})
     socketIo(server, {path: path, destroyUpgrade: false})
->>>>>>> 3c5acd2a
 
   _startListening: (server, watchers, config, options) ->
     _.defaults options,
