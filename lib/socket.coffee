--- conflicted
+++ resolved
@@ -53,17 +53,7 @@
         @io.emit "cypress:css:changed", file: filePath
     }
 
-<<<<<<< HEAD
-  checkForAppErrors: ->
-    setTimeout =>
-      console.log "check:for:app:errors"
-      @io.emit("check:for:app:errors")
-    , 2000
-
-  close: (watchedFiles) ->
-=======
   close: ->
->>>>>>> 4045a980
     @io.close()
 
 SecretSauce.mixin("Socket", Socket)
