--- conflicted
+++ resolved
@@ -40,14 +40,9 @@
       extensions:   [".js", ".jsx", ".coffee", ".cjsx"]
       cache:        {}
       packageCache: {}
-<<<<<<< HEAD
-=======
-      ## don't watch in headless mode
-      plugin:       if config.isHeadless then [] else [watchify]
->>>>>>> 90370aa8
     })
 
-    if shouldWatch
+    if not config.isHeadless
       bundler.plugin(watchify, {
         ignoreWatch: [
           "**/.git/**"
