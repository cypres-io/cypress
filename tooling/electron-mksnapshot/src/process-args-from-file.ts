import fs from 'fs-extra'
import path from 'path'

import { config } from './config'
const { isWindows } = config

export function processArgsFromFile (
  argsFilePath: string,
  userMksnapshotArgs: string[],
  workingDir: string,
  crossArchDirs: string[],
) {
  let mksnapshotArgs: string[]
  let mksnapshotBinaryDir = workingDir
  const binaryFile = isWindows ? 'mksnapshot.exe' : 'mksnapshot'

  if (fs.existsSync(argsFilePath)) {
    // Use args from args file if it is provided as these match what is used to
    // generate the original snapshot
    const mksnapshotArgsSrc = fs.readFileSync(argsFilePath, 'utf8')
    const newlineRegEx = /(\r\n|\r|\n)/g
    const mksnapshotArgsFromFile = mksnapshotArgsSrc
    .split(newlineRegEx)
    .filter((arg) => {
      return !arg.match(newlineRegEx) && arg !== ''
    })

<<<<<<< HEAD
=======
    // TODO: Figure out why we need to filter this out: https://github.com/cypress-io/cypress/issues/24092
>>>>>>> c5db4d30
    const turboProfilingInputIndex = mksnapshotArgsFromFile.indexOf('--turbo-profiling-input')

    if (turboProfilingInputIndex > -1) {
      mksnapshotArgsFromFile.splice(turboProfilingInputIndex, 2)
    }

    const mksnapshotBinaryPath = path.parse(mksnapshotArgsFromFile[0])

    if (mksnapshotBinaryPath.dir) {
      mksnapshotBinaryDir = path.join(workingDir, mksnapshotBinaryPath.dir)
    }

    mksnapshotArgs = userMksnapshotArgs.concat(mksnapshotArgsFromFile.slice(1))
  } else {
    mksnapshotArgs = userMksnapshotArgs.concat([
      '--startup_blob',
      'snapshot_blob.bin',
    ])

    if (!mksnapshotArgs.includes('--turbo_instruction_scheduling')) {
      mksnapshotArgs.push('--turbo_instruction_scheduling')
    }

    const tmpBinaryPath = path.join(mksnapshotBinaryDir, binaryFile)

    if (!fs.existsSync(tmpBinaryPath)) {
      const matchingDir = crossArchDirs.find((crossArchDir) => {
        const candidateDir = path.join(mksnapshotBinaryDir, crossArchDir)
        const candidateBinaryPath = path.join(candidateDir, binaryFile)

        if (fs.existsSync(candidateBinaryPath)) {
          return true
        }

        return false
      })

      if (matchingDir != null) {
        mksnapshotBinaryDir = path.join(workingDir, matchingDir)
      } else {
        // eslint-disable-next-line no-console
        console.error('ERROR: Could not find mksnapshot')
        // TODO(thlorenz): shouldn't exit here technically, but I've had it cleaning up the original
        // mess.
        process.exit(1)
      }
    }
  }

  return {
    mksnapshotBinaryDir,
    mksnapshotCommand: path.join(mksnapshotBinaryDir, binaryFile),
    mksnapshotArgs,
  }
}<|MERGE_RESOLUTION|>--- conflicted
+++ resolved
@@ -25,10 +25,7 @@
       return !arg.match(newlineRegEx) && arg !== ''
     })
 
-<<<<<<< HEAD
-=======
     // TODO: Figure out why we need to filter this out: https://github.com/cypress-io/cypress/issues/24092
->>>>>>> c5db4d30
     const turboProfilingInputIndex = mksnapshotArgsFromFile.indexOf('--turbo-profiling-input')
 
     if (turboProfilingInputIndex > -1) {
