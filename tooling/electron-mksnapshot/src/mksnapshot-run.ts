--- conflicted
+++ resolved
@@ -1,23 +1,14 @@
-/* eslint-disable no-console */
 import fs from 'fs-extra'
 import { StdioOptions, spawnSync } from 'child_process'
 import { config } from './config'
 import path from 'path'
 import tempDir from 'temp-dir'
 import { processArgsFromFile } from './process-args-from-file'
-<<<<<<< HEAD
-
-// import debug from 'debug'
-// // const console.log = debug('cypress:mksnapshot:info')
-// // const console.log = debug('cypress:mksnapshot:debug')
-// // const console.log = debug('cypress:mksnapshot:error')
-=======
 import debug from 'debug'
 
 const logInfo = debug('cypress:mksnapshot:info')
 const logDebug = debug('cypress:mksnapshot:debug')
 const logError = debug('cypress:mksnapshot:error')
->>>>>>> 38b86cf1
 
 const workingDir = path.join(tempDir, 'mksnapshot-workdir')
 
@@ -29,7 +20,7 @@
 // improved to use a proper args parser instead
 function checkArgs (args: string[]) {
   if (args.length === 0 || args.includes('--help')) {
-    console.log(
+    logError(
       'Usage: mksnapshot file.js (--output_dir OUTPUT_DIR).  ' +
         'Additional mksnapshot args except for --startup_blob are supported:',
     )
@@ -42,7 +33,7 @@
   // --startup_blob not supported
   // -----------------
   if (args.includes('--startup_blob')) {
-    console.log(
+    logError(
       '--startup_blob argument not supported. Use --output_dir to specify where to output snapshot_blob.bin',
     )
 
@@ -68,7 +59,7 @@
         mksnapshotArgs = mksnapshotArgs.concat(args.slice(outDirIdx + 2))
       }
     } else {
-      console.log(
+      logError(
         'Error! Output directory argument given but directory not specified.',
       )
 
@@ -128,9 +119,9 @@
 
   const cmd = `${mksnapshotCommand} ${mksnapshotArgs.join(' ')}`
 
-  console.log('Generating snapshot_blob.bin')
-  console.log({ mksnapshotBinaryDir, mksnapshotCommand, mksnapshotArgs })
-  console.log(cmd)
+  logInfo('Generating snapshot_blob.bin')
+  logDebug({ mksnapshotBinaryDir, mksnapshotCommand, mksnapshotArgs })
+  logDebug(cmd)
 
   const mksnapshotProcess = spawnSync(
     mksnapshotCommand,
@@ -139,12 +130,12 @@
   )
 
   if (mksnapshotProcess.status !== 0) {
-    console.log(
+    logError(
       'Error running mksnapshot, exited with code %d.',
       mksnapshotProcess.status ?? 1,
     )
 
-    console.log(mksnapshotProcess.error)
+    logError(mksnapshotProcess.error)
     throw new Error(`
     Failed to create snapshot blob, investigate this by running: ${cmd}`)
   }
@@ -185,8 +176,8 @@
 
   const cmd = `${v8ContextGenCommand} ${v8ContextGenArgs.join(' ')}`
 
-  console.log(`Generating ${v8ContextFile}`)
-  console.log(cmd)
+  logInfo(`Generating ${v8ContextFile}`)
+  logDebug(cmd)
 
   const v8ContextGenProcess = spawnSync(
     v8ContextGenCommand,
@@ -195,12 +186,12 @@
   )
 
   if (v8ContextGenProcess.status !== 0) {
-    console.log(
+    logError(
       'Error running v8 context snapshot generator, exited with code %d.',
       v8ContextGenProcess.status ?? 1,
     )
 
-    console.log(v8ContextGenProcess.error)
+    logError(v8ContextGenProcess.error)
     throw new Error(
       `Failed to create v8 context snapshot, investigate this by running: ${cmd}`,
     )
@@ -208,7 +199,7 @@
 }
 
 export function runMksnapshot (args: string[]) {
-  console.log('Provided args: %o', args)
+  logDebug('Provided args: %o', args)
   checkArgs(args)
   let { outputDir, mksnapshotArgs } = extractOutdir(args)
 
@@ -217,7 +208,7 @@
 
   mksnapshotArgs = res.mksnapshotArgs
 
-  console.log('Processed args: %o', mksnapshotArgs)
+  logDebug('Processed args: %o', mksnapshotArgs)
 
   createSnapshotBlob(
     mksnapshotBinaryDir,
