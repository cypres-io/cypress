{
  "name": "cypress",
  "productName": "Cypress",
  "version": "0.20.1",
  "description": "Cypress.io end to end testing tool",
  "private": true,
  "engines": {
    "node": ">=6.5.0"
  },
  "scripts": {
    "start": "node ./scripts/start.js",
    "watch": "npm run all watch",
    "deps": "deps-ok",
    "prebuild": "npm run deps",
    "build": "npm run all build",
    "all": "node ./scripts/run.js",
    "test": "echo '⚠️ This root monorepo is only for local development and new contributions. There are no tests.'",
    "link": "node ./scripts/link-packages.js",
    "postinstall": "echo 'root postinstall' && npm run link && npm run all install && npm run build",
    "clean-deps": "npm run all clean-deps",
    "docker": "./scripts/run-docker-local.sh",
    "lint-js": "eslint --fix scripts/*.js",
    "lint-coffee": "coffeelint scripts/*.coffee scripts/**/*.coffee",
    "lint": "npm run lint-js && npm run lint-coffee",
    "pretest": "npm run lint && npm run all lint",
    "precommit": "lint-staged",
    "precommit-lint": "eslint --fix",
    "prepush": "npm run stop-only",
    "stop-only": "stop-only packages --exclude-dir .cy --exclude-dir .projects --exclude-dir node_modules --exclude-dir dist --exclude-dir dist-test --exclude-dir fixtures --exclude-dir lib --exclude-dir bower_components",
    "bump": "node ./scripts/binary.js bump",
    "binary-build": "node ./scripts/binary.js build",
    "binary-zip": "node ./scripts/binary.js zip",
    "binary-upload": "node ./scripts/binary.js upload",
    "binary-deploy": "node ./scripts/binary.js deploy",
    "binary-deploy-linux": "./scripts/build-linux-binary.sh",
    "release": "gulp release",
    "test-mocha": "mocha --reporter spec scripts/spec.js",
    "test-mocha-snapshot": "mocha scripts/mocha-snapshot-spec.js"
  },
  "lint-staged": {
    "*.js": [
      "precommit-lint"
    ]
  },
  "devDependencies": {
    "@cypress/bumpercar": "^1.0.6",
    "@cypress/env-or-json-file": "^1.2.0",
    "@cypress/npm-run-all": "^4.0.4",
    "@cypress/questions-remain": "^1.0.1",
    "ansi-styles": "^3.1.0",
    "ascii-table": "0.0.9",
    "babel-eslint": "^7.2.3",
    "bluebird": "^3.4.5",
    "chai": "^4.0.2",
    "chalk": "^2.0.1",
    "check-more-types": "^2.24.0",
    "cloudflare-cli": "^2.1.0",
    "coffeelint": "^1.16.0",
    "common-tags": "^1.4.0",
    "debug": "^2.6.8",
    "del": "^3.0.0",
    "deps-ok": "^1.2.0",
    "electron-osx-sign": "^0.4.6",
    "eslint": "^4.5.0",
    "eslint-plugin-cypress-dev": "^1.0.0",
    "eslint-plugin-mocha": "^4.11.0",
    "eslint-plugin-react": "^7.3.0",
    "execa": "^0.8.0",
<<<<<<< HEAD
=======
    "execa-wrap": "^1.1.0",
>>>>>>> 5d91b530
    "filesize": "^3.5.10",
    "fs-extra": "^2.1.2",
    "gulp": "^3.9.1",
    "gulp-awspublish": "^3.3.0",
    "gulp-coffee": "^2.3.4",
    "gulp-debug": "^3.1.0",
    "gulp-rename": "^1.2.2",
    "gulp-typescript": "^3.1.7",
    "human-interval": "^0.1.6",
    "husky": "^0.14.3",
    "inquirer": "^3.1.1",
    "konfig": "^0.2.1",
    "lazy-ass": "^1.6.0",
    "lint-staged": "^4.1.3",
    "lodash": "^4.17.4",
    "make-empty-github-commit": "^1.1.2",
    "mocha": "^3.5.0",
    "mocha-junit-reporter": "^1.13.0",
    "mocha-multi-reporters": "^1.1.5",
    "obfuscator": "^0.5.4",
    "parse-github-repo-url": "^1.4.1",
    "plist": "^2.1.0",
    "pluralize": "^6.0.0",
    "prefixed-list": "^1.0.1",
    "ramda": "^0.24.1",
    "snap-shot-it": "^4.0.1",
    "stop-only": "^1.1.0",
    "typescript": "^2.3.4",
    "vagrant": "0.0.1",
    "vinyl-paths": "^2.1.0"
  },
  "author": "Brian Mann",
  "license": "MIT",
  "homepage": "https://github.com/cypress-io/cypress",
  "repository": {
    "type": "git",
    "url": "https://github.com/cypress-io/cypress.git"
  },
  "bugs": {
    "url": "https://github.com/cypress-io/cypress/issues"
  }
}<|MERGE_RESOLUTION|>--- conflicted
+++ resolved
@@ -66,10 +66,7 @@
     "eslint-plugin-mocha": "^4.11.0",
     "eslint-plugin-react": "^7.3.0",
     "execa": "^0.8.0",
-<<<<<<< HEAD
-=======
     "execa-wrap": "^1.1.0",
->>>>>>> 5d91b530
     "filesize": "^3.5.10",
     "fs-extra": "^2.1.2",
     "gulp": "^3.9.1",
