exports['errors .errors.formErrorText calls solution if a function 1'] = `
description

a solution

----------

Platform: test platform-x64 (Foo-OsVersion)
Cypress Version: 1.2.3
`

exports['errors .errors.formErrorText returns fully formed text message 1'] = `
Your system is missing the dependency: Xvfb

Install Xvfb and run Cypress again.

Read our documentation on dependencies for more information:

[34mhttps://on.cypress.io/required-dependencies[39m

If you are using Docker, we provide containers with all required dependencies installed.

----------

Platform: test platform-x64 (Foo-OsVersion)
Cypress Version: 1.2.3
`

<<<<<<< HEAD
=======
exports['errors individual has the following errors 1'] = [
  "CYPRESS_RUN_BINARY",
  "binaryNotExecutable",
  "childProcessKilled",
  "failedDownload",
  "failedUnzip",
  "incompatibleHeadlessFlags",
  "invalidCacheDirectory",
  "invalidCypressEnv",
  "invalidOS",
  "invalidRunProjectPath",
  "invalidSmokeTestDisplayError",
  "invalidTestingType",
  "missingApp",
  "missingDependency",
  "missingXvfb",
  "nonZeroExitCodeXvfb",
  "notInstalledCI",
  "smokeTestFailure",
  "unexpected",
  "unknownError",
  "versionMismatch"
]

>>>>>>> e4f5b106
exports['invalid display error'] = `
Cypress verification failed.

Cypress failed to start after spawning a new Xvfb server.

The error logs we received were:

----------

current message

----------

This may be due to a missing library or dependency. [34mhttps://on.cypress.io/required-dependencies[39m

Please refer to the error above for more detail.

----------

Platform: test platform-x64 (Foo-OsVersion)
Cypress Version: 1.2.3
`

exports['child kill error object'] = {
  "description": "The Test Runner unexpectedly exited via a [36mexit[39m event with signal [36mSIGKILL[39m",
  "solution": "Please search Cypress documentation for possible solutions:\n\n  [34mhttps://on.cypress.io[39m\n\nCheck if there is a GitHub issue describing this crash:\n\n  [34mhttps://github.com/cypress-io/cypress/issues[39m\n\nConsider opening a new issue."
}

exports['Error message'] = `
The Test Runner unexpectedly exited via a [36mexit[39m event with signal [36mSIGKILL[39m

Please search Cypress documentation for possible solutions:

[34mhttps://on.cypress.io[39m

Check if there is a GitHub issue describing this crash:

[34mhttps://github.com/cypress-io/cypress/issues[39m

Consider opening a new issue.

----------

Platform: test platform-x64 (Foo-OsVersion)
Cypress Version: 1.2.3
`

exports['errors individual has the following errors 1'] = [
  "CYPRESS_RUN_BINARY",
  "binaryNotExecutable",
  "childProcessKilled",
  "failedDownload",
  "failedUnzip",
  "incompatibleHeadlessFlags",
  "incompatibleTestTypeFlags",
  "incompatibleTestingTypeAndFlag",
  "invalidCacheDirectory",
  "invalidCypressEnv",
  "invalidRunProjectPath",
  "invalidSmokeTestDisplayError",
  "invalidTestingType",
  "missingApp",
  "missingDependency",
  "missingXvfb",
  "nonZeroExitCodeXvfb",
  "notInstalledCI",
  "smokeTestFailure",
  "unexpected",
  "unknownError",
  "versionMismatch"
]<|MERGE_RESOLUTION|>--- conflicted
+++ resolved
@@ -26,8 +26,6 @@
 Cypress Version: 1.2.3
 `
 
-<<<<<<< HEAD
-=======
 exports['errors individual has the following errors 1'] = [
   "CYPRESS_RUN_BINARY",
   "binaryNotExecutable",
@@ -52,7 +50,6 @@
   "versionMismatch"
 ]
 
->>>>>>> e4f5b106
 exports['invalid display error'] = `
 Cypress verification failed.
 
