--- conflicted
+++ resolved
@@ -6,13 +6,8 @@
 const packagePath = path.join(__dirname, '..', '..', 'package.json')
 const pkg = require(packagePath)
 
-<<<<<<< HEAD
-const run = (options) => () => {
+const processRunOptions = (options = {}) => {
   const args = ['--run-project', options.project]
-=======
-const processRunOptions = (options = {}) => {
-  const args = ['--project', options.project]
->>>>>>> 2cce6b81
 
   //// if key is set use that - else attempt to find it by env var
   if (options.key == null) {
