const _ = require('lodash')
const os = require('os')
const cp = require('child_process')
const path = require('path')
const Promise = require('bluebird')
const debug = require('debug')('cypress:cli')
const debugElectron = require('debug')('cypress:electron')

const util = require('../util')
const state = require('../tasks/state')
const xvfb = require('./xvfb')
const verify = require('../tasks/verify')
const errors = require('../errors')

const isXlibOrLibudevRe = /^(?:Xlib|libudev)/
const isHighSierraWarningRe = /\*\*\* WARNING/
const isRenderWorkerRe = /\.RenderWorker-/

const GARBAGE_WARNINGS = [isXlibOrLibudevRe, isHighSierraWarningRe, isRenderWorkerRe]

const isGarbageLineWarning = (str) => {
  return _.some(GARBAGE_WARNINGS, (re) => {
    return re.test(str)
  })
}

function isPlatform (platform) {
  return os.platform() === platform
}

function needsStderrPiped (needsXvfb) {
  return _.some([
    isPlatform('darwin'),

    (needsXvfb && isPlatform('linux')),

    util.isPossibleLinuxWithIncorrectDisplay(),
  ])
}

function needsEverythingPipedDirectly () {
  return isPlatform('win32')
}

function getStdio (needsXvfb) {
  if (needsEverythingPipedDirectly()) {
    return 'pipe'
  }

  // https://github.com/cypress-io/cypress/issues/921
  // https://github.com/cypress-io/cypress/issues/1143
  // https://github.com/cypress-io/cypress/issues/1745
  if (needsStderrPiped(needsXvfb)) {
    // returning pipe here so we can massage stderr
    // and remove garbage from Xlib and libuv
    // due to starting the Xvfb process on linux
    return ['inherit', 'inherit', 'pipe']
  }

  return 'inherit'
}

module.exports = {
  isGarbageLineWarning,

  start (args, options = {}) {
    const needsXvfb = xvfb.isNeeded()
    let executable = state.getPathToExecutable(state.getBinaryDir())

    if (util.getEnv('CYPRESS_RUN_BINARY')) {
      executable = path.resolve(util.getEnv('CYPRESS_RUN_BINARY'))
    }

    debug('needs to start own Xvfb?', needsXvfb)

    // Always push cwd into the args
    // which additionally acts as a signal to the
    // binary that it was invoked through the NPM module
    args = args || []
    if (typeof args === 'string') {
      args = [args]
    }

    args = [...args, '--cwd', process.cwd(), '--userNodePath', process.execPath, '--userNodeVersion', process.versions.node]

    _.defaults(options, {
      dev: false,
      detached: false,
      stdio: getStdio(needsXvfb),
    })

    const spawn = (overrides = {}) => {
      return new Promise((resolve, reject) => {
        _.defaults(overrides, {
          onStderrData: false,
          electronLogging: false,
        })

        const { onStderrData, electronLogging } = overrides
        const envOverrides = util.getEnvOverrides(options)
        const electronArgs = []
        const node11WindowsFix = isPlatform('win32')

        let startScriptPath

        if (options.dev) {
          executable = 'node'
          // if we're in dev then reset
          // the launch cmd to be 'npm run dev'
          startScriptPath = path.resolve(__dirname, '..', '..', '..', 'scripts', 'start.js'),

          debug('in dev mode the args became %o', args)
        }

        if (!options.dev && verify.needsSandbox()) {
          electronArgs.push('--no-sandbox')
        }

        // strip dev out of child process options
        /**
<<<<<<< HEAD
         * @type {import('child_process').SpawnOptions}
         */
        let spawnOptions = _.pick(options, 'env', 'detached', 'stdio')
=======
         * @type {import('child_process').ForkOptions}
         */
        let stdioOptions = _.pick(options, 'env', 'detached', 'stdio')
>>>>>>> 8ea49520

        // figure out if we're going to be force enabling or disabling colors.
        // also figure out whether we should force stdout and stderr into thinking
        // it is a tty as opposed to a pipe.
        spawnOptions.env = _.extend({}, process.env, spawnOptions.env, envOverrides)

        if (node11WindowsFix) {
          spawnOptions = _.extend({}, spawnOptions, { windowsHide: false })
        }

        if (electronLogging) {
          spawnOptions.env.ELECTRON_ENABLE_LOGGING = true
        }

        if (util.isPossibleLinuxWithIncorrectDisplay()) {
          // make sure we use the latest DISPLAY variable if any
          debug('passing DISPLAY', process.env.DISPLAY)
          spawnOptions.env.DISPLAY = process.env.DISPLAY
        }

        if (spawnOptions.env.ELECTRON_RUN_AS_NODE) {
          // Since we are running electron as node, we need to add an entry point file.
          startScriptPath = path.join(state.getBinaryPkgPath(path.dirname(executable)), '..', 'index.js')
        } else {
          // Start arguments with "--" so Electron knows these are OUR
          // arguments and does not try to sanitize them. Otherwise on Windows
          // an url in one of the arguments crashes it :(
          // https://github.com/cypress-io/cypress/issues/5466
          args = [...electronArgs, '--', ...args]
        }

<<<<<<< HEAD
        debug('spawning Cypress with executable: %s', executable)
        debug('spawn args %o %o', args, _.omit(spawnOptions, 'env'))
        const child = cp.spawn(executable, args, spawnOptions)
=======
        if (startScriptPath) {
          args.unshift(startScriptPath)
        }

        debug('spawn args %o %o', args, _.omit(stdioOptions, 'env'))
        debug('spawning Cypress with executable: %s', executable)
        const child = cp.spawn(executable, args, stdioOptions)
>>>>>>> 8ea49520

        function resolveOn (event) {
          return function (code, signal) {
            debug('child event fired %o', { event, code, signal })

            if (code === null) {
              const errorObject = errors.errors.childProcessKilled(event, signal)

              return errors.getError(errorObject).then(reject)
            }

            resolve(code)
          }
        }

        child.on('close', resolveOn('close'))
        child.on('exit', resolveOn('exit'))
        child.on('error', reject)

        // if stdio options is set to 'pipe', then
        //   we should set up pipes:
        //  process STDIN (read stream) => child STDIN (writeable)
        //  child STDOUT => process STDOUT
        //  child STDERR => process STDERR with additional filtering
        if (child.stdin) {
          debug('piping process STDIN into child STDIN')
          process.stdin.pipe(child.stdin)
        }

        if (child.stdout) {
          debug('piping child STDOUT to process STDOUT')
          child.stdout.pipe(process.stdout)
        }

        // if this is defined then we are manually piping for linux
        // to filter out the garbage
        if (child.stderr) {
          debug('piping child STDERR to process STDERR')
          child.stderr.on('data', (data) => {
            const str = data.toString()

            // bail if this is warning line garbage
            if (isGarbageLineWarning(str)) {
              return
            }

            // if we have a callback and this explictly returns
            // false then bail
            if (onStderrData && onStderrData(str) === false) {
              return
            }

            // else pass it along!
            process.stderr.write(data)
          })
        }

        // https://github.com/cypress-io/cypress/issues/1841
        // https://github.com/cypress-io/cypress/issues/5241
        // In some versions of node, it will throw on windows
        // when you close the parent process after piping
        // into the child process. unpiping does not seem
        // to have any effect. so we're just catching the
        // error here and not doing anything.
        process.stdin.on('error', (err) => {
          if (['EPIPE', 'ENOTCONN'].includes(err.code)) {
            return
          }

          throw err
        })

        if (spawnOptions.detached) {
          child.unref()
        }
      })
    }

    const spawnInXvfb = () => {
      return xvfb
      .start()
      .then(userFriendlySpawn)
      .finally(xvfb.stop)
    }

    const userFriendlySpawn = (linuxWithDisplayEnv) => {
      debug('spawning, should retry on display problem?', Boolean(linuxWithDisplayEnv))

      let brokenGtkDisplay

      const overrides = {}

      if (linuxWithDisplayEnv) {
        _.extend(overrides, {
          electronLogging: true,
          onStderrData (str) {
            // if we receive a broken pipe anywhere
            // then we know that's why cypress exited early
            if (util.isBrokenGtkDisplay(str)) {
              brokenGtkDisplay = true
            }

            // we should attempt to always slurp up
            // the stderr logs unless we've explicitly
            // enabled the electron debug logging
            if (!debugElectron.enabled) {
              return false
            }
          },
        })
      }

      return spawn(overrides)
      .then((code) => {
        if (code !== 0 && brokenGtkDisplay) {
          util.logBrokenGtkDisplayWarning()

          return spawnInXvfb()
        }

        return code
      })
      // we can format and handle an error message from the code above
      // prevent wrapping error again by using "known: undefined" filter
      .catch({ known: undefined }, errors.throwFormErrorText(errors.errors.unexpected))
    }

    if (needsXvfb) {
      return spawnInXvfb()
    }

    // if we are on linux and there's already a DISPLAY
    // set, then we may need to rerun cypress after
    // spawning our own Xvfb server
    const linuxWithDisplayEnv = util.isPossibleLinuxWithIncorrectDisplay()

    return userFriendlySpawn(linuxWithDisplayEnv)
  },
}<|MERGE_RESOLUTION|>--- conflicted
+++ resolved
@@ -118,15 +118,9 @@
 
         // strip dev out of child process options
         /**
-<<<<<<< HEAD
          * @type {import('child_process').SpawnOptions}
          */
         let spawnOptions = _.pick(options, 'env', 'detached', 'stdio')
-=======
-         * @type {import('child_process').ForkOptions}
-         */
-        let stdioOptions = _.pick(options, 'env', 'detached', 'stdio')
->>>>>>> 8ea49520
 
         // figure out if we're going to be force enabling or disabling colors.
         // also figure out whether we should force stdout and stderr into thinking
@@ -158,19 +152,13 @@
           args = [...electronArgs, '--', ...args]
         }
 
-<<<<<<< HEAD
-        debug('spawning Cypress with executable: %s', executable)
-        debug('spawn args %o %o', args, _.omit(spawnOptions, 'env'))
-        const child = cp.spawn(executable, args, spawnOptions)
-=======
         if (startScriptPath) {
           args.unshift(startScriptPath)
         }
 
-        debug('spawn args %o %o', args, _.omit(stdioOptions, 'env'))
+        debug('spawn args %o %o', args, _.omit(spawnOptions, 'env'))
         debug('spawning Cypress with executable: %s', executable)
-        const child = cp.spawn(executable, args, stdioOptions)
->>>>>>> 8ea49520
+        const child = cp.spawn(executable, args, spawnOptions)
 
         function resolveOn (event) {
           return function (code, signal) {
