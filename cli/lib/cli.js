// @ts-check
const _ = require('lodash')
const commander = require('commander')
const { stripIndent } = require('common-tags')
const logSymbols = require('log-symbols')
const debug = require('debug')('cypress:cli:cli')
const util = require('./util')
const logger = require('./logger')
const errors = require('./errors')
const cache = require('./tasks/cache')

// patch "commander" method called when a user passed an unknown option
// we want to print help for the current command and exit with an error
function unknownOption (flag, type = 'option') {
  if (this._allowUnknownOption) return

  logger.error()
  logger.error(`  error: unknown ${type}:`, flag)
  logger.error()
  this.outputHelp()
  util.exit(1)
}
commander.Command.prototype.unknownOption = unknownOption

const coerceFalse = (arg) => {
  return arg !== 'false'
}

const coerceAnyStringToInt = (arg) => {
  return typeof arg === 'string' ? parseInt(arg) : arg
}

const spaceDelimitedArgsMsg = (flag, args) => {
  let msg = `
    ${logSymbols.warning} Warning: It looks like you're passing --${flag} a space-separated list of arguments:

    "${args.join(' ')}"

    This will work, but it's not recommended.

    If you are trying to pass multiple arguments, separate them with commas instead:
      cypress run --${flag} arg1,arg2,arg3
  `

  if (flag === 'spec') {
    msg += `
    The most common cause of this warning is using an unescaped glob pattern. If you are
    trying to pass a glob pattern, escape it using quotes:
      cypress run --spec "**/*.spec.js"
    `
  }

  logger.log()
  logger.warn(stripIndent(msg))
  logger.log()
}

const parseVariableOpts = (fnArgs, args) => {
  const [opts, unknownArgs] = fnArgs

  if ((unknownArgs && unknownArgs.length) && (opts.spec || opts.tag)) {
    // this will capture space-delimited args after
    // flags that could have possible multiple args
    // but before the next option
    // --spec spec1 spec2 or --tag foo bar

    const multiArgFlags = _.compact([
      opts.spec ? 'spec' : opts.spec,
      opts.tag ? 'tag' : opts.tag,
    ])

    _.forEach(multiArgFlags, (flag) => {
      const argIndex = _.indexOf(args, `--${flag}`) + 2
      const nextOptOffset = _.findIndex(_.slice(args, argIndex), (arg) => {
        return _.startsWith(arg, '--')
      })
      const endIndex = nextOptOffset !== -1 ? argIndex + nextOptOffset : args.length

      const maybeArgs = _.slice(args, argIndex, endIndex)
      const extraArgs = _.intersection(maybeArgs, unknownArgs)

      if (extraArgs.length) {
        opts[flag] = [opts[flag]].concat(extraArgs)
        spaceDelimitedArgsMsg(flag, opts[flag])
        opts[flag] = opts[flag].join(',')
      }
    })
  }

  debug('variable-length opts parsed %o', { args, opts })

  return util.parseOpts(opts)
}

const descriptions = {
  browser: 'runs Cypress in the browser with the given name. if a filesystem path is supplied, Cypress will attempt to use the browser at that path.',
  cacheClear: 'delete all cached binaries',
  cachePrune: 'deletes all cached binaries except for the version currently in use',
  cacheList: 'list cached binary versions',
  cachePath: 'print the path to the binary cache',
  cacheSize: 'Used with the list command to show the sizes of the cached folders',
  ciBuildId: 'the unique identifier for a run on your CI provider. typically a "BUILD_ID" env var. this value is automatically detected for most CI providers',
  component: 'runs component tests',
  config: 'sets configuration values. separate multiple values with a comma. overrides any value in cypress.config.{ts|js}.',
  configFile: 'path to script file where configuration values are set. defaults to "cypress.config.{ts|js}".',
  detached: 'runs Cypress application in detached mode',
  dev: 'runs cypress in development and bypasses binary check',
  e2e: 'runs end to end tests',
  env: 'sets environment variables. separate multiple values with a comma. overrides any value in cypress.config.{ts|js} or cypress.env.json',
  exit: 'keep the browser open after tests finish',
  forceInstall: 'force install the Cypress binary',
  global: 'force Cypress into global mode as if its globally installed',
  group: 'a named group for recorded runs in the Cypress Dashboard',
  headed: 'displays the browser instead of running headlessly',
  headless: 'hide the browser instead of running headed (default for cypress run)',
  key: 'your secret Record Key. you can omit this if you set a CYPRESS_RECORD_KEY environment variable.',
  parallel: 'enables concurrent runs and automatic load balancing of specs across multiple machines or processes',
  port: 'runs Cypress on a specific port. overrides any value in cypress.config.{ts|js}.',
  project: 'path to the project',
  quiet: 'run quietly, using only the configured reporter',
  record: 'records the run. sends test results, screenshots and videos to your Cypress Dashboard.',
  reporter: 'runs a specific mocha reporter. pass a path to use a custom reporter. defaults to "spec"',
  reporterOptions: 'options for the mocha reporter. defaults to "null"',
  spec: 'runs specific spec file(s). defaults to "all"',
  tag: 'named tag(s) for recorded runs in the Cypress Dashboard',
  version: 'prints Cypress version',
}

const knownCommands = [
  'cache',
  'help',
  '-h',
  '--help',
  'install',
  'open',
  'run',
  'open-ct',
  'run-ct',
  'verify',
  '-v',
  '--version',
  'version',
  'info',
]

const text = (description) => {
  if (!descriptions[description]) {
    throw new Error(`Could not find description for: ${description}`)
  }

  return descriptions[description]
}

function includesVersion (args) {
  return (
    _.includes(args, 'version') ||
    _.includes(args, '--version') ||
    _.includes(args, '-v')
  )
}

function showVersions (args) {
  debug('printing Cypress version')
  debug('additional arguments %o', args)

  const versionParser = commander.option(
    '--component <package|binary|electron|node>', 'component to report version for',
  )
  .allowUnknownOption(true)
  const parsed = versionParser.parse(args)
  const parsedOptions = {
    component: parsed.component,
  }

  debug('parsed version arguments %o', parsedOptions)

  const reportAllVersions = (versions) => {
    logger.always('Cypress package version:', versions.package)
    logger.always('Cypress binary version:', versions.binary)
    logger.always('Electron version:', versions.electronVersion)
    logger.always('Bundled Node version:', versions.electronNodeVersion)
  }

  const reportComponentVersion = (componentName, versions) => {
    const names = {
      package: 'package',
      binary: 'binary',
      electron: 'electronVersion',
      node: 'electronNodeVersion',
    }

    if (!names[componentName]) {
      throw new Error(`Unknown component name "${componentName}"`)
    }

    const name = names[componentName]

    if (!versions[name]) {
      throw new Error(`Cannot find version for component "${componentName}" under property "${name}"`)
    }

    const version = versions[name]

    logger.always(version)
  }

  const defaultVersions = {
    package: undefined,
    binary: undefined,
    electronVersion: undefined,
    electronNodeVersion: undefined,
  }

  return require('./exec/versions')
  .getVersions()
  .then((versions = defaultVersions) => {
    if (parsedOptions.component) {
      reportComponentVersion(parsedOptions.component, versions)
    } else {
      reportAllVersions(versions)
    }

    process.exit(0)
  })
  .catch(util.logErrorExit1)
}

const createProgram = () => {
  const program = new commander.Command()

  // bug in commander not printing name
  // in usage help docs
  program._name = 'cypress'

  program.usage('<command> [options]')

  return program
}

const addCypressRunCommand = (program) => {
  return program
  .command('run')
  .usage('[options]')
  .description('Runs Cypress tests from the CLI without the GUI')
  .option('-b, --browser <browser-name-or-path>', text('browser'))
  .option('--ci-build-id <id>', text('ciBuildId'))
  .option('--component', text('component'))
  .option('-c, --config <config>', text('config'))
  .option('-C, --config-file <config-file>', text('configFile'))
  .option('--e2e', text('e2e'))
  .option('-e, --env <env>', text('env'))
  .option('--group <name>', text('group'))
  .option('-k, --key <record-key>', text('key'))
  .option('--headed', text('headed'))
  .option('--headless', text('headless'))
  .option('--no-exit', text('exit'))
  .option('--parallel', text('parallel'))
  .option('-p, --port <port>', text('port'))
  .option('-P, --project <project-path>', text('project'))
  .option('-q, --quiet', text('quiet'))
  .option('--record [bool]', text('record'), coerceFalse)
  .option('-r, --reporter <reporter>', text('reporter'))
  .option('-o, --reporter-options <reporter-options>', text('reporterOptions'))
  .option('-s, --spec <spec>', text('spec'))
  .option('-t, --tag <tag>', text('tag'))
  .option('--dev', text('dev'), coerceFalse)
}

const addCypressOpenCommand = (program) => {
  return program
  .command('open')
  .usage('[options]')
  .description('Opens Cypress in the interactive GUI.')
<<<<<<< HEAD
  .option('-b, --browser <browser-path>', text('browser'))
  .option('--component', text('component'))
  .option('-c, --config <config>', text('config'))
  .option('-C, --config-file <config-file>', text('configFile'))
  .option('-d, --detached [bool]', text('detached'), coerceFalse)
  .option('--e2e', text('e2e'))
=======
  .option('-b, --browser <browser-path>', text('browserOpenMode'))
  .option('-c, --config <config>', text('config'))
  .option('-C, --config-file <config-file>', text('configFile'))
  .option('-d, --detached [bool]', text('detached'), coerceFalse)
>>>>>>> f2100a8b
  .option('-e, --env <env>', text('env'))
  .option('--global', text('global'))
  .option('-p, --port <port>', text('port'))
  .option('-P, --project <project-path>', text('project'))
  .option('--dev', text('dev'), coerceFalse)
}

<<<<<<< HEAD
const maybeAddInspectFlags = (program) => {
  if (process.argv.includes('--dev')) {
    return program
    .option('--inspect', 'Node option')
    .option('--inspect-brk', 'Node option')
  }

  return program
}

=======
>>>>>>> f2100a8b
/**
 * Casts known command line options for "cypress run" to their intended type.
 * For example if the user passes "--port 5005" the ".port" property should be
 * a number 5005 and not a string "5005".
 *
 * Returns a clone of the original object.
 */
const castCypressOptions = (opts) => {
  // only properties that have type "string | false" in our TS definition
  // require special handling, because CLI parsing takes care of purely
  // boolean arguments
  const castOpts = { ...opts }

  if (_.has(opts, 'port')) {
    castOpts.port = coerceAnyStringToInt(opts.port)
  }

  return castOpts
}

module.exports = {
  /**
   * Parses `cypress run` command line option array into an object
   * with options that you can feed into a `cypress.run()` module API call.
   * @example
   *  const options = parseRunCommand(['cypress', 'run', '--browser', 'chrome'])
   *  // options is {browser: 'chrome'}
   */
  parseRunCommand (args) {
    return new Promise((resolve, reject) => {
      if (!Array.isArray(args)) {
        return reject(new Error('Expected array of arguments'))
      }

      // make a copy of the input arguments array
      // and add placeholders where "node ..." would usually be
      // also remove "cypress" keyword at the start if present
      const cliArgs = args[0] === 'cypress' ? [...args.slice(1)] : [...args]

      cliArgs.unshift(null, null)

      debug('creating program parser')
      const program = createProgram()

      maybeAddInspectFlags(addCypressRunCommand(program))
      .action((...fnArgs) => {
        debug('parsed Cypress run %o', fnArgs)
        const options = parseVariableOpts(fnArgs, cliArgs)

        debug('parsed options %o', options)

        const casted = castCypressOptions(options)

        debug('casted options %o', casted)
        resolve(casted)
      })

      debug('parsing args: %o', cliArgs)
      program.parse(cliArgs)
    })
  },

  /**
   * Parses `cypress open` command line option array into an object
   * with options that you can feed into cy.openModeSystemTest test calls
   * @example
   *  const options = parseOpenCommand(['cypress', 'open', '--browser', 'chrome'])
   *  // options is {browser: 'chrome'}
   */
  parseOpenCommand (args) {
    return new Promise((resolve, reject) => {
      if (!Array.isArray(args)) {
        return reject(new Error('Expected array of arguments'))
      }

      // make a copy of the input arguments array
      // and add placeholders where "node ..." would usually be
      // also remove "cypress" keyword at the start if present
      const cliArgs = args[0] === 'cypress' ? [...args.slice(1)] : [...args]

      cliArgs.unshift(null, null)

      debug('creating program parser')
      const program = createProgram()

      maybeAddInspectFlags(addCypressOpenCommand(program))
      .action((...fnArgs) => {
        debug('parsed Cypress open %o', fnArgs)
        const options = parseVariableOpts(fnArgs, cliArgs)

        debug('parsed options %o', options)

        const casted = castCypressOptions(options)

        debug('casted options %o', casted)
        resolve(casted)
      })

      debug('parsing args: %o', cliArgs)
      program.parse(cliArgs)
    })
  },

  /**
   * Parses the command line and kicks off Cypress process.
   */
  init (args) {
    if (!args) {
      args = process.argv
    }

    const { CYPRESS_INTERNAL_ENV } = process.env

    if (!util.isValidCypressInternalEnvValue(CYPRESS_INTERNAL_ENV)) {
      debug('invalid CYPRESS_INTERNAL_ENV value', CYPRESS_INTERNAL_ENV)

      return errors.exitWithError(errors.errors.invalidCypressEnv)(
        `CYPRESS_INTERNAL_ENV=${CYPRESS_INTERNAL_ENV}`,
      )
    }

    if (util.isNonProductionCypressInternalEnvValue(CYPRESS_INTERNAL_ENV)) {
      debug('non-production CYPRESS_INTERNAL_ENV value', CYPRESS_INTERNAL_ENV)

      let msg = `
        ${logSymbols.warning} Warning: It looks like you're passing CYPRESS_INTERNAL_ENV=${CYPRESS_INTERNAL_ENV}

        The environment variable "CYPRESS_INTERNAL_ENV" is reserved and should only be used internally.

        Unset the "CYPRESS_INTERNAL_ENV" environment variable and run Cypress again.
      `

      logger.log()
      logger.warn(stripIndent(msg))
      logger.log()
    }

    const program = createProgram()

    program
    .command('help')
    .description('Shows CLI help and exits')
    .action(() => {
      program.help()
    })

    program
    .option('-v, --version', text('version'))
    .command('version')
    .description(text('version'))
    .action(() => {
      showVersions(args)
    })

<<<<<<< HEAD
    maybeAddInspectFlags(addCypressOpenCommand(program))
=======
    addCypressOpenCommand(program)
>>>>>>> f2100a8b
    .action((opts) => {
      debug('opening Cypress')
      require('./exec/open')
      .start(util.parseOpts(opts))
      .then(util.exit)
      .catch(util.logErrorExit1)
    })

    maybeAddInspectFlags(addCypressRunCommand(program))
    .action((...fnArgs) => {
      debug('running Cypress with args %o', fnArgs)
      require('./exec/run')
      .start(parseVariableOpts(fnArgs, args))
      .then(util.exit)
      .catch(util.logErrorExit1)
    })

    program
    .command('open-ct')
    .usage('[options]')
    .description('Opens Cypress component testing interactive mode. Deprecated: use "open --component"')
    .option('-b, --browser <browser-path>', text('browser'))
    .option('-c, --config <config>', text('config'))
    .option('-C, --config-file <config-file>', text('configFile'))
    .option('-d, --detached [bool]', text('detached'), coerceFalse)
    .option('-e, --env <env>', text('env'))
    .option('--global', text('global'))
    .option('-p, --port <port>', text('port'))
    .option('-P, --project <project-path>', text('project'))
    .option('--dev', text('dev'), coerceFalse)
    .action((opts) => {
      debug('opening Cypress')

      const msg = `
      ${logSymbols.warning} Warning: open-ct is deprecated and will be removed in a future release.

      Use \`cypress open --component\` instead.
      `

      logger.warn()
      logger.warn(stripIndent(msg))
      logger.warn()

      require('./exec/open')
      .start({ ...util.parseOpts(opts), testingType: 'component' })
      .then(util.exit)
      .catch(util.logErrorExit1)
    })

    program
    .command('run-ct')
    .usage('[options]')
    .description('Runs all Cypress component testing suites. Deprecated: use "run --component"')
    .option('-b, --browser <browser-name-or-path>', text('browser'))
    .option('--ci-build-id <id>', text('ciBuildId'))
    .option('-c, --config <config>', text('config'))
    .option('-C, --config-file <config-file>', text('configFile'))
    .option('-e, --env <env>', text('env'))
    .option('--group <name>', text('group'))
    .option('-k, --key <record-key>', text('key'))
    .option('--headed', text('headed'))
    .option('--headless', text('headless'))
    .option('--no-exit', text('exit'))
    .option('--parallel', text('parallel'))
    .option('-p, --port <port>', text('port'))
    .option('-P, --project <project-path>', text('project'))
    .option('-q, --quiet', text('quiet'))
    .option('--record [bool]', text('record'), coerceFalse)
    .option('-r, --reporter <reporter>', text('reporter'))
    .option('-o, --reporter-options <reporter-options>', text('reporterOptions'))
    .option('-s, --spec <spec>', text('spec'))
    .option('-t, --tag <tag>', text('tag'))
    .option('--dev', text('dev'), coerceFalse)
    .action((opts) => {
      debug('running Cypress run-ct')

      const msg = `
      ${logSymbols.warning} Warning: run-ct is deprecated and will be removed in a future release.
      Use \`cypress run --component\` instead.
      `

      logger.warn()
      logger.warn(stripIndent(msg))
      logger.warn()

      require('./exec/run')
      .start({ ...util.parseOpts(opts), testingType: 'component' })
      .then(util.exit)
      .catch(util.logErrorExit1)
    })

    program
    .command('install')
    .usage('[options]')
    .description(
      'Installs the Cypress executable matching this package\'s version',
    )
    .option('-f, --force', text('forceInstall'))
    .action((opts) => {
      require('./tasks/install')
      .start(util.parseOpts(opts))
      .catch(util.logErrorExit1)
    })

    program
    .command('verify')
    .usage('[options]')
    .description(
      'Verifies that Cypress is installed correctly and executable',
    )
    .option('--dev', text('dev'), coerceFalse)
    .action((opts) => {
      const defaultOpts = { force: true, welcomeMessage: false }
      const parsedOpts = util.parseOpts(opts)
      const options = _.extend(parsedOpts, defaultOpts)

      require('./tasks/verify')
      .start(options)
      .catch(util.logErrorExit1)
    })

    program
    .command('cache')
    .usage('[command]')
    .description('Manages the Cypress binary cache')
    .option('list', text('cacheList'))
    .option('path', text('cachePath'))
    .option('clear', text('cacheClear'))
    .option('prune', text('cachePrune'))
    .option('--size', text('cacheSize'))
    .action(function (opts, args) {
      if (!args || !args.length) {
        this.outputHelp()
        util.exit(1)
      }

      const [command] = args

      if (!_.includes(['list', 'path', 'clear', 'prune'], command)) {
        unknownOption.call(this, `cache ${command}`, 'command')
      }

      if (command === 'list') {
        debug('cache command %o', {
          command,
          size: opts.size,
        })

        return cache.list(opts.size)
        .catch({ code: 'ENOENT' }, () => {
          logger.always('No cached binary versions were found.')
          process.exit(0)
        })
        .catch((e) => {
          debug('cache list command failed with "%s"', e.message)

          util.logErrorExit1(e)
        })
      }

      cache[command]()
    })

    program
    .command('info')
    .usage('[command]')
    .description('Prints Cypress and system information')
    .option('--dev', text('dev'), coerceFalse)
    .action((opts) => {
      require('./exec/info')
      .start(opts)
      .then(util.exit)
      .catch(util.logErrorExit1)
    })

    debug('cli starts with arguments %j', args)
    util.printNodeOptions()

    // if there are no arguments
    if (args.length <= 2) {
      debug('printing help')
      program.help()
      // exits
    }

    const firstCommand = args[2]

    if (!_.includes(knownCommands, firstCommand)) {
      debug('unknown command %s', firstCommand)
      logger.error('Unknown command', `"${firstCommand}"`)
      program.outputHelp()

      return util.exit(1)
    }

    if (includesVersion(args)) {
      // commander 2.11.0 changes behavior
      // and now does not understand top level options
      // .option('-v, --version').command('version')
      // so we have to manually catch '-v, --version'
      return showVersions(args)
    }

    debug('program parsing arguments')

    return program.parse(args)
  },
}

// @ts-ignore
if (!module.parent) {
  logger.error('This CLI module should be required from another Node module')
  logger.error('and not executed directly')

  process.exit(-1)
}<|MERGE_RESOLUTION|>--- conflicted
+++ resolved
@@ -271,19 +271,12 @@
   .command('open')
   .usage('[options]')
   .description('Opens Cypress in the interactive GUI.')
-<<<<<<< HEAD
-  .option('-b, --browser <browser-path>', text('browser'))
+  .option('-b, --browser <browser-path>', text('browserOpenMode'))
   .option('--component', text('component'))
   .option('-c, --config <config>', text('config'))
   .option('-C, --config-file <config-file>', text('configFile'))
   .option('-d, --detached [bool]', text('detached'), coerceFalse)
   .option('--e2e', text('e2e'))
-=======
-  .option('-b, --browser <browser-path>', text('browserOpenMode'))
-  .option('-c, --config <config>', text('config'))
-  .option('-C, --config-file <config-file>', text('configFile'))
-  .option('-d, --detached [bool]', text('detached'), coerceFalse)
->>>>>>> f2100a8b
   .option('-e, --env <env>', text('env'))
   .option('--global', text('global'))
   .option('-p, --port <port>', text('port'))
@@ -291,7 +284,6 @@
   .option('--dev', text('dev'), coerceFalse)
 }
 
-<<<<<<< HEAD
 const maybeAddInspectFlags = (program) => {
   if (process.argv.includes('--dev')) {
     return program
@@ -302,8 +294,6 @@
   return program
 }
 
-=======
->>>>>>> f2100a8b
 /**
  * Casts known command line options for "cypress run" to their intended type.
  * For example if the user passes "--port 5005" the ".port" property should be
@@ -458,11 +448,7 @@
       showVersions(args)
     })
 
-<<<<<<< HEAD
     maybeAddInspectFlags(addCypressOpenCommand(program))
-=======
-    addCypressOpenCommand(program)
->>>>>>> f2100a8b
     .action((opts) => {
       debug('opening Cypress')
       require('./exec/open')
