{
  "title": "JSON schema for the https://cypress.io Test Runner's configuration file. Details at https://on.cypress.io/configuration",
  "$schema": "http://json-schema.org/draft-04/schema#",
  "type": "object",
<<<<<<< HEAD
  "properties": {
    "baseUrl": {
      "type": "string",
      "description": "Url used as prefix for cy.visit() or cy.request() command’s url. Example http://localhost:3030 or https://test.my-domain.com"
    },
    "env": {
      "type": "object",
      "description": "Any values to be set as environment variables. See https://on.cypress.io/environment-variables",
      "body": {}
    },
    "ignoreTestFiles": {
      "type": [
        "string",
        "array"
      ],
      "items": {
        "type": "string"
      },
      "description": "A String or Array of glob patterns used to ignore test files that would otherwise be shown in your list of tests. Cypress uses minimatch with the options: {dot: true, matchBase: true}. We suggest using http://globtester.com to test what files would match."
    },
    "numTestsKeptInMemory": {
      "type": "number",
      "default": 50,
      "description": "The number of tests for which snapshots and command data are kept in memory. Reduce this number if you are experiencing high memory consumption in your browser during a test run."
    },
    "port": {
      "type": "number",
      "default": null,
      "description": "Port used to host Cypress. Normally this is a randomly generated port"
    },
    "reporter": {
      "type": "string",
      "default": "spec",
      "description": "The reporter used when running headlessly or in CI. See https://on.cypress.io/reporters"
    },
    "reporterOptions": {
      "type": "object",
      "default": null,
      "description": "The reporter options used. Supported options depend on the reporter. See https://on.cypress.io/reporters#Reporter-Options"
    },
    "testFiles": {
      "type": [
        "string",
        "array"
      ],
      "default": "**/*.*",
      "description": "A String or Array of string glob patterns of the test files to load. See https://on.cypress.io/configuration#Global"
    },
    "watchForFileChanges": {
      "type": "boolean",
      "default": true,
      "description": "Whether Cypress will watch and restart tests on test file changes"
    },
    "defaultCommandTimeout": {
      "type": "number",
      "default": 4000,
      "description": "Time, in milliseconds, to wait until most DOM based commands are considered timed out"
    },
    "execTimeout": {
      "type": "number",
      "default": 60000,
      "description": "Time, in milliseconds, to wait for a system command to finish executing during a cy.exec() command"
    },
    "taskTimeout": {
      "type": "number",
      "default": 60000,
      "description": "Time, in milliseconds, to wait for a task to finish executing during a cy.task() command"
    },
    "pageLoadTimeout": {
      "type": "number",
      "default": 60000,
      "description": "Time, in milliseconds, to wait for page transition events or cy.visit(), cy.go(), cy.reload() commands to fire their page load events. Network requests are limited by the underlying operating system, and may still time out if this value is increased."
    },
    "requestTimeout": {
      "type": "number",
      "default": 5000,
      "description": "Time, in milliseconds, to wait for an XHR request to go out in a cy.wait() command"
    },
    "responseTimeout": {
      "type": "number",
      "default": 30000,
      "description": "Time, in milliseconds, to wait until a response in a cy.request(), cy.wait(), cy.fixture(), cy.getCookie(), cy.getCookies(), cy.setCookie(), cy.clearCookie(), cy.clearCookies(), and cy.screenshot() commands"
    },
    "fileServerFolder": {
      "type": "string",
      "default": "root project folder",
      "description": "Path to folder where application files will attempt to be served from"
    },
    "fixturesFolder": {
      "type": [
        "string",
        "boolean"
      ],
      "default": "cypress/fixtures",
      "description": "Path to folder containing fixture files (Pass false to disable)"
    },
    "integrationFolder": {
      "type": "string",
      "default": "cypress/integration",
      "description": "Path to folder containing integration test files"
    },
    "downloadsFolder": {
      "type": "string",
      "default": "cypress/downloads",
      "description": "Path to folder where files downloaded during a test are saved"
    },
    "experimentalComponentTesting": {
      "type": "boolean",
      "default": false,
      "description": "Enabled experimental component testing, see https://github.com/cypress-io/cypress/issues/5922"
    },
    "componentFolder": {
      "type": [
        "string",
        "boolean"
      ],
      "default": false,
      "description": "Path to folder containing component test files (Pass false to disable)"
    },
    "pluginsFile": {
      "type": [
        "string",
        "boolean"
      ],
      "default": "cypress/plugins/index.js",
      "description": "Path to plugins file. (Pass false to disable)"
    },
    "screenshotOnRunFailure": {
      "type": "boolean",
      "default": true,
      "description": "Whether Cypress will take a screenshot when a test fails during cypress run"
    },
    "screenshotsFolder": {
      "type": "string",
      "default": "cypress/screenshots",
      "description": "Path to folder where screenshots will be saved from cy.screenshot() command or after a test fails during cypress run"
    },
    "supportFile": {
      "type": [
        "string",
        "boolean"
      ],
      "default": "cypress/support/index.js",
      "description": "Path to file to load before test files load. This file is compiled and bundled. (Pass false to disable)"
    },
    "videosFolder": {
      "type": "string",
      "default": "cypress/videos",
      "description": "Path to folder where videos will be saved during cypress run"
    },
    "trashAssetsBeforeRuns": {
      "type": "boolean",
      "default": true,
      "description": "Whether Cypress will trash assets within the screenshotsFolder and videosFolder before tests run with cypress run"
    },
    "videoCompression": {
      "type": [
        "number",
        "boolean"
      ],
      "default": 32,
      "description": "The quality setting for the video compression, in Constant Rate Factor (CRF). The value can be false to disable compression or a value between 0 and 51, where a lower value results in better quality (at the expense of a higher file size)."
    },
    "video": {
      "type": "boolean",
      "default": true,
      "description": "Whether Cypress will capture a video of the tests run with cypress run"
    },
    "videoUploadOnPasses": {
      "type": "boolean",
      "default": true,
      "description": "Whether Cypress will process, compress, and upload videos to the Dashboard even when all tests in a spec file are passing. This only applies when recording your runs to the Dashboard. Turn this off if you’d like to only upload the spec file’s video when there are failing tests."
    },
    "chromeWebSecurity": {
      "type": "boolean",
      "default": true,
      "description": "Whether Chrome Web Security for same-origin policy and insecure mixed content is enabled. Read more about this at https://on.cypress.io/web-security"
    },
    "userAgent": {
      "type": "string",
      "default": null,
      "description": "Enables you to override the default user agent the browser sends in all request headers. User agent values are typically used by servers to help identify the operating system, browser, and browser version. See User-Agent MDN Documentation for example user agent values here: https://developer.mozilla.org/en-US/docs/Web/HTTP/Headers/User-Agent"
    },
    "redirectionLimit": {
      "type": "number",
      "default": 20,
      "description": "The application under test cannot redirect more than this limit."
    },
    "blockHosts": {
      "type": [
        "string",
        "array"
      ],
      "items": {
        "type": "string"
      },
      "default": null,
      "description": "A String or Array of hosts that you wish to block traffic for. Please read the notes for examples on using this https://on.cypress.io/configuration#blockHosts"
    },
    "modifyObstructiveCode": {
      "type": "boolean",
      "default": true,
      "description": "Whether Cypress will search for and replace obstructive JS code found in .js or .html files that prevent Cypress from working. Please read the notes for more information on this setting. https://on.cypress.io/configuration#modifyObstructiveCode"
    },
    "viewportHeight": {
      "type": "number",
      "default": 660,
      "description": "Default height in pixels for the application under tests’ viewport (Override with cy.viewport() command)"
    },
    "viewportWidth": {
      "type": "number",
      "default": 1000,
      "description": "Default width in pixels for the application under tests’ viewport. (Override with cy.viewport() command)"
    },
    "animationDistanceThreshold": {
      "type": "number",
      "default": 5,
      "description": "The distance in pixels an element must exceed over time to be considered animating"
    },
    "waitForAnimations": {
      "type": "boolean",
      "default": true,
      "description": "Whether to wait for elements to finish animating before executing commands"
    },
    "scrollBehavior": {
      "enum": [
        false,
        "center",
        "top",
        "bottom",
        "nearest"
      ],
      "default": "top",
      "description": "Viewport position to which an element should be scrolled prior to action commands. Setting `false` disables scrolling."
    },
    "projectId": {
      "type": "string",
      "default": null,
      "description": "A 6 character string use to identify this project in the Cypress Dashboard. See https://on.cypress.io/dashboard-service#Identification"
    },
    "nodeVersion": {
      "enum": [
        "system",
        "bundled"
      ],
      "default": "bundled",
      "description": "If set to 'system', Cypress will try to find a Node.js executable on your path to use when executing your plugins. Otherwise, Cypress will use the Node version bundled with Cypress."
    },
    "experimentalSourceRewriting": {
      "type": "boolean",
      "default": false,
      "description": "Enables AST-based JS/HTML rewriting. This may fix issues caused by the existing regex-based JS/HTML replacement algorithm."
    },
    "experimentalFetchPolyfill": {
      "type": "boolean",
      "default": false,
      "description": "Polyfills `window.fetch` to enable Network spying and stubbing"
    },
    "experimentalStudio": {
      "type": "boolean",
      "default": false,
      "description": "Generate and save commands directly to your test suite by interacting with your app as an end user would."
    },
    "retries": {
      "type": [
        "object",
        "number",
        "null"
      ],
      "default": {
        "runMode": 0,
        "openMode": 0
      },
      "description": "The number of times to retry a failing. Can be configured to apply only in runMode or openMode"
    },
    "includeShadowDom": {
      "type": "boolean",
      "default": false,
      "description": "Enables including elements within the shadow DOM when using querying commands (e.g. cy.get(), cy.find()). Can be set globally in cypress.json, per-suite or per-test in the test configuration object, or programmatically with Cypress.config()"
    },
    "component": {
      "type": "object",
      "default": {},
      "description": "Any component runner specific overrides"
    },
    "e2e": {
      "type": "object",
      "default": {},
      "description": "Any e2e runner specific overrides"
=======
  "definitions": {
    "cypressConfig": {
      "properties": {
        "baseUrl": {
          "type": "string",
          "description": "Url used as prefix for cy.visit() or cy.request() command’s url. Example http://localhost:3030 or https://test.my-domain.com"
        },
        "env": {
          "type": "object",
          "description": "Any values to be set as environment variables. See https://on.cypress.io/environment-variables",
          "body": {}
        },
        "ignoreTestFiles": {
          "type": [
            "string",
            "array"
          ],
          "items": {
            "type": "string"
          },
          "description": "A String or Array of glob patterns used to ignore test files that would otherwise be shown in your list of tests. Cypress uses minimatch with the options: {dot: true, matchBase: true}. We suggest using http://globtester.com to test what files would match."
        },
        "numTestsKeptInMemory": {
          "type": "number",
          "default": 50,
          "description": "The number of tests for which snapshots and command data are kept in memory. Reduce this number if you are experiencing high memory consumption in your browser during a test run."
        },
        "port": {
          "type": "number",
          "default": null,
          "description": "Port used to host Cypress. Normally this is a randomly generated port"
        },
        "reporter": {
          "type": "string",
          "default": "spec",
          "description": "The reporter used when running headlessly or in CI. See https://on.cypress.io/reporters"
        },
        "reporterOptions": {
          "type": "object",
          "default": null,
          "description": "The reporter options used. Supported options depend on the reporter. See https://on.cypress.io/reporters#Reporter-Options"
        },
        "testFiles": {
          "type": [
            "string",
            "array"
          ],
          "default": "**/*.*",
          "description": "A String or Array of string glob patterns of the test files to load. See https://on.cypress.io/configuration#Global"
        },
        "watchForFileChanges": {
          "type": "boolean",
          "default": true,
          "description": "Whether Cypress will watch and restart tests on test file changes"
        },
        "defaultCommandTimeout": {
          "type": "number",
          "default": 4000,
          "description": "Time, in milliseconds, to wait until most DOM based commands are considered timed out"
        },
        "execTimeout": {
          "type": "number",
          "default": 60000,
          "description": "Time, in milliseconds, to wait for a system command to finish executing during a cy.exec() command"
        },
        "taskTimeout": {
          "type": "number",
          "default": 60000,
          "description": "Time, in milliseconds, to wait for a task to finish executing during a cy.task() command"
        },
        "pageLoadTimeout": {
          "type": "number",
          "default": 60000,
          "description": "Time, in milliseconds, to wait for page transition events or cy.visit(), cy.go(), cy.reload() commands to fire their page load events. Network requests are limited by the underlying operating system, and may still time out if this value is increased."
        },
        "requestTimeout": {
          "type": "number",
          "default": 5000,
          "description": "Time, in milliseconds, to wait for an XHR request to go out in a cy.wait() command"
        },
        "responseTimeout": {
          "type": "number",
          "default": 30000,
          "description": "Time, in milliseconds, to wait until a response in a cy.request(), cy.wait(), cy.fixture(), cy.getCookie(), cy.getCookies(), cy.setCookie(), cy.clearCookie(), cy.clearCookies(), and cy.screenshot() commands"
        },
        "fileServerFolder": {
          "type": "string",
          "default": "root project folder",
          "description": "Path to folder where application files will attempt to be served from"
        },
        "fixturesFolder": {
          "type": [
            "string",
            "boolean"
          ],
          "default": "cypress/fixtures",
          "description": "Path to folder containing fixture files (Pass false to disable)"
        },
        "integrationFolder": {
          "type": "string",
          "default": "cypress/integration",
          "description": "Path to folder containing integration test files"
        },
        "downloadsFolder": {
          "type": "string",
          "default": "cypress/downloads",
          "description": "Path to folder where files downloaded during a test are saved"
        },
        "componentFolder": {
          "type": [
            "string",
            "boolean"
          ],
          "default": false,
          "description": "Path to folder containing component test files (Pass false to disable)"
        },
        "pluginsFile": {
          "type": [
            "string",
            "boolean"
          ],
          "default": "cypress/plugins/index.js",
          "description": "Path to plugins file. (Pass false to disable)"
        },
        "screenshotOnRunFailure": {
          "type": "boolean",
          "default": true,
          "description": "Whether Cypress will take a screenshot when a test fails during cypress run"
        },
        "screenshotsFolder": {
          "type": "string",
          "default": "cypress/screenshots",
          "description": "Path to folder where screenshots will be saved from cy.screenshot() command or after a test fails during cypress run"
        },
        "supportFile": {
          "type": [
            "string",
            "boolean"
          ],
          "default": "cypress/support/index.js",
          "description": "Path to file to load before test files load. This file is compiled and bundled. (Pass false to disable)"
        },
        "videosFolder": {
          "type": "string",
          "default": "cypress/videos",
          "description": "Path to folder where videos will be saved during cypress run"
        },
        "trashAssetsBeforeRuns": {
          "type": "boolean",
          "default": true,
          "description": "Whether Cypress will trash assets within the screenshotsFolder and videosFolder before tests run with cypress run"
        },
        "videoCompression": {
          "type": [
            "number",
            "boolean"
          ],
          "default": 32,
          "description": "The quality setting for the video compression, in Constant Rate Factor (CRF). The value can be false to disable compression or a value between 0 and 51, where a lower value results in better quality (at the expense of a higher file size)."
        },
        "video": {
          "type": "boolean",
          "default": true,
          "description": "Whether Cypress will capture a video of the tests run with cypress run"
        },
        "videoUploadOnPasses": {
          "type": "boolean",
          "default": true,
          "description": "Whether Cypress will process, compress, and upload videos to the Dashboard even when all tests in a spec file are passing. This only applies when recording your runs to the Dashboard. Turn this off if you’d like to only upload the spec file’s video when there are failing tests."
        },
        "chromeWebSecurity": {
          "type": "boolean",
          "default": true,
          "description": "Whether Chrome Web Security for same-origin policy and insecure mixed content is enabled. Read more about this at https://on.cypress.io/web-security"
        },
        "userAgent": {
          "type": "string",
          "default": null,
          "description": "Enables you to override the default user agent the browser sends in all request headers. User agent values are typically used by servers to help identify the operating system, browser, and browser version. See User-Agent MDN Documentation for example user agent values here: https://developer.mozilla.org/en-US/docs/Web/HTTP/Headers/User-Agent"
        },
        "blockHosts": {
          "type": [
            "string",
            "array"
          ],
          "items": {
            "type": "string"
          },
          "default": null,
          "description": "A String or Array of hosts that you wish to block traffic for. Please read the notes for examples on using this https://on.cypress.io/configuration#blockHosts"
        },
        "modifyObstructiveCode": {
          "type": "boolean",
          "default": true,
          "description": "Whether Cypress will search for and replace obstructive JS code found in .js or .html files that prevent Cypress from working. Please read the notes for more information on this setting. https://on.cypress.io/configuration#modifyObstructiveCode"
        },
        "viewportHeight": {
          "type": "number",
          "default": 660,
          "description": "Default height in pixels for the application under tests’ viewport (Override with cy.viewport() command)"
        },
        "viewportWidth": {
          "type": "number",
          "default": 1000,
          "description": "Default width in pixels for the application under tests’ viewport. (Override with cy.viewport() command)"
        },
        "animationDistanceThreshold": {
          "type": "number",
          "default": 5,
          "description": "The distance in pixels an element must exceed over time to be considered animating"
        },
        "waitForAnimations": {
          "type": "boolean",
          "default": true,
          "description": "Whether to wait for elements to finish animating before executing commands"
        },
        "scrollBehavior": {
          "enum": [
            false,
            "center",
            "top",
            "bottom",
            "nearest"
          ],
          "default": "top",
          "description": "Viewport position to which an element should be scrolled prior to action commands. Setting `false` disables scrolling."
        },
        "projectId": {
          "type": "string",
          "default": null,
          "description": "A 6 character string use to identify this project in the Cypress Dashboard. See https://on.cypress.io/dashboard-service#Identification"
        },
        "nodeVersion": {
          "enum": [
            "system",
            "bundled"
          ],
          "default": "bundled",
          "description": "If set to 'system', Cypress will try to find a Node.js executable on your path to use when executing your plugins. Otherwise, Cypress will use the Node version bundled with Cypress."
        },
        "experimentalSourceRewriting": {
          "type": "boolean",
          "default": false,
          "description": "Enables AST-based JS/HTML rewriting. This may fix issues caused by the existing regex-based JS/HTML replacement algorithm."
        },
        "experimentalFetchPolyfill": {
          "type": "boolean",
          "default": false,
          "description": "Polyfills `window.fetch` to enable Network spying and stubbing"
        },
        "experimentalStudio": {
          "type": "boolean",
          "default": false,
          "description": "Generate and save commands directly to your test suite by interacting with your app as an end user would."
        },
        "retries": {
          "type": [
            "object",
            "number",
            "null"
          ],
          "default": {
            "runMode": 0,
            "openMode": 0
          },
          "description": "The number of times to retry a failing. Can be configured to apply only in runMode or openMode"
        },
        "includeShadowDom": {
          "type": "boolean",
          "default": false,
          "description": "Enables including elements within the shadow DOM when using querying commands (e.g. cy.get(), cy.find()). Can be set globally in cypress.json, per-suite or per-test in the test configuration object, or programmatically with Cypress.config()"
        }
      }
    }
  },
  "allOf": [
    {
      "$ref": "#/definitions/cypressConfig"
    },
    {
      "properties": {
        "component": {
          "description": "Any component runner specific overrides",
          "$ref": "#/definitions/cypressConfig"
        },
        "e2e": {
          "description": "Any e2e runner specific overrides",
          "$ref": "#/definitions/cypressConfig"
        }
      }
>>>>>>> a3bd97c9
    }
  ]
}<|MERGE_RESOLUTION|>--- conflicted
+++ resolved
@@ -2,297 +2,6 @@
   "title": "JSON schema for the https://cypress.io Test Runner's configuration file. Details at https://on.cypress.io/configuration",
   "$schema": "http://json-schema.org/draft-04/schema#",
   "type": "object",
-<<<<<<< HEAD
-  "properties": {
-    "baseUrl": {
-      "type": "string",
-      "description": "Url used as prefix for cy.visit() or cy.request() command’s url. Example http://localhost:3030 or https://test.my-domain.com"
-    },
-    "env": {
-      "type": "object",
-      "description": "Any values to be set as environment variables. See https://on.cypress.io/environment-variables",
-      "body": {}
-    },
-    "ignoreTestFiles": {
-      "type": [
-        "string",
-        "array"
-      ],
-      "items": {
-        "type": "string"
-      },
-      "description": "A String or Array of glob patterns used to ignore test files that would otherwise be shown in your list of tests. Cypress uses minimatch with the options: {dot: true, matchBase: true}. We suggest using http://globtester.com to test what files would match."
-    },
-    "numTestsKeptInMemory": {
-      "type": "number",
-      "default": 50,
-      "description": "The number of tests for which snapshots and command data are kept in memory. Reduce this number if you are experiencing high memory consumption in your browser during a test run."
-    },
-    "port": {
-      "type": "number",
-      "default": null,
-      "description": "Port used to host Cypress. Normally this is a randomly generated port"
-    },
-    "reporter": {
-      "type": "string",
-      "default": "spec",
-      "description": "The reporter used when running headlessly or in CI. See https://on.cypress.io/reporters"
-    },
-    "reporterOptions": {
-      "type": "object",
-      "default": null,
-      "description": "The reporter options used. Supported options depend on the reporter. See https://on.cypress.io/reporters#Reporter-Options"
-    },
-    "testFiles": {
-      "type": [
-        "string",
-        "array"
-      ],
-      "default": "**/*.*",
-      "description": "A String or Array of string glob patterns of the test files to load. See https://on.cypress.io/configuration#Global"
-    },
-    "watchForFileChanges": {
-      "type": "boolean",
-      "default": true,
-      "description": "Whether Cypress will watch and restart tests on test file changes"
-    },
-    "defaultCommandTimeout": {
-      "type": "number",
-      "default": 4000,
-      "description": "Time, in milliseconds, to wait until most DOM based commands are considered timed out"
-    },
-    "execTimeout": {
-      "type": "number",
-      "default": 60000,
-      "description": "Time, in milliseconds, to wait for a system command to finish executing during a cy.exec() command"
-    },
-    "taskTimeout": {
-      "type": "number",
-      "default": 60000,
-      "description": "Time, in milliseconds, to wait for a task to finish executing during a cy.task() command"
-    },
-    "pageLoadTimeout": {
-      "type": "number",
-      "default": 60000,
-      "description": "Time, in milliseconds, to wait for page transition events or cy.visit(), cy.go(), cy.reload() commands to fire their page load events. Network requests are limited by the underlying operating system, and may still time out if this value is increased."
-    },
-    "requestTimeout": {
-      "type": "number",
-      "default": 5000,
-      "description": "Time, in milliseconds, to wait for an XHR request to go out in a cy.wait() command"
-    },
-    "responseTimeout": {
-      "type": "number",
-      "default": 30000,
-      "description": "Time, in milliseconds, to wait until a response in a cy.request(), cy.wait(), cy.fixture(), cy.getCookie(), cy.getCookies(), cy.setCookie(), cy.clearCookie(), cy.clearCookies(), and cy.screenshot() commands"
-    },
-    "fileServerFolder": {
-      "type": "string",
-      "default": "root project folder",
-      "description": "Path to folder where application files will attempt to be served from"
-    },
-    "fixturesFolder": {
-      "type": [
-        "string",
-        "boolean"
-      ],
-      "default": "cypress/fixtures",
-      "description": "Path to folder containing fixture files (Pass false to disable)"
-    },
-    "integrationFolder": {
-      "type": "string",
-      "default": "cypress/integration",
-      "description": "Path to folder containing integration test files"
-    },
-    "downloadsFolder": {
-      "type": "string",
-      "default": "cypress/downloads",
-      "description": "Path to folder where files downloaded during a test are saved"
-    },
-    "experimentalComponentTesting": {
-      "type": "boolean",
-      "default": false,
-      "description": "Enabled experimental component testing, see https://github.com/cypress-io/cypress/issues/5922"
-    },
-    "componentFolder": {
-      "type": [
-        "string",
-        "boolean"
-      ],
-      "default": false,
-      "description": "Path to folder containing component test files (Pass false to disable)"
-    },
-    "pluginsFile": {
-      "type": [
-        "string",
-        "boolean"
-      ],
-      "default": "cypress/plugins/index.js",
-      "description": "Path to plugins file. (Pass false to disable)"
-    },
-    "screenshotOnRunFailure": {
-      "type": "boolean",
-      "default": true,
-      "description": "Whether Cypress will take a screenshot when a test fails during cypress run"
-    },
-    "screenshotsFolder": {
-      "type": "string",
-      "default": "cypress/screenshots",
-      "description": "Path to folder where screenshots will be saved from cy.screenshot() command or after a test fails during cypress run"
-    },
-    "supportFile": {
-      "type": [
-        "string",
-        "boolean"
-      ],
-      "default": "cypress/support/index.js",
-      "description": "Path to file to load before test files load. This file is compiled and bundled. (Pass false to disable)"
-    },
-    "videosFolder": {
-      "type": "string",
-      "default": "cypress/videos",
-      "description": "Path to folder where videos will be saved during cypress run"
-    },
-    "trashAssetsBeforeRuns": {
-      "type": "boolean",
-      "default": true,
-      "description": "Whether Cypress will trash assets within the screenshotsFolder and videosFolder before tests run with cypress run"
-    },
-    "videoCompression": {
-      "type": [
-        "number",
-        "boolean"
-      ],
-      "default": 32,
-      "description": "The quality setting for the video compression, in Constant Rate Factor (CRF). The value can be false to disable compression or a value between 0 and 51, where a lower value results in better quality (at the expense of a higher file size)."
-    },
-    "video": {
-      "type": "boolean",
-      "default": true,
-      "description": "Whether Cypress will capture a video of the tests run with cypress run"
-    },
-    "videoUploadOnPasses": {
-      "type": "boolean",
-      "default": true,
-      "description": "Whether Cypress will process, compress, and upload videos to the Dashboard even when all tests in a spec file are passing. This only applies when recording your runs to the Dashboard. Turn this off if you’d like to only upload the spec file’s video when there are failing tests."
-    },
-    "chromeWebSecurity": {
-      "type": "boolean",
-      "default": true,
-      "description": "Whether Chrome Web Security for same-origin policy and insecure mixed content is enabled. Read more about this at https://on.cypress.io/web-security"
-    },
-    "userAgent": {
-      "type": "string",
-      "default": null,
-      "description": "Enables you to override the default user agent the browser sends in all request headers. User agent values are typically used by servers to help identify the operating system, browser, and browser version. See User-Agent MDN Documentation for example user agent values here: https://developer.mozilla.org/en-US/docs/Web/HTTP/Headers/User-Agent"
-    },
-    "redirectionLimit": {
-      "type": "number",
-      "default": 20,
-      "description": "The application under test cannot redirect more than this limit."
-    },
-    "blockHosts": {
-      "type": [
-        "string",
-        "array"
-      ],
-      "items": {
-        "type": "string"
-      },
-      "default": null,
-      "description": "A String or Array of hosts that you wish to block traffic for. Please read the notes for examples on using this https://on.cypress.io/configuration#blockHosts"
-    },
-    "modifyObstructiveCode": {
-      "type": "boolean",
-      "default": true,
-      "description": "Whether Cypress will search for and replace obstructive JS code found in .js or .html files that prevent Cypress from working. Please read the notes for more information on this setting. https://on.cypress.io/configuration#modifyObstructiveCode"
-    },
-    "viewportHeight": {
-      "type": "number",
-      "default": 660,
-      "description": "Default height in pixels for the application under tests’ viewport (Override with cy.viewport() command)"
-    },
-    "viewportWidth": {
-      "type": "number",
-      "default": 1000,
-      "description": "Default width in pixels for the application under tests’ viewport. (Override with cy.viewport() command)"
-    },
-    "animationDistanceThreshold": {
-      "type": "number",
-      "default": 5,
-      "description": "The distance in pixels an element must exceed over time to be considered animating"
-    },
-    "waitForAnimations": {
-      "type": "boolean",
-      "default": true,
-      "description": "Whether to wait for elements to finish animating before executing commands"
-    },
-    "scrollBehavior": {
-      "enum": [
-        false,
-        "center",
-        "top",
-        "bottom",
-        "nearest"
-      ],
-      "default": "top",
-      "description": "Viewport position to which an element should be scrolled prior to action commands. Setting `false` disables scrolling."
-    },
-    "projectId": {
-      "type": "string",
-      "default": null,
-      "description": "A 6 character string use to identify this project in the Cypress Dashboard. See https://on.cypress.io/dashboard-service#Identification"
-    },
-    "nodeVersion": {
-      "enum": [
-        "system",
-        "bundled"
-      ],
-      "default": "bundled",
-      "description": "If set to 'system', Cypress will try to find a Node.js executable on your path to use when executing your plugins. Otherwise, Cypress will use the Node version bundled with Cypress."
-    },
-    "experimentalSourceRewriting": {
-      "type": "boolean",
-      "default": false,
-      "description": "Enables AST-based JS/HTML rewriting. This may fix issues caused by the existing regex-based JS/HTML replacement algorithm."
-    },
-    "experimentalFetchPolyfill": {
-      "type": "boolean",
-      "default": false,
-      "description": "Polyfills `window.fetch` to enable Network spying and stubbing"
-    },
-    "experimentalStudio": {
-      "type": "boolean",
-      "default": false,
-      "description": "Generate and save commands directly to your test suite by interacting with your app as an end user would."
-    },
-    "retries": {
-      "type": [
-        "object",
-        "number",
-        "null"
-      ],
-      "default": {
-        "runMode": 0,
-        "openMode": 0
-      },
-      "description": "The number of times to retry a failing. Can be configured to apply only in runMode or openMode"
-    },
-    "includeShadowDom": {
-      "type": "boolean",
-      "default": false,
-      "description": "Enables including elements within the shadow DOM when using querying commands (e.g. cy.get(), cy.find()). Can be set globally in cypress.json, per-suite or per-test in the test configuration object, or programmatically with Cypress.config()"
-    },
-    "component": {
-      "type": "object",
-      "default": {},
-      "description": "Any component runner specific overrides"
-    },
-    "e2e": {
-      "type": "object",
-      "default": {},
-      "description": "Any e2e runner specific overrides"
-=======
   "definitions": {
     "cypressConfig": {
       "properties": {
@@ -583,7 +292,6 @@
           "$ref": "#/definitions/cypressConfig"
         }
       }
->>>>>>> a3bd97c9
     }
   ]
 }