--- conflicted
+++ resolved
@@ -15,11 +15,7 @@
           "description": "Any values to be set as environment variables. See https://on.cypress.io/environment-variables",
           "body": {}
         },
-<<<<<<< HEAD
-        "ignoreSpecPattern": {
-=======
         "excludeSpecPattern": {
->>>>>>> e0941990
           "type": [
             "string",
             "array"
