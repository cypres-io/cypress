/* eslint-disable @typescript-eslint/no-unused-vars */
/// <reference path="./cypress-npm-api.d.ts" />
/// <reference path="./cypress-eventemitter.d.ts" />
/// <reference path="./cypress-type-helpers.d.ts" />

declare namespace Cypress {
  type FileContents = string | any[] | object
  type HistoryDirection = 'back' | 'forward'
  type HttpMethod = string
  type RequestBody = string | object
  type ViewportOrientation = 'portrait' | 'landscape'
  type PrevSubject = keyof PrevSubjectMap
  type TestingType = 'e2e' | 'component'
  type PluginConfig = (on: PluginEvents, config: PluginConfigOptions) => void | ConfigOptions | Promise<ConfigOptions>
  interface JQueryWithSelector<TElement = HTMLElement> extends JQuery<TElement> {
    selector?: string | null
  }

  interface PrevSubjectMap<O = unknown> {
    optional: O
    element: JQueryWithSelector
    document: Document
    window: Window
  }

  interface CommandOptions {
    prevSubject: boolean | PrevSubject | PrevSubject[]
  }
  interface CommandFn<T extends keyof ChainableMethods> {
    (this: Mocha.Context, ...args: Parameters<ChainableMethods[T]>): ReturnType<ChainableMethods[T]> | void
  }
  interface CommandFns {
    [name: string]: (this: Mocha.Context, ...args: any) => any
  }
  interface CommandFnWithSubject<T extends keyof ChainableMethods, S> {
    (this: Mocha.Context, prevSubject: S, ...args: Parameters<ChainableMethods[T]>): ReturnType<ChainableMethods[T]> | void
  }
  interface CommandFnsWithSubject<S> {
    [name: string]: (this: Mocha.Context, prevSubject: S, ...args: any) => any
  }
  interface CommandOriginalFn<T extends keyof ChainableMethods> extends CallableFunction {
    (...args: Parameters<ChainableMethods[T]>): ReturnType<ChainableMethods[T]>
  }
  interface CommandOriginalFnWithSubject<T extends keyof ChainableMethods, S> extends CallableFunction {
    (prevSubject: S, ...args: Parameters<ChainableMethods[T]>): ReturnType<ChainableMethods[T]>
  }
  interface CommandFnWithOriginalFn<T extends keyof Chainable> {
    (this: Mocha.Context, originalFn: CommandOriginalFn<T>, ...args: Parameters<ChainableMethods[T]>): ReturnType<ChainableMethods[T]> | void
  }
  interface CommandFnWithOriginalFnAndSubject<T extends keyof Chainable, S> {
    (this: Mocha.Context, originalFn: CommandOriginalFnWithSubject<T, S>, prevSubject: S, ...args: Parameters<ChainableMethods[T]>): ReturnType<ChainableMethods[T]> | void
  }
  interface QueryFn<T extends keyof ChainableMethods> {
    (this: Command, ...args: Parameters<ChainableMethods[T]>): (subject: any) => any
  }
  interface QueryFnWithOriginalFn<T extends keyof Chainable> {
    (this: Command, originalFn: QueryFn<T>, ...args: Parameters<ChainableMethods[T]>): (subject: any) => any
  }
  interface ObjectLike {
    [key: string]: any
  }
  interface Auth {
    username: string
    password: string
  }

  interface RemoteState {
    auth?: Auth
    domainName: string
    strategy: 'file' | 'http'
    origin: string
    fileServer: string | null
    props: Record<string, any>
    visiting: string
  }

  interface Backend {
    /**
     * Firefox only: Force Cypress to run garbage collection routines.
     * No-op if not running in Firefox.
     *
     * @see https://on.cypress.io/firefox-gc-issue
     */
    (task: 'firefox:force:gc'): Promise<void>
    (task: 'net', eventName: string, frame: any): Promise<void>
  }

  type BrowserName = 'electron' | 'chrome' | 'chromium' | 'firefox' | 'edge' | string

  type BrowserChannel = 'stable' | 'canary' | 'beta' | 'dev' | 'nightly' | string

  type BrowserFamily = 'chromium' | 'firefox' | 'webkit'

  /**
   * Describes a browser Cypress can control
   */
  interface Browser {
    /**
     * Short browser name.
     */
    name: BrowserName
    /**
     * The underlying engine for this browser.
     */
    family: BrowserFamily
    /**
     * The release channel of the browser.
     */
    channel: BrowserChannel
    /**
     * Human-readable browser name.
     */
    displayName: string
    version: string
    majorVersion: number | string
    path: string
    isHeaded: boolean
    isHeadless: boolean
    /**
     * Informational text to accompany this browser. Shown in desktop-gui.
     */
    info?: string
    /**
     * Warning text to accompany this browser. Shown in desktop-gui.
     */
    warning?: string
    /**
     * The minimum majorVersion of this browser supported by Cypress.
     */
    minSupportedVersion?: number
    /**
     * If `true`, this browser is too old to be supported by Cypress.
     */
    unsupportedVersion?: boolean
  }

  interface Ensure {
    /**
     * Throws an error if `subject` is not one of the passed in `type`s.
     */
    isType(subject: any, type: PrevSubject[], commandName: string, cy: Chainable): void

    /**
     * Throws an error if `subject` is not a DOM element.
     */
    isElement(subject: any, commandName: string, cy: Chainable): void

    /**
     * Throws an error if `subject` is not a `document`.
     */
    isDocument(subject: any, commandName: string, cy: Chainable): void

    /**
     * Throws an error if `subject` is not a `window`.
     */
    isWindow(subject: any, commandName: string, cy: Chainable): void

    /**
     * Throws an error if `subject` is not a DOM element attached to the application under test.
     */
    isAttached(subject: any, commandName: string, cy: Chainable, onFail?: Log): void

    /**
     * Throws an error if `subject` is a disabled DOM element.
     */
    isNotDisabled(subject: any, commandName: string, onFail?: Log): void

    /**
     * Throws an error if `subject` is a DOM element hidden by any of its parent elements.
     */
    isNotHiddenByAncestors(subject: any, commandName: string, onFail?: Log): void

    /**
     * Throws an error if `subject` is a read-only form element.
     */
    isNotReadonly(subject: any, commandName: string, onFail?: Log): void

    /**
     * Throws an error if `subject` is a read-only form element.
     */
    isScrollable(subject: any, commandName: string, onFail?: Log): void

    /**
     * Throws an error if `subject` is not a DOM element visible in the AUT.
     */
    isVisible(subject: any, commandName: string, onFail?: Log): void
  }

  interface LocalStorage {
    /**
     * Called internally to clear `localStorage` in two situations.
     *
     * 1. Before every test, this is called with no argument to clear all keys.
     * 2. On `cy.clearLocalStorage(keys)` this is called with `keys` as an argument.
     *
     * You should not call this method directly to clear `localStorage`; instead, use `cy.clearLocalStorage(key)`.
     *
     * @see https://on.cypress.io/clearlocalstorage
     */
    clear: (keys?: string[]) => void
  }

  // TODO: raise minimum required TypeScript version to 3.7
  // and make this recursive
  // https://github.com/cypress-io/cypress/issues/24875
  type Storable =
    | string
    | number
    | boolean
    | null
    | StorableObject
    | StorableArray

  interface StorableObject {
    [key: string]: Storable
  }

  interface StorableArray extends Array<Storable> { }

  type StorableRecord = Record<string, Storable>

  interface OriginStorage {
    origin: string
    value: StorableRecord
  }

  interface Storages {
    localStorage: OriginStorage[]
    sessionStorage: OriginStorage[]
  }

  interface StorageByOrigin {
    [key: string]: StorableRecord
  }

  type IsBrowserMatcher = BrowserName | Partial<Browser> | Array<BrowserName | Partial<Browser>>

  interface ViewportPosition extends WindowPosition {
    right: number
    bottom: number
  }

  interface WindowPosition {
    top: number
    left: number
    topCenter: number
    leftCenter: number
  }

  interface ElementPositioning {
    scrollTop: number
    scrollLeft: number
    width: number
    height: number
    fromElViewport: ViewportPosition
    fromElWindow: WindowPosition
    fromAutWindow: WindowPosition
  }

  interface ElementCoordinates {
    width: number
    height: number
    fromElViewport: ViewportPosition & { x: number, y: number }
    fromElWindow: WindowPosition & { x: number, y: number }
    fromAutWindow: WindowPosition & { x: number, y: number }
  }

  /**
   * Spec type for the given test. "integration" is the default, but
   * tests run using `open --component` will be "component"
   *
   * @see https://on.cypress.io/experiments
   */
  type CypressSpecType = 'integration' | 'component'

  /**
   * A Cypress spec.
   */
  interface Spec {
    name: string // "config_passing_spec.js"
    relative: string // "cypress/integration/config_passing_spec.js" or "__all" if clicked all specs button
    absolute: string // "/Users/janelane/app/cypress/integration/config_passing_spec.js"
    specFilter?: string // optional spec filter used by the user
    specType?: CypressSpecType
  }

  /**
   * Window type for Application Under Test(AUT)
   */
  type AUTWindow = Window & typeof globalThis & ApplicationWindow

  /**
   * The interface for user-defined properties in Window object under test.
   */
  interface ApplicationWindow { } // tslint:disable-line

  /**
   * The configuration for Cypress.
   */
  type Config = ResolvedConfigOptions & RuntimeConfigOptions & RuntimeServerConfigOptions

  /**
   * Several libraries are bundled with Cypress by default.
   *
   * @see https://on.cypress.io/api
   */
  interface Cypress {
    /**
     * Lodash library
     *
     * @see https://on.cypress.io/_
     * @example
     *    Cypress._.keys(obj)
     */
    _: _.LoDashStatic
    /**
     * jQuery library
     *
     * @see https://on.cypress.io/$
     * @example
     *    Cypress.$('p')
     */
    $: JQueryStatic
    /**
     * Cypress automatically includes a Blob library and exposes it as Cypress.Blob.
     *
     * @see https://on.cypress.io/blob
     * @see https://github.com/nolanlawson/blob-util
     * @example
     *    Cypress.Blob.method()
     */
    Blob: BlobUtil.BlobUtilStatic
    /**
     * Cypress automatically includes a Buffer library and exposes it as Cypress.Buffer.
     *
     * @see https://on.cypress.io/buffer
     * @see https://github.com/feross/buffer
     * @example
     *    Cypress.Buffer.method()
     */
    Buffer: BufferType
    /**
     * Cypress automatically includes minimatch and exposes it as Cypress.minimatch.
     *
     * @see https://on.cypress.io/minimatch
     */
    minimatch: typeof Minimatch.minimatch
    /**
     * Cypress automatically includes Bluebird and exposes it as Cypress.Promise.
     *
     * @see https://on.cypress.io/promise
     * @see https://github.com/petkaantonov/bluebird
     * @example
     *   new Cypress.Promise((resolve, reject) => { ... })
     */
    Promise: Bluebird.BluebirdStatic
    /**
     * Cypress includes Sinon.js library used in `cy.spy` and `cy.stub`.
     *
     * @see https://sinonjs.org/
     * @see https://on.cypress.io/stubs-spies-and-clocks
     * @see https://example.cypress.io/commands/spies-stubs-clocks
     */
    sinon: sinon.SinonStatic

    /**
     * Utility functions for ensuring various properties about a subject.
     * @see https://on.cypress.io/api/custom-queries
     */
    ensure: Ensure

    /**
     * Cypress version string. i.e. "1.1.2"
     * @see https://on.cypress.io/version
     * @example
      ```
      expect(Cypress.version).to.be.a('string')
      if (Cypress.version === '1.2.0') {
        // test something specific
      }
      ```
     */
    version: string

    /**
     * OS platform name, from Node `os.platform()`
     *
     * @see https://nodejs.org/api/os.html#os_os_platform
     * @example
     *    Cypress.platform // "darwin"
     */
    platform: string

    /**
     * CPU architecture, from Node `os.arch()`
     *
     * @see https://nodejs.org/api/os.html#os_os_arch
     * @example
     *    Cypress.arch // "x64"
     */
    arch: string

    /**
     * Currently executing spec file.
     * @example
     * ```
     * Cypress.spec
     * // {
     * //  name: "config_passing_spec.coffee",
     * //  relative: "cypress/integration/config_passing_spec.coffee",
     * //  absolute: "/users/smith/projects/web/cypress/integration/config_passing_spec.coffee"
     * //  specType: "integration"
     * // }
     * ```
     */
    spec: Spec

    /**
     * Currently executing test runnable instance.
     */
    currentTest: {
      title: string
      titlePath: string[]
    }

    /**
     * Information about current test retry
     */
    currentRetry: number

    /**
     * Information about the browser currently running the tests
     */
    browser: Browser

    /**
     * Internal class for LocalStorage management.
     */
    LocalStorage: LocalStorage

    /**
     * Internal class for session management.
     */
    session: Session

    /**
     * Current testing type, determined by the Test Runner chosen to run.
     */
    testingType: TestingType

    /**
     * Fire automation:request event for internal use.
     */
    automation(eventName: string, ...args: any[]): Bluebird.Promise<any>

    /**
     * Promise wrapper for certain internal tasks.
     */
    backend: Backend

    /**
     * Returns all configuration objects.
     * @see https://on.cypress.io/config
     * @example
    ```
    Cypress.config()
    // {defaultCommandTimeout: 10000, pageLoadTimeout: 30000, ...}
    ```
     */
    config(): Config
    /**
     * Returns one configuration value.
     * @see https://on.cypress.io/config
     * @example
    ```
    Cypress.config('pageLoadTimeout')
    // 60000
    ```
     */
    config<K extends keyof Config>(key: K): Config[K]
    /**
     * Sets one configuration value.
     * @see https://on.cypress.io/config
     * @example
    ```
    Cypress.config('viewportWidth', 800)
    ```
     */
    config<K extends keyof TestConfigOverrides>(key: K, value: TestConfigOverrides[K]): void
    /**
     * Sets multiple configuration values at once.
     * @see https://on.cypress.io/config
     * @example
    ```
    Cypress.config({
      defaultCommandTimeout: 10000,
      viewportHeight: 900
    })
    ```
     */
    config(Object: TestConfigOverrides): void

    // no real way to type without generics
    /**
     * Returns all environment variables set with CYPRESS_ prefix or in "env" object in "cypress.config.{js,ts,mjs,cjs}"
     *
     * @see https://on.cypress.io/env
     */
    env(): ObjectLike
    /**
     * Returns specific environment variable or undefined
     * @see https://on.cypress.io/env
     * @example
     *    // cypress.config.js
     *    { "env": { "foo": "bar" } }
     *    Cypress.env("foo") // => bar
     */
    env(key: string): any
    /**
     * Set value for a variable.
     * Any value you change will be permanently changed for the remainder of your tests.
     * @see https://on.cypress.io/env
     * @example
     *    Cypress.env("host", "http://server.dev.local")
     */
    env(key: string, value: any): void
    /**
     * Set values for multiple variables at once. Values are merged with existing values.
     * @see https://on.cypress.io/env
     * @example
     *    Cypress.env({ host: "http://server.dev.local", foo: "foo" })
     */
    env(object: ObjectLike): void

    /**
     * @returns the number of test retries currently enabled for the run
     */
    getTestRetries(): number | null

    /**
     * Checks if a variable is a valid instance of `cy` or a `cy` chainable.
     *
     * @see https://on.cypress.io/iscy
     * @example
     *    Cypress.isCy(cy) // => true
     */
    isCy<TSubject = any>(obj: Chainable<TSubject>): obj is Chainable<TSubject>
    isCy(obj: any): obj is Chainable

    /**
     * Returns true if currently running the supplied browser name or matcher object. Also accepts an array of matchers.
     * @example isBrowser('chrome') will be true for the browser 'chrome:canary' and 'chrome:stable'
     * @example isBrowser({ name: 'firefox', channel: 'dev' }) will be true only for the browser 'firefox:dev' (Firefox Developer Edition)
     * @example isBrowser(['firefox', 'edge']) will be true only for the browsers 'firefox' and 'edge'
     * @example isBrowser('!firefox') will be true for every browser other than 'firefox'
     * @example isBrowser({ family: '!chromium'}) will be true for every browser not matching { family: 'chromium' }
     * @param matcher browser name or matcher object to check.
     */
    isBrowser(name: IsBrowserMatcher): boolean

    /**
     * Internal options for "cy.log" used in custom commands.
     *
     * @see https://on.cypress.io/cypress-log
     */
    log(options: Partial<LogConfig>): Log

    Commands: {
      /**
       * Add a custom command
       * @see https://on.cypress.io/api/commands
       */
      add<T extends keyof Chainable>(name: T, fn: CommandFn<T>): void

      /**
       * Add a custom parent command
       * @see https://on.cypress.io/api/commands#Parent-Commands
       */
      add<T extends keyof Chainable>(name: T, options: CommandOptions & {prevSubject: false}, fn: CommandFn<T>): void

      /**
       * Add a custom child command
       * @see https://on.cypress.io/api/commands#Child-Commands
       */
      add<T extends keyof Chainable, S = any>(name: T, options: CommandOptions & {prevSubject: true}, fn: CommandFnWithSubject<T, S>): void

      /**
       * Add a custom child or dual command
       * @see https://on.cypress.io/api/commands#Validations
       */
      add<T extends keyof Chainable, S extends PrevSubject>(
        name: T, options: CommandOptions & { prevSubject: S | ['optional'] }, fn: CommandFnWithSubject<T, PrevSubjectMap[S]>,
      ): void

      /**
       * Add a custom command that allows multiple types as the prevSubject
       * @see https://on.cypress.io/api/commands#Validations#Allow-Multiple-Types
       */
      add<T extends keyof Chainable, S extends PrevSubject>(
        name: T, options: CommandOptions & { prevSubject: S[] }, fn: CommandFnWithSubject<T, PrevSubjectMap<void>[S]>,
      ): void

      /**
       * Add one or more custom commands
       * @see https://on.cypress.io/api/commands
       */
      addAll<T extends keyof Chainable>(fns: CommandFns): void

      /**
       * Add one or more custom parent commands
       * @see https://on.cypress.io/api/commands#Parent-Commands
       */
      addAll<T extends keyof Chainable>(options: CommandOptions & {prevSubject: false}, fns: CommandFns): void

      /**
       * Add one or more custom child commands
       * @see https://on.cypress.io/api/commands#Child-Commands
       */
      addAll<T extends keyof Chainable, S = any>(options: CommandOptions & { prevSubject: true }, fns: CommandFnsWithSubject<S>): void

      /**
       * Add one or more custom commands that validate their prevSubject
       * @see https://on.cypress.io/api/commands#Validations
       */
      addAll<T extends keyof Chainable, S extends PrevSubject>(
        options: CommandOptions & { prevSubject: S | ['optional'] }, fns: CommandFnsWithSubject<PrevSubjectMap[S]>,
      ): void

      /**
       * Add one or more custom commands that allow multiple types as their prevSubject
       * @see https://on.cypress.io/api/commands#Allow-Multiple-Types
       */
      addAll<T extends keyof Chainable, S extends PrevSubject>(
        options: CommandOptions & { prevSubject: S[] }, fns: CommandFnsWithSubject<PrevSubjectMap<void>[S]>,
      ): void

      /**
       * Overwrite an existing Cypress command with a new implementation
       * @see https://on.cypress.io/api/commands#Overwrite-Existing-Commands
       */
      overwrite<T extends keyof Chainable>(name: T, fn: CommandFnWithOriginalFn<T>): void

      /**
       * Overwrite an existing Cypress command with a new implementation
       * @see https://on.cypress.io/api/commands#Overwrite-Existing-Commands
       */
      overwrite<T extends keyof Chainable, S extends PrevSubject>(name: T, fn: CommandFnWithOriginalFnAndSubject<T, PrevSubjectMap[S]>): void

      /**
       * Add a custom query
       * @see https://on.cypress.io/api/custom-queries
       */
      addQuery<T extends keyof Chainable>(name: T, fn: QueryFn<T>): void

      /**
       * Overwrite an existing Cypress query with a new implementation
       * @see https://on.cypress.io/api/custom-queries
       */
      overwriteQuery<T extends keyof Chainable>(name: T, fn: QueryFnWithOriginalFn<T>): void
    }

    /**
     * @see https://on.cypress.io/cookies
     */
    Cookies: {
      debug(enabled: boolean, options?: Partial<DebugOptions>): void
    }

    /**
     * @see https://on.cypress.io/dom
     */
    dom: {
      /**
       * Returns a jQuery object obtained by wrapping an object in jQuery.
       */
      wrap(wrappingElement_function: JQuery.Selector | JQuery.htmlString | Element | JQuery | ((index: number) => string | JQuery)): JQuery
      query(selector: JQuery.Selector, context?: Element | JQuery): JQuery
      /**
       * Returns an array of raw elements pulled out from a jQuery object.
       */
      unwrap(obj: any): any
      /**
       * Returns a boolean indicating whether an object is a DOM object.
       */
      isDom(obj: any): boolean
      isType(element: JQuery | HTMLElement, type: string): boolean
      /**
       * Returns a boolean indicating whether an element is visible.
       */
      isVisible(element: JQuery | HTMLElement): boolean
      /**
       * Returns a boolean indicating whether an element is hidden.
       */
      isHidden(element: JQuery | HTMLElement, methodName?: string, options?: object): boolean
      /**
       * Returns a boolean indicating whether an element can receive focus.
       */
      isFocusable(element: JQuery | HTMLElement): boolean
      isTextLike(element: JQuery | HTMLElement): boolean
      /**
       * Returns a boolean indicating whether an element is scrollable.
       */
      isScrollable(element: Window | JQuery | HTMLElement): boolean
      /**
       * Returns a boolean indicating whether an element currently has focus.
       */
      isFocused(element: JQuery | HTMLElement): boolean
      /**
       * Returns a boolean indicating whether an element is detached from the DOM.
       */
      isDetached(element: JQuery | HTMLElement): boolean
      /**
       * Returns a boolean indicating whether an element is attached to the DOM.
       */
      isAttached(element: JQuery | HTMLElement | Window | Document): boolean
      isSelector(element: JQuery | HTMLElement, selector: JQuery.Selector): boolean
      /**
       * Returns a boolean indicating whether an element is a descendent of another element.
       */
      isDescendent(element1: JQuery | HTMLElement, element2: JQuery | HTMLElement): boolean
      /**
       * Returns a boolean indicating whether object is undefined or html, body, or document.
       */
      isUndefinedOrHTMLBodyDoc(obj: any): boolean
      /**
       * Returns a boolean indicating whether an object is a DOM element.
       */
      isElement(obj: any): boolean
      /**
       * Returns a boolean indicating whether a node is of document type.
       */
      isDocument(obj: any): boolean
      /**
       * Returns a boolean indicating whether an object is a window object.
       */
      isWindow(obj: any): obj is Window
      /**
       * Returns a boolean indicating whether an object is a jQuery object.
       */
      isJquery(obj: any): obj is JQuery
      isInputType(element: JQuery | HTMLElement, type: string | string[]): boolean
      stringify(element: JQuery | HTMLElement, form: string): string
      getElements(element: JQuery): JQuery | HTMLElement[]
      getContainsSelector(text: string, filter?: string): JQuery.Selector
      getFirstDeepestElement(elements: HTMLElement[], index?: number): HTMLElement
      getWindowByElement(element: JQuery | HTMLElement): JQuery | HTMLElement
      getReasonIsHidden(element: JQuery | HTMLElement, options?: object): string
      getFirstScrollableParent(element: JQuery | HTMLElement): JQuery | HTMLElement
      getFirstFixedOrStickyPositionParent(element: JQuery | HTMLElement): JQuery | HTMLElement
      getFirstStickyPositionParent(element: JQuery | HTMLElement): JQuery | HTMLElement
      getCoordsByPosition(left: number, top: number, xPosition?: string, yPosition?: string): number
      getElementPositioning(element: JQuery | HTMLElement): ElementPositioning
      getElementAtPointFromViewport(doc: Document, x: number, y: number): Element | null
      getElementCoordinatesByPosition(element: JQuery | HTMLElement, position: string): ElementCoordinates
      getElementCoordinatesByPositionRelativeToXY(element: JQuery | HTMLElement, x: number, y: number): ElementPositioning
    }

    /**
     * @see https://on.cypress.io/keyboard-api
     */
    Keyboard: {
      defaults(options: Partial<KeyboardDefaultsOptions>): void
    }

    /**
     * @see https://on.cypress.io/screenshot-api
     */
    Screenshot: {
      defaults(options: Partial<ScreenshotDefaultsOptions>): void
    }

    /**
     * @see https://on.cypress.io/selector-playground-api
     */
    SelectorPlayground: {
      defaults(options: Partial<SelectorPlaygroundDefaultsOptions>): void
      getSelector($el: JQuery): JQuery.Selector
    }

    /**
     * These events come from Cypress as it issues commands and reacts to their state. These are all useful to listen to for debugging purposes.
     * @see https://on.cypress.io/catalog-of-events#App-Events
     */
    on: Actions

    /**
     * These events come from Cypress as it issues commands and reacts to their state. These are all useful to listen to for debugging purposes.
     * @see https://on.cypress.io/catalog-of-events#App-Events
     */
    once: Actions

    /**
     * These events come from Cypress as it issues commands and reacts to their state. These are all useful to listen to for debugging purposes.
     * @see https://on.cypress.io/catalog-of-events#App-Events
     */
    off: Actions

    /**
     * Used to include dependencies within the cy.origin() callback
     * @see https://on.cypress.io/origin
     */
    require: <T = any>(id: string) => T

    /**
     * Trigger action
     * @private
     */
    action: (action: string, ...args: any[]) => any[] | void

    /**
     * Load files
     * @private
     */
    onSpecWindow: (window: Window, specList: string[] | Array<() => Promise<void>>) => void
  }

  type CanReturnChainable = void | Chainable | Promise<unknown>
  type ThenReturn<S, R> =
    R extends void ? Chainable<S> :
      R extends R | undefined ? Chainable<S | Exclude<R, undefined>> :
        Chainable<S>

  /**
   * Chainable interface for non-array Subjects
   */
  interface Chainable<Subject = any> {
    /**
     * Create an assertion. Assertions are automatically retried until they pass or time out.
     *
     * @alias should
     * @see https://on.cypress.io/and
     */
    and: Chainer<Subject>

    /**
     * Assign an alias for later use. Reference the alias later within a
     * [cy.get()](https://on.cypress.io/get) or
     * [cy.wait()](https://on.cypress.io/wait) command with a `@` prefix.
     * You can alias DOM elements, routes, stubs and spies.
     *
     * @see https://on.cypress.io/as
     * @see https://on.cypress.io/variables-and-aliases
     * @see https://on.cypress.io/get
     * @example
     *    // Get the aliased 'todos' elements
     *    cy.get('ul#todos').as('todos')
     *
     *    // later retrieve the todos
     *    cy.get('@todos')
     */
    as(alias: string, options?: Partial<AsOptions>): Chainable<Subject>

    /**
     * Blur a focused element. This element must currently be in focus.
     * If you want to ensure an element is focused before blurring,
     * try using .focus() before .blur().
     *
     * @see https://on.cypress.io/blur
     */
    blur(options?: Partial<BlurOptions>): Chainable<Subject>

    /**
     * Check checkbox(es) or radio(s). This element must be an `<input>` with type `checkbox` or `radio`.
     *
     * @see https://on.cypress.io/check
     * @example
     *    // Check checkbox element
     *    cy.get('[type="checkbox"]').check()
     *    // Check first radio element
     *    cy.get('[type="radio"]').first().check()
     */
    check(options?: Partial<CheckOptions>): Chainable<Subject>
    /**
     * Check checkbox(es) or radio(s). This element must be an `<input>` with type `checkbox` or `radio`.
     *
     * @see https://on.cypress.io/check
     * @example
     *    // Select the radio with the value of 'US'
     *    cy.get('[type="radio"]').check('US')
     *    // Check the checkboxes with the values 'ga' and 'ca'
     *    cy.get('[type="checkbox"]').check(['ga', 'ca'])
     */
    check(value: string | string[], options?: Partial<CheckOptions>): Chainable<Subject>

    /**
     * Get the children of each DOM element within a set of DOM elements.
     *
     * @see https://on.cypress.io/children
     */
    children<E extends Node = HTMLElement>(options?: Partial<Loggable & Timeoutable>): Chainable<JQuery<E>>
    children<K extends keyof HTMLElementTagNameMap>(selector: K, options?: Partial<Loggable & Timeoutable>): Chainable<JQuery<HTMLElementTagNameMap[K]>>
    children<E extends Node = HTMLElement>(selector: string, options?: Partial<Loggable & Timeoutable>): Chainable<JQuery<E>>

    /**
     * Clear the value of an `input` or `textarea`.
     * An alias for `.type({selectall}{backspace})`
     *
     * @see https://on.cypress.io/clear
     */
    clear(options?: Partial<ClearOptions>): Chainable<Subject>

    /**
     * Clear a specific browser cookie for a domain.
     *
     * Cypress automatically clears all cookies _before_ each test to prevent
     * state from being shared across tests when test isolation is enabled.
     * You shouldn't need to use this command unless you're using it to clear
     * a specific cookie inside a single test or test isolation is disabled.
     *
     * @see https://on.cypress.io/clearcookie
     */
    clearCookie(name: string, options?: CookieOptions): Chainable<null>

    /**
     * Clear browser cookies for a domain.
     *
     * Cypress automatically clears all cookies _before_ each test to prevent
     * state from being shared across tests when test isolation is enabled.
     * You shouldn't need to use this command unless you're using it to clear
     * specific cookies inside a single test or test isolation is disabled.
     *
     * @see https://on.cypress.io/clearcookies
     */
    clearCookies(options?: CookieOptions): Chainable<null>

    /**
     * Clear all browser cookies.
     *
     * Cypress automatically clears all cookies _before_ each test to prevent
     * state from being shared across tests when test isolation is enabled.
     * You shouldn't need to use this command unless you're using it to clear
     * all cookie inside a single test or test isolation is disabled.
     *
     * @see https://on.cypress.io/clearallcookies
     */
     clearAllCookies(options?: Partial<Loggable & Timeoutable>): Chainable<null>

    /**
     * Get local storage for all origins.
     *
     * @see https://on.cypress.io/getalllocalstorage
     */
    getAllLocalStorage(options?: Partial<Loggable>): Chainable<StorageByOrigin>

    /**
     * Clear local storage for all origins.
     *
     * Cypress automatically clears all local storage _before_ each test to
     * prevent state from being shared across tests when test isolation
     * is enabled. You shouldn't need to use this command unless you're using it
     * to clear localStorage inside a single test or test isolation is disabled.
     *
     * @see https://on.cypress.io/clearalllocalstorage
     */
    clearAllLocalStorage(options?: Partial<Loggable>): Chainable<null>

    /**
     * Get session storage for all origins.
     *
     * @see https://on.cypress.io/getallsessionstorage
     */
    getAllSessionStorage(options?: Partial<Loggable>): Chainable<StorageByOrigin>

    /**
     * Clear session storage for all origins.
     *
     * @see https://on.cypress.io/clearallsessionstorage
     */
     clearAllSessionStorage(options?: Partial<Loggable>): Chainable<null>

    /**
     * Clear data in local storage for the current origin.
     *
     * Cypress automatically clears all local storage _before_ each test to
     * prevent state from being shared across tests when test isolation
     * is enabled. You shouldn't need to use this command unless you're using it
     * to clear localStorage inside a single test or test isolation is disabled.
     *
     * @see https://on.cypress.io/clearlocalstorage
     * @param {string} [key] - name of a particular item to remove (optional).
     * @example
      ```
      // Removes all local storage keys
      cy.clearLocalStorage()
        .should(ls => {
          expect(ls.getItem('prop1')).to.be.null
        })
      // Removes item "todos"
      cy.clearLocalStorage("todos")
      ```
     */
    clearLocalStorage(key?: string): Chainable<Storage>
    /**
     * Clear keys in local storage that match given regular expression.
     *
     * @see https://on.cypress.io/clearlocalstorage
     * @param {RegExp} re - regular expression to match.
     * @example
    ```
    // Clears all local storage matching /app-/
    cy.clearLocalStorage(/app-/)
    ```
     */
    clearLocalStorage(re: RegExp): Chainable<Storage>
    /**
      * Clear data in local storage.
      * Cypress automatically runs this command before each test to prevent state from being
      * shared across tests. You shouldn't need to use this command unless you're using it
      * to clear localStorage inside a single test. Yields `localStorage` object.
      *
      * @see https://on.cypress.io/clearlocalstorage
      * @param {options} [object] - options object
      * @example
       ```
       // Removes all local storage items, without logging
       cy.clearLocalStorage({ log: false })
       ```
      */
    clearLocalStorage(options: Partial<Loggable>): Chainable<Storage>
    /**
      * Clear data in local storage.
      * Cypress automatically runs this command before each test to prevent state from being
      * shared across tests. You shouldn't need to use this command unless you're using it
      * to clear localStorage inside a single test. Yields `localStorage` object.
      *
      * @see https://on.cypress.io/clearlocalstorage
      * @param {string} [key] - name of a particular item to remove (optional).
      * @param {options} [object] - options object
      * @example
       ```
       // Removes item "todos" without logging
       cy.clearLocalStorage("todos", { log: false })
       ```
      */
    clearLocalStorage(key: string, options: Partial<Loggable>): Chainable<Storage>

    /**
     * Click a DOM element.
     *
     * @see https://on.cypress.io/click
     * @example
     *    cy.get('button').click()          // Click on button
     *    cy.focused().click()              // Click on el with focus
     *    cy.contains('Welcome').click()    // Click on first el containing 'Welcome'
     */
    click(options?: Partial<ClickOptions>): Chainable<Subject>
    /**
     * Click a DOM element at specific corner / side.
     *
     * @param {PositionType} position - The position where the click should be issued.
     * The `center` position is the default position.
     * @see https://on.cypress.io/click
     * @example
     *    cy.get('button').click('topRight')
     */
    click(position: PositionType, options?: Partial<ClickOptions>): Chainable<Subject>
    /**
     * Click a DOM element at specific coordinates
     *
     * @param {number} x The distance in pixels from the element's left to issue the click.
     * @param {number} y The distance in pixels from the element's top to issue the click.
     * @see https://on.cypress.io/click
     * @example
    ```
    // The click below will be issued inside of the element
    // (15px from the left and 40px from the top).
    cy.get('button').click(15, 40)
    ```
     */
    click(x: number, y: number, options?: Partial<ClickOptions>): Chainable<Subject>

    /**
     * `cy.clock()` overrides native global functions related to time allowing them to be controlled
     * synchronously via [cy.tick()](https://on.cypress.io/tick) or the yielded clock object.
     * This includes controlling:
     * * `setTimeout`
     * * `clearTimeout`
     * * `setInterval`
     * * `clearInterval`
     * * `Date` Objects
     *
     * The clock starts at the unix epoch (timestamp of 0).
     * This means that when you instantiate new Date in your application,
     * it will have a time of January 1st, 1970.
     *
     * To restore the real clock call `.restore()`
     *
     * @example
     *  cy.clock()
     *  ...
     *  // restore the application clock
     *  cy.clock().then(clock => {
     *    clock.restore()
     *  })
     *  // or use this shortcut
     *  cy.clock().invoke('restore')
     *
     * @see https://on.cypress.io/clock
     */
    clock(): Chainable<Clock>
    /**
     * Mocks global clock and sets current timestamp to the given value.
     * Overrides all functions that deal with time.
     *
     * @see https://on.cypress.io/clock
     * @example
     *    // in your app code
     *    $('#date').text(new Date().toJSON())
     *    // in the spec file
     *    // March 14, 2017 timestamp or Date object
     *    const now = new Date(2017, 2, 14).getTime()
     *    cy.clock(now)
     *    cy.visit('/index.html')
     *    cy.get('#date').contains('2017-03-14')
     *    // to restore the real clock
     *    cy.clock().then(clock => {
     *      clock.restore()
     *    })
     *    // or use this shortcut
     *    cy.clock().invoke('restore')
     */
    clock(now: number | Date, options?: Loggable): Chainable<Clock>
    /**
     * Mocks global clock but only overrides specific functions.
     *
     * @see https://on.cypress.io/clock
     * @example
     *    // keep current date but override "setTimeout" and "clearTimeout"
     *    cy.clock(null, ['setTimeout', 'clearTimeout'])
     */
    clock(now: number | Date, functions?: Array<'setTimeout' | 'clearTimeout' | 'setInterval' | 'clearInterval' | 'Date'>, options?: Loggable): Chainable<Clock>
    /**
     * Mocks global clock and all functions.
     *
     * @see https://on.cypress.io/clock
     * @example
     *    // mock clock but do not log this command
     *    cy.clock({ log: false })
     */
    clock(options: Loggable): Chainable<Clock>

    /**
     * Get the first DOM element that matches the selector (whether it be itself or one of its ancestors).
     *
     * @see https://on.cypress.io/closest
     */
    closest<K extends keyof HTMLElementTagNameMap>(selector: K, options?: Partial<Loggable & Timeoutable>): Chainable<JQuery<HTMLElementTagNameMap[K]>>
    closest<E extends Node = HTMLElement>(selector: string, options?: Partial<Loggable & Timeoutable>): Chainable<JQuery<E>>

    /**
     * Get the DOM element containing the text.
     * DOM elements can contain more than the desired text and still match.
     * Additionally, Cypress prefers some DOM elements over the deepest element found.
     *
     * @see https://on.cypress.io/contains
     * @example
     *    // Yield el in .nav containing 'About'
     *    cy.get('.nav').contains('About')
     *    // Yield first el in document containing 'Hello'
     *    cy.contains('Hello')
     *    // you can use regular expression
     *    cy.contains(/^b\w+/)
     *    // yields <ul>...</ul>
     *    cy.contains('ul', 'apples')
     *    // tries to find the given text for up to 1 second
     *    cy.contains('my text to find', {timeout: 1000})
     */
    contains(content: string | number | RegExp, options?: Partial<Loggable & Timeoutable & CaseMatchable & Shadow>): Chainable<Subject>
    /**
     * Get the child DOM element that contains given text.
     *
     * @see https://on.cypress.io/contains
     * @example
     *    // Yield el in .nav containing 'About'
     *    cy.get('.nav').contains('About')
     */
    contains<E extends Node = HTMLElement>(content: string | number | RegExp): Chainable<JQuery<E>>
    /**
     * Get the DOM element with name "selector" containing the text or regular expression.
     *
     * @see https://on.cypress.io/contains
     * @example
     *    // yields <ul>...</ul>
     *    cy.contains('ul', 'apples')
     */
    contains<K extends keyof HTMLElementTagNameMap>(selector: K, text: string | number | RegExp, options?: Partial<Loggable & Timeoutable & CaseMatchable & Shadow>): Chainable<JQuery<HTMLElementTagNameMap[K]>>
    /**
     * Get the DOM element using CSS "selector" containing the text or regular expression.
     *
     * @see https://on.cypress.io/contains
     * @example
     *    // yields <... class="foo">... apples ...</...>
     *    cy.contains('.foo', 'apples')
     */
    contains<E extends Node = HTMLElement>(selector: string, text: string | number | RegExp, options?: Partial<Loggable & Timeoutable & CaseMatchable & Shadow>): Chainable<JQuery<E>>

    /**
     * Double-click a DOM element.
     *
     * @see https://on.cypress.io/dblclick
     */
    dblclick(options?: Partial<ClickOptions>): Chainable<Subject>
    /**
     * Double-click a DOM element at specific corner / side.
     *
     * @param {PositionType} position - The position where the click should be issued.
     * The `center` position is the default position.
     * @see https://on.cypress.io/dblclick
     * @example
     *    cy.get('button').dblclick('topRight')
     */
    dblclick(position: PositionType, options?: Partial<ClickOptions>): Chainable<Subject>
    /**
     * Double-click a DOM element at specific coordinates
     *
     * @param {number} x The distance in pixels from the element's left to issue the click.
     * @param {number} y The distance in pixels from the element's top to issue the click.
     * @see https://on.cypress.io/dblclick
     * @example
    ```
    // The click below will be issued inside of the element
    // (15px from the left and 40px from the top).
    cy.get('button').dblclick(15, 40)
    ```
     */
    dblclick(x: number, y: number, options?: Partial<ClickOptions>): Chainable<Subject>
    /**
     * Right-click a DOM element.
     *
     * @see https://on.cypress.io/rightclick
     */
    rightclick(options?: Partial<ClickOptions>): Chainable<Subject>
    /**
     * Right-click a DOM element at specific corner / side.
     *
     * @param {PositionType} position - The position where the click should be issued.
     * The `center` position is the default position.
     * @see https://on.cypress.io/click
     * @example
     *    cy.get('button').rightclick('topRight')
     */
    rightclick(position: PositionType, options?: Partial<ClickOptions>): Chainable<Subject>
    /**
     * Right-click a DOM element at specific coordinates
     *
     * @param {number} x The distance in pixels from the element's left to issue the click.
     * @param {number} y The distance in pixels from the element's top to issue the click.
     * @see https://on.cypress.io/rightclick
     * @example
    ```
    // The click below will be issued inside of the element
    // (15px from the left and 40px from the top).
    cy.get('button').rightclick(15, 40)
    ```
     */
    rightclick(x: number, y: number, options?: Partial<ClickOptions>): Chainable<Subject>

    /**
     * Set a debugger and log what the previous command yields.
     *
     * @see https://on.cypress.io/debug
     */
    debug(options?: Partial<Loggable>): Chainable<Subject>

    /**
      * Save/Restore browser Cookies, LocalStorage, and SessionStorage data resulting from the supplied `setup` function.
      *
      * @see https://on.cypress.io/session
      */
    session(id: string | object, setup: () => void, options?: SessionOptions): Chainable<null>

    /**
     * Get the window.document of the page that is currently active.
     *
     * @see https://on.cypress.io/document
     * @example
     *    cy.document()
     *      .its('contentType')
     *      .should('eq', 'text/html')
     */
    document(options?: Partial<Loggable & Timeoutable>): Chainable<Document>

    /**
     * Iterate through an array like structure (arrays or objects with a length property).
     *
     * @see https://on.cypress.io/each
     */
    each<E extends Node = HTMLElement>(fn: (element: JQuery<E>, index: number, $list: E[]) => void): Chainable<JQuery<E>> // Can't properly infer type without breaking down Chainable
    each(fn: (item: any, index: number, $list: any[]) => void): Chainable<Subject>

    /**
     * End a chain of commands
     *
     * @see https://on.cypress.io/end
     */
    end(): Chainable<null>

    /**
     * Get A DOM element at a specific index in an array of elements.
     *
     * @see https://on.cypress.io/eq
     * @param {Number} index A number indicating the index to find the element at within an array of elements. A negative number counts index from the end of the list.
     * @example
     *    cy.get('tbody>tr').eq(0)    // Yield first 'tr' in 'tbody'
     *    cy.get('ul>li').eq('4')     // Yield fifth 'li' in 'ul'
     *    cy.get('li').eq(-2) // Yields second from last 'li' element
     */
    eq<E extends Node = HTMLElement>(index: number, options?: Partial<Loggable & Timeoutable>): Chainable<JQuery<E>>

    /**
     * Execute a system command.
     * @see https://on.cypress.io/exec
     */
    exec(command: string, options?: Partial<ExecOptions>): Chainable<Exec>

    /**
     * Get the DOM elements that match a specific selector. Opposite of `.not()`
     *
     * @see https://on.cypress.io/filter
     */
    filter<K extends keyof HTMLElementTagNameMap>(selector: K, options?: Partial<Loggable & Timeoutable>): Chainable<JQuery<HTMLElementTagNameMap[K]>> // automatically returns the correct HTMLElement type
    /**
     * Get the DOM elements that match a specific selector. Opposite of `.not()`
     *
     * @see https://on.cypress.io/filter
     */
    filter<E extends Node = HTMLElement>(selector: string, options?: Partial<Loggable & Timeoutable>): Chainable<JQuery<E>>
    /**
     * Get the DOM elements that match a specific selector. Opposite of `.not()`
     *
     * @see https://on.cypress.io/filter
     */
    filter<E extends Node = HTMLElement>(fn: (index: number, element: E) => boolean, options?: Partial<Loggable & Timeoutable>): Chainable<JQuery<E>>

    /**
     * Get the descendent DOM elements of a specific selector.
     *
     * @see https://on.cypress.io/find
     * @example
     *    cy.get('.article').find('footer') // Yield 'footer' within '.article'
     */
    find<K extends keyof HTMLElementTagNameMap>(selector: K, options?: Partial<Loggable & Timeoutable & Shadow>): Chainable<JQuery<HTMLElementTagNameMap[K]>>
    /**
     * Finds the descendent DOM elements with the given selector.
     *
     * @see https://on.cypress.io/find
     * @example
     *    // Find the li's within the nav
     *    cy.get('.left-nav>.nav').find('>li')
     */
    find<E extends Node = HTMLElement>(selector: string, options?: Partial<Loggable & Timeoutable & Shadow>): Chainable<JQuery<E>>

    /**
     * Get the first DOM element within a set of DOM elements.
     *
     * @see https://on.cypress.io/first
     */
    first(options?: Partial<Loggable & Timeoutable>): Chainable<Subject>

    /**
     * Load a fixed set of data located in a file.
     *
     * @see https://on.cypress.io/fixture
     */
    fixture<Contents = any>(path: string, options?: Partial<Timeoutable>): Chainable<Contents> // no log?
    /**
     * Load a fixed set of data located in a file with given encoding.
     *
     * @see https://on.cypress.io/fixture
     */
    fixture<Contents = any>(path: string, encoding: Encodings, options?: Partial<Timeoutable>): Chainable<Contents> // no log?

    /**
     * Focus on a DOM element.
     *
     * @see https://on.cypress.io/focus
     * @example
     * cy.get('input').first().focus() // Focus on the first input
     */
    focus(options?: Partial<Loggable & Timeoutable>): Chainable<Subject>

    /**
     * Get the DOM element that is currently focused.
     *
     * @see https://on.cypress.io/focused
     * @example
     *    // Get the element that is focused
     *    cy.focused().then(function($el) {
     *       // do something with $el
     *    })
     *    // Blur the element with focus
     *    cy.focused().blur()
     *    // Make an assertion on the focused element
     *    cy.focused().should('have.attr', 'name', 'username')
     */
    focused(options?: Partial<Loggable & Timeoutable>): Chainable<JQuery>

    /**
     * Get one or more DOM elements by node name: input, button, etc.
     * @see https://on.cypress.io/get
     * @example
     *    cy.get('input').should('be.disabled')
     *    cy.get('button').should('be.visible')
     */
    get<K extends keyof HTMLElementTagNameMap>(selector: K, options?: Partial<Loggable & Timeoutable & Withinable & Shadow>): Chainable<JQuery<HTMLElementTagNameMap[K]>>
    /**
     * Get one or more DOM elements by selector.
     * The querying behavior of this command matches exactly how $(…) works in jQuery.
     * @see https://on.cypress.io/get
     * @example
     *    cy.get('.list>li')    // Yield the <li>'s in <.list>
     *    cy.get('ul li:first').should('have.class', 'active')
     *    cy.get('.dropdown-menu').click()
     */
    get<E extends Node = HTMLElement>(selector: string, options?: Partial<Loggable & Timeoutable & Withinable & Shadow>): Chainable<JQuery<E>>
    /**
     * Get one or more DOM elements by alias.
     * @see https://on.cypress.io/get#Alias
     * @example
     *    // Get the aliased 'todos' elements
     *    cy.get('ul#todos').as('todos')
     *    //...hack hack hack...
     *    //later retrieve the todos
     *    cy.get('@todos')
     */
    get<S = any>(alias: string, options?: Partial<Loggable & Timeoutable & Withinable & Shadow>): Chainable<S>

    /**
     * Get a browser cookie by its name.
     *
     * @see https://on.cypress.io/getcookie
     */
    getCookie(name: string, options?: CookieOptions): Chainable<Cookie | null>

    /**
     * Get browser cookies for a domain.
     *
     * @see https://on.cypress.io/getcookies
     */
    getCookies(options?: CookieOptions): Chainable<Cookie[]>

    /**
     * Get all browser cookies.
     *
     * @see https://on.cypress.io/getallcookies
     */
    getAllCookies(options?: Partial<Loggable & Timeoutable>): Chainable<Cookie[]>

    /**
     * Navigate back or forward to the previous or next URL in the browser's history.
     *
     * @see https://on.cypress.io/go
     */
    go(direction: HistoryDirection | number, options?: Partial<Loggable & Timeoutable>): Chainable<AUTWindow>

    /**
     * Get the current URL hash of the page that is currently active.
     *
     * @see https://on.cypress.io/hash
     */
    hash(options?: Partial<Loggable & Timeoutable>): Chainable<string>

    /**
     * Invoke a function on the previously yielded subject.
     *
     * @see https://on.cypress.io/invoke
     */
    invoke<K extends keyof Subject, F extends ((...args: any[]) => any) & Subject[K], R = ReturnType<F>>(
      functionName: K,
      ...args: any[]
    ): Chainable<R>
    invoke<K extends keyof Subject, F extends ((...args: any[]) => any) & Subject[K], R = ReturnType<F>>(
      options: Partial<Loggable & Timeoutable>,
      functionName: K,
      ...args: any[]
    ): Chainable<R>

    /**
     * Invoke a function in an array of functions.
     * @see https://on.cypress.io/invoke
     */
    invoke<T extends (...args: any[]) => any, Subject extends T[]>(index: number): Chainable<ReturnType<T>>
    invoke<T extends (...args: any[]) => any, Subject extends T[]>(options: Partial<Loggable & Timeoutable>, index: number): Chainable<ReturnType<T>>

    /**
   * Invoke a function on the previously yielded subject by a property path.
   * Property path invocation cannot be strongly-typed.
   * Invoking by a property path will always result in any.
   *
   * @see https://on.cypress.io/invoke
   */
    invoke(propertyPath: string, ...args: any[]): Chainable

    /**
     * Get a property's value on the previously yielded subject.
     *
     * @see https://on.cypress.io/its
     * @example
     *    // Get the 'width' property
     *    cy.wrap({width: '50'}).its('width')
     *    // Drill into nested properties by using dot notation
     *    cy.wrap({foo: {bar: {baz: 1}}}).its('foo.bar.baz')
     */
    its<K extends keyof Subject>(propertyName: K, options?: Partial<Loggable & Timeoutable>): Chainable<Subject[K]>
    its(propertyPath: string, options?: Partial<Loggable & Timeoutable>): Chainable

    /**
     * Get a value by index from an array yielded from the previous command.
     * @see https://on.cypress.io/its
     * @example
     *    cy.wrap(['a', 'b']).its(1).should('equal', 'b')
     */
    its<T, Subject extends T[]>(index: number, options?: Partial<Loggable & Timeoutable>): Chainable<T>

    /**
     * Get the last DOM element within a set of DOM elements.
     *
     * @see https://on.cypress.io/last
     */
    last<E extends Node = HTMLElement>(options?: Partial<Loggable & Timeoutable>): Chainable<JQuery<E>>

    /**
     * Get the global `window.location` object of the page that is currently active.
     *
     * @see https://on.cypress.io/location
     * @example
     *    cy.location() // Get location object
     */
    location(options?: Partial<Loggable & Timeoutable>): Chainable<Location>
    /**
     * Get a part of the global `window.location` object of the page that is currently active.
     *
     * @see https://on.cypress.io/location
     * @example
     *    cy.location('host') // Get the host of the location object
     *    cy.location('port') // Get the port of the location object
     *    // Assert on the href of the location
     *    cy.location('href').should('contain', '/tag/tutorials')
     */
    location<K extends keyof Location>(key: K, options?: Partial<Loggable & Timeoutable>): Chainable<Location[K]>

    /**
     * Print a message to the Cypress Command Log.
     *
     * @see https://on.cypress.io/log
     */
    log(message: string, ...args: any[]): Chainable<null>

    /**
     * Get the immediately following sibling of each DOM element within a set of DOM elements.
     *
     * @see https://on.cypress.io/next
     */
    next<K extends keyof HTMLElementTagNameMap>(selector: K, options?: Partial<Loggable & Timeoutable>): Chainable<JQuery<HTMLElementTagNameMap[K]>>
    /**
     * Get the immediately following sibling of each DOM element within a set of DOM elements.
     *
     * @see https://on.cypress.io/next
     * @example
     *    cy.get('nav a:first').next()
     */
    next<E extends Node = HTMLElement>(options?: Partial<Loggable & Timeoutable>): Chainable<JQuery<E>>
    /**
     * Get the immediately following sibling of each DOM element within a set of DOM elements that match selector
     *
     * @see https://on.cypress.io/next
     * @example
     *    cy.get('nav a:first').next('.menu-item)
     */
    next<E extends Node = HTMLElement>(selector: string, options?: Partial<Loggable & Timeoutable>): Chainable<JQuery<E>>

    /**
     * Get all following siblings of each DOM element in a set of matched DOM elements.
     *
     * @see https://on.cypress.io/nextall
     */
    nextAll<K extends keyof HTMLElementTagNameMap>(selector: K, options?: Partial<Loggable & Timeoutable>): Chainable<JQuery<HTMLElementTagNameMap[K]>>
    /**
     * Get all following siblings of each DOM element in a set of matched DOM elements.
     *
     * @see https://on.cypress.io/nextall
     */
    nextAll<E extends HTMLElement = HTMLElement>(options?: Partial<Loggable & Timeoutable>): Chainable<JQuery<E>>
    /**
     * Get all following siblings of each DOM element in a set of matched DOM elements.
     *
     * @see https://on.cypress.io/nextall
     */
    nextAll<E extends HTMLElement = HTMLElement>(selector: string, options?: Partial<Loggable & Timeoutable>): Chainable<JQuery<E>>

    /**
     * Get all following siblings of each DOM element in a set of matched DOM elements up to, but not including, the element provided.
     *
     * @see https://on.cypress.io/nextuntil
     */
    nextUntil<K extends keyof HTMLElementTagNameMap>(selector: K, filter?: string, options?: Partial<Loggable & Timeoutable>): Chainable<JQuery<HTMLElementTagNameMap[K]>>
    /**
     * Get all following siblings of each DOM element in a set of matched DOM elements up to, but not including, the element provided.
     *
     * @see https://on.cypress.io/nextuntil
     */
    nextUntil<E extends Node = HTMLElement>(selector: string, filter?: string, options?: Partial<Loggable & Timeoutable>): Chainable<JQuery<E>>
    /**
     * Get all following siblings of each DOM element in a set of matched DOM elements up to, but not including, the element provided.
     *
     * @see https://on.cypress.io/nextuntil
     */
    nextUntil<E extends Node = HTMLElement>(element: E | JQuery<E>, filter?: string, options?: Partial<Loggable & Timeoutable>): Chainable<JQuery<E>>

    /**
     * Filter DOM element(s) from a set of DOM elements. Opposite of `.filter()`
     *
     * @see https://on.cypress.io/not
     */
    not(selector: string, options?: Partial<Loggable & Timeoutable>): Chainable<JQuery>

    /**
     * Invoke a command synchronously, without using the command queue.
     *
     * @see https://on.cypress.io/api/custom-queries
     */
    now(name: string, ...args: any[]): Promise<any> | ((subject: any) => any)

    /**
     * These events come from Cypress as it issues commands and reacts to their state. These are all useful to listen to for debugging purposes.
     * @see https://on.cypress.io/catalog-of-events#App-Events
     */
    on: Actions

    /**
     * These events come from Cypress as it issues commands and reacts to their state. These are all useful to listen to for debugging purposes.
     * @see https://on.cypress.io/catalog-of-events#App-Events
     */
    once: Actions

    /**
     * These events come from Cypress as it issues commands and reacts to their state. These are all useful to listen to for debugging purposes.
     * @see https://on.cypress.io/catalog-of-events#App-Events
     */
    off: Actions

    /**
     * Enables running Cypress commands in a secondary origin.
     * @see https://on.cypress.io/origin
     * @example
     *    cy.origin('example.com', () => {
     *      cy.get('h1').should('equal', 'Example Domain')
     *    })
     */
    origin<T extends any>(urlOrDomain: string, fn: () => void): Chainable<T>

    /**
     * Enables running Cypress commands in a secondary origin.
     * @see https://on.cypress.io/origin
     * @example
     *    cy.origin('example.com', { args: { key: 'value', foo: 'foo' } }, ({ key, foo }) => {
     *      expect(key).to.equal('value')
     *      expect(foo).to.equal('foo')
     *    })
     */
    origin<T, S extends any>(urlOrDomain: string, options: {
      args: T
    }, fn: (args: T) => void): Chainable<S>

    /**
     * Get the parent DOM element of a set of DOM elements.
     *
     * @see https://on.cypress.io/parent
     */
    parent<K extends keyof HTMLElementTagNameMap>(selector: K, options?: Partial<Loggable & Timeoutable>): Chainable<JQuery<HTMLElementTagNameMap[K]>>
    /**
     * Get the parent DOM element of a set of DOM elements.
     *
     * @see https://on.cypress.io/parent
     */
    parent<E extends Node = HTMLElement>(options?: Partial<Loggable & Timeoutable>): Chainable<JQuery<E>>
    /**
     * Get the parent DOM element of a set of DOM elements.
     *
     * @see https://on.cypress.io/parent
     */
    parent<E extends Node = HTMLElement>(selector: string, options?: Partial<Loggable & Timeoutable>): Chainable<JQuery<E>>

    /**
     * Get the parent DOM elements of a set of DOM elements.
     *
     * @see https://on.cypress.io/parents
     */
    parents<K extends keyof HTMLElementTagNameMap>(selector: K, options?: Partial<Loggable & Timeoutable>): Chainable<JQuery<HTMLElementTagNameMap[K]>>
    /**
     * Get the parent DOM elements of a set of DOM elements.
     *
     * @see https://on.cypress.io/parents
     */
    parents<E extends Node = HTMLElement>(options?: Partial<Loggable & Timeoutable>): Chainable<JQuery<E>>
    /**
     * Get the parent DOM elements of a set of DOM elements.
     *
     * @see https://on.cypress.io/parents
     */
    parents<E extends Node = HTMLElement>(selector: string, options?: Partial<Loggable & Timeoutable>): Chainable<JQuery<E>>

    /**
     * Get all ancestors of each DOM element in a set of matched DOM elements up to, but not including, the element provided.
     *
     * @see https://on.cypress.io/parentsuntil
     */
    parentsUntil<K extends keyof HTMLElementTagNameMap>(selector: K, filter?: string, options?: Partial<Loggable & Timeoutable>): Chainable<JQuery<HTMLElementTagNameMap[K]>>
    /**
     * Get all ancestors of each DOM element in a set of matched DOM elements up to, but not including, the element provided.
     *
     * @see https://on.cypress.io/parentsuntil
     */
    parentsUntil<E extends Node = HTMLElement>(selector: string, filter?: string, options?: Partial<Loggable & Timeoutable>): Chainable<JQuery<E>>
    /**
     * Get all ancestors of each DOM element in a set of matched DOM elements up to, but not including, the element provided.
     *
     * @see https://on.cypress.io/parentsuntil
     */
    parentsUntil<E extends Node = HTMLElement>(element: E | JQuery<E>, filter?: string, options?: Partial<Loggable & Timeoutable>): Chainable<JQuery<E>>

    /**
     * Stop cy commands from running and allow interaction with the application under test. You can then "resume" running all commands or choose to step through the "next" commands from the Command Log.
     * This does not set a `debugger` in your code, unlike `.debug()`
     *
     * @see https://on.cypress.io/pause
     */
    pause(options?: Partial<Loggable>): Chainable<Subject>

    /**
     * Get the immediately preceding sibling of each element in a set of the elements.
     *
     * @example
     *    cy.get('nav').prev('a') // Yield previous 'a'
     * @see https://on.cypress.io/prev
     */
    prev<K extends keyof HTMLElementTagNameMap>(selector: K, options?: Partial<Loggable & Timeoutable>): Chainable<JQuery<HTMLElementTagNameMap[K]>>
    /**
     * Get the immediately preceding sibling of each element in a set of the elements.
     *
     * @example
     *    cy.get('li').prev() // Yield previous 'li'
     * @see https://on.cypress.io/prev
     */
    prev<E extends Node = HTMLElement>(options?: Partial<Loggable & Timeoutable>): Chainable<JQuery<E>>
    /**
     * Get the immediately preceding sibling of each element in a set of the elements that match selector.
     *
     * @example
     *    cy.get('nav').prev('.menu-item') // Yield previous '.menu-item'
     * @see https://on.cypress.io/prev
     */
    prev<E extends Node = HTMLElement>(selector: string, options?: Partial<Loggable & Timeoutable>): Chainable<JQuery<E>>

    /**
     * Get all previous siblings of each DOM element in a set of matched DOM elements.
     * > The querying behavior of this command matches exactly how [.prevAll()](http://api.jquery.com/prevAll) works in jQuery.
     *
     * @see https://on.cypress.io/prevall
     */
    prevAll<K extends keyof HTMLElementTagNameMap>(selector: K, options?: Partial<Loggable & Timeoutable>): Chainable<JQuery<HTMLElementTagNameMap[K]>>
    /**
     * Get all previous siblings of each DOM element in a set of matched DOM elements.
     * > The querying behavior of this command matches exactly how [.prevAll()](http://api.jquery.com/prevAll) works in jQuery.
     *
     * @see https://on.cypress.io/prevall
     */
    prevAll<E extends Node = HTMLElement>(options?: Partial<Loggable & Timeoutable>): Chainable<JQuery<E>>
    /**
     * Get all previous siblings of each DOM element in a set of matched DOM elements.
     * > The querying behavior of this command matches exactly how [.prevAll()](http://api.jquery.com/prevAll) works in jQuery.
     *
     * @see https://on.cypress.io/prevall
     */
    prevAll<E extends Node = HTMLElement>(selector: string, options?: Partial<Loggable & Timeoutable>): Chainable<JQuery<E>>

    /**
     * Get all previous siblings of each DOM element in a set of matched DOM elements up to, but not including, the element provided.
     * > The querying behavior of this command matches exactly how [.prevUntil()](http://api.jquery.com/prevUntil) works in jQuery.
     *
     * @see https://on.cypress.io/prevuntil
     */
    prevUntil<K extends keyof HTMLElementTagNameMap>(selector: K, filter?: string, options?: Partial<Loggable & Timeoutable>): Chainable<JQuery<HTMLElementTagNameMap[K]>>
    /**
     * Get all previous siblings of each DOM element in a set of matched DOM elements up to, but not including, the element provided.
     * > The querying behavior of this command matches exactly how [.prevUntil()](http://api.jquery.com/prevUntil) works in jQuery.
     *
     * @see https://on.cypress.io/prevuntil
     */
    prevUntil<E extends Node = HTMLElement>(selector: string, filter?: string, options?: Partial<Loggable & Timeoutable>): Chainable<JQuery<E>>
    /**
     * Get all previous siblings of each DOM element in a set of matched DOM elements up to, but not including, the element provided.
     * > The querying behavior of this command matches exactly how [.prevUntil()](http://api.jquery.com/prevUntil) works in jQuery.
     *
     * @see https://on.cypress.io/prevuntil
     */
    prevUntil<E extends Node = HTMLElement>(element: E | JQuery<E>, filter?: string, options?: Partial<Loggable & Timeoutable>): Chainable<JQuery<E>>

    /**
     * Read a file and yield its contents.
     *
     * @see https://on.cypress.io/readfile
     */
    readFile<Contents = any>(filePath: string, options?: Partial<Loggable & Timeoutable>): Chainable<Contents>
    /**
     * Read a file with given encoding and yield its contents.
     *
     * @see https://on.cypress.io/readfile
     * @example
     *    cy.readFile('foo.json', 'utf8')
     */
    readFile<Contents = any>(filePath: string, encoding: Encodings, options?: Partial<Loggable & Timeoutable>): Chainable<Contents>

    /**
     * Reload the page.
     *
     * @see https://on.cypress.io/reload
     * @example
     *    cy.visit('http://localhost:3000/admin')
     *    cy.reload()
     */
    reload(): Chainable<AUTWindow>
    /**
     * Reload the page.
     *
     * @see https://on.cypress.io/reload
     * @param {Partial<Loggable & Timeoutable>} options Pass in an options object to modify the default behavior of cy.reload()
     * @example
     *    // Reload the page, do not log it in the command log and timeout after 15s
     *    cy.visit('http://localhost:3000/admin')
     *    cy.reload({log: false, timeout: 15000})
     */
    reload(options: Partial<Loggable & Timeoutable>): Chainable<AUTWindow>
    /**
     * Reload the page without cache
     *
     * @see https://on.cypress.io/reload
     * @param {Boolean} forceReload Whether to reload the current page without using the cache. true forces the reload without cache.
     * @example
     *    // Reload the page without using the cache
     *    cy.visit('http://localhost:3000/admin')
     *    cy.reload(true)
     */
    reload(forceReload: boolean): Chainable<AUTWindow>
    /**
     * Reload the page without cache and with log and timeout options
     *
     * @see https://on.cypress.io/reload
     * @param {Boolean} forceReload Whether to reload the current page without using the cache. true forces the reload without cache.
     * @param {Partial<Loggable & Timeoutable>} options Pass in an options object to modify the default behavior of cy.reload()
     * @example
     *    // Reload the page without using the cache, do not log it in the command log and timeout after 15s
     *    cy.visit('http://localhost:3000/admin')
     *    cy.reload(true, {log: false, timeout: 15000})
     */
    reload(forceReload: boolean, options: Partial<Loggable & Timeoutable>): Chainable<AUTWindow>

    /**
     * Make an HTTP GET request.
     *
     * @see https://on.cypress.io/request
     * @example
     *    cy.request('http://dev.local/seed')
     */
    request<T = any>(url: string, body?: RequestBody): Chainable<Response<T>>
    /**
     * Make an HTTP request with specific method.
     *
     * @see https://on.cypress.io/request
     * @example
     *    cy.request('POST', 'http://localhost:8888/users', {name: 'Jane'})
     */
    request<T = any>(method: HttpMethod, url: string, body?: RequestBody): Chainable<Response<T>>
    /**
     * Make an HTTP request with specific behavior.
     *
     * @see https://on.cypress.io/request
     * @example
     *    cy.request({
     *      url: '/dashboard',
     *      followRedirect: false // turn off following redirects
     *    })
     */
    request<T = any>(options: Partial<RequestOptions>): Chainable<Response<T>>

    /**
     * Get the root DOM element.
     * The root element yielded is `<html>` by default.
     * However, when calling `.root()` from a `.within()` command,
     * the root element will point to the element you are "within".
     *
     * @see https://on.cypress.io/root
     */
    root<E extends Node = HTMLHtmlElement>(options?: Partial<Loggable>): Chainable<JQuery<E>> // can't do better typing unless we ignore the `.within()` case

    /**
     * Take a screenshot of the application under test and the Cypress Command Log.
     *
     * @see https://on.cypress.io/screenshot
     * @example
     *    cy.screenshot()
     *    cy.get(".post").screenshot()
     */
    screenshot(options?: Partial<Loggable & Timeoutable & ScreenshotOptions>): Chainable<null>
    /**
     * Take a screenshot of the application under test and the Cypress Command Log and save under given filename.
     *
     * @see https://on.cypress.io/screenshot
     * @example
     *    cy.get(".post").screenshot("post-element")
     */
    screenshot(fileName: string, options?: Partial<Loggable & Timeoutable & ScreenshotOptions>): Chainable<null>

    /**
     * Scroll an element into view.
     *
     * @see https://on.cypress.io/scrollintoview
     */
    scrollIntoView(options?: Partial<ScrollIntoViewOptions>): Chainable<Subject>

    /**
     * Scroll to a specific position.
     *
     * @see https://on.cypress.io/scrollto
     */
    scrollTo(position: PositionType, options?: Partial<ScrollToOptions>): Chainable<Subject>
    /**
     * Scroll to a specific X,Y position.
     *
     * @see https://on.cypress.io/scrollto
     */
    scrollTo(x: number | string, y: number | string, options?: Partial<ScrollToOptions>): Chainable<Subject>

    /**
     * Select an `<option>` with specific text, value, or index within a `<select>`.
     *
     * @see https://on.cypress.io/select
     */
    select(valueOrTextOrIndex: string | number | Array<string | number>, options?: Partial<SelectOptions>): Chainable<Subject>

    /**
     * Select a file with the given <input> element, or drag and drop a file over any DOM subject.
     *
     * @param {FileReference} files - The file(s) to select or drag onto this element.
     * @see https://on.cypress.io/selectfile
     * @example
     *    cy.get('input[type=file]').selectFile(Cypress.Buffer.from('text'))
     *    cy.get('input[type=file]').selectFile({
     *      fileName: 'users.json',
     *      contents: [{name: 'John Doe'}]
     *    })
     */
    selectFile(files: FileReference | FileReference[], options?: Partial<SelectFileOptions>): Chainable<Subject>

    /**
     * Set a browser cookie.
     *
     * @see https://on.cypress.io/setcookie
     */
    setCookie(name: string, value: string, options?: Partial<SetCookieOptions>): Chainable<Cookie>

    /**
     * Traverse into an element's shadow root.
     *
     * @example
     *    cy.get('my-component')
     *    .shadow()
     *    .find('.my-button')
     *    .click()
     * @see https://on.cypress.io/shadow
     */
    shadow(): Chainable<Subject>

    /**
     * Create an assertion. Assertions are automatically retried until they pass or time out.
     *
     * @see https://on.cypress.io/should
     * @example
     *   // Assert on the href of the location
     *   cy.location('href').should('contain', '/tag/tutorials/')
     */
    should: Chainer<Subject>

    /**
     * Get sibling DOM elements.
     *
     * @see https://on.cypress.io/siblings
     * @example
     *    cy.get('td').siblings('a') // Yield all link siblings of "td"
     */
    siblings<K extends keyof HTMLElementTagNameMap>(selector: K, options?: Partial<Loggable & Timeoutable>): Chainable<JQuery<HTMLElementTagNameMap[K]>>
    /**
     * Get all sibling DOM elements.
     *
     * @see https://on.cypress.io/siblings
     * @example
     *    cy.get('td').siblings() // Yield all siblings of "td"
     */
    siblings<E extends Node = HTMLElement>(options?: Partial<Loggable & Timeoutable>): Chainable<JQuery<E>>
    /**
     * Get all sibling DOM elements that match given selector.
     *
     * @see https://on.cypress.io/siblings
     * @example
     *    // Yield all elements with class "foo" that are siblings of "td"
     *    cy.get('td').siblings('.foo')
     */
    siblings<E extends Node = HTMLElement>(selector: string, options?: Partial<Loggable & Timeoutable>): Chainable<JQuery<E>>

    /**
     * Returns a new spy function.
     * > Note: `.spy()` assumes you are already familiar with our guide: [Stubs, Spies, and Clocks](https://on.cypress.io/stubs-spies-and-clocks)
     *
     * @see https://on.cypress.io/spy
     * @example
     *    const fn = cy.spy() // returns "dumb" spy function
     *    fn(42)
     *    expect(fn).to.have.been.calledOnce
     *    expect(fn).to.have.always.been.calledWithExactly(42)
     */
    spy(): Agent<sinon.SinonSpy>
    /**
     * Wraps existing function and spies on it, while passing arguments and results.
     * @see https://on.cypress.io/spy
     * @example
     *    const add = (a, b) => a + b
     *    const spy = cy.spy(add)
     *    expect(spy(2, 3)).to.equal(5)
     *    expect(spy).to.have.been.calledWithExactly(2, 3)
     */
    spy(func: (...args: any[]) => any): Agent<sinon.SinonSpy>
    /**
     * Spy on a method.
     * @see https://on.cypress.io/spy
     * @example
     *    // assume App.start calls util.addListeners
     *    cy.spy(util, 'addListeners')
     *    App.start()
     *    expect(util.addListeners).to.be.called
     */
    spy<T>(obj: T, method: keyof T): Agent<sinon.SinonSpy>

    /**
     * Replace a function, record its usage and control its behavior.
     * > Note: `.stub()` assumes you are already familiar with our guide:
     * [Stubs, Spies, and Clocks](https://on.cypress.io/stubs-spies-and-clocks)
     *
     * @see https://on.cypress.io/stub
     * @example
     *    const fn = cy.stub() // stub without any arguments acts like a spy
     *    fn(42)
     *    expect(fn).to.have.been.calledOnce
     *    expect(fn).to.have.always.been.calledWithExactly(42)
     */
    stub(): Agent<sinon.SinonStub>
    /**
     * Stubs all the object's methods.
     *
     * @see https://on.cypress.io/stub
     * @example
     * const o = {
     *  toString () {
     *    return 'foo'
     *  }
     * }
     * expect(o.toString()).to.equal('foo')
     * cy.stub(o)
     * // because stub does not call original function
     * expect(o.toString()).to.equal(undefined)
     * expect(o.toString).to.have.been.calledOnce
     */
    stub(obj: any): Agent<sinon.SinonStub>
    /**
     * Stubs single method of an object.
     *
     * @see https://on.cypress.io/stub
     * @example
     *    const o = {}
     *    expect(o.toString()).to.equal('[object Object]')
     *    cy.stub(o, 'toString').callsFake(() => 'foo')
     *    expect(o.toString()).to.equal('foo')
     *    expect(o.toString).to.have.been.calledOnce
     */
    stub<T>(obj: T, method: keyof T): Agent<sinon.SinonStub>
    /**
     * Stubs a method on an object
     *
     * @deprecated Use `cy.stub(object, name).callsFake(fn)` instead
     */
    stub<T>(obj: T, method: keyof T, func: (...args: any[]) => any): Agent<sinon.SinonStub>

    /**
     * Submit a form.
     *
     * @see https://on.cypress.io/submit
     */
    submit(options?: Partial<Loggable & Timeoutable>): Chainable<Subject>

    /**
     * Expand an array into multiple arguments.
     * @see https://on.cypress.io/spread
     * @example
     *    cy.getCookies().spread((cookie1, cookie2, cookie3) => {
     *      // each cookie is now an individual argument
     *    })
     */
    spread<S extends object | any[] | string | number | boolean>(fn: (...args: any[]) => S): Chainable<S>
    /**
     * Expand an array into multiple arguments.
     * @see https://on.cypress.io/spread
     * @example
     *    cy.getCookies().spread((cookie1, cookie2, cookie3) => {
     *      // each cookie is now an individual argument
     *    })
     */
    spread(fn: (...args: any[]) => void): Chainable<Subject>

    /**
     * Run a task in Node via the plugins file.
     *
     * @see https://on.cypress.io/api/task
     */
    task<S = unknown>(event: string, arg?: any, options?: Partial<Loggable & Timeoutable>): Chainable<S>

    /**
     * Enables you to work with the subject yielded from the previous command.
     *
     * @see https://on.cypress.io/then
     */
    then<S>(fn: (this: ObjectLike, currentSubject: Subject) => Chainable<S>): Chainable<S>
    /**
     * Enables you to work with the subject yielded from the previous command.
     *
     * @see https://on.cypress.io/then
     */
    then<S>(options: Partial<Timeoutable>, fn: (this: ObjectLike, currentSubject: Subject) => Chainable<S>): Chainable<S>
    /**
     * Enables you to work with the subject yielded from the previous command / promise.
     *
     * @see https://on.cypress.io/then
     */
    then<S>(fn: (this: ObjectLike, currentSubject: Subject) => PromiseLike<S>): Chainable<S>
    /**
     * Enables you to work with the subject yielded from the previous command / promise.
     *
     * @see https://on.cypress.io/then
     */
    then<S>(options: Partial<Timeoutable>, fn: (this: ObjectLike, currentSubject: Subject) => PromiseLike<S>): Chainable<S>
    /**
     * Enables you to work with the subject yielded from the previous command / promise.
     *
     * @see https://on.cypress.io/then
     */
    then<S extends string | number | boolean>(fn: (this: ObjectLike, currentSubject: Subject) => S): Chainable<S>
    /**
     * Enables you to work with the subject yielded from the previous command / promise.
     *
     * @see https://on.cypress.io/then
     */
    then<S extends HTMLElement>(fn: (this: ObjectLike, currentSubject: Subject) => S): Chainable<JQuery<S>>
    /**
     * Enables you to work with the subject yielded from the previous command / promise.
     *
     * @see https://on.cypress.io/then
     */
    then<S extends ArrayLike<HTMLElement>>(fn: (this: ObjectLike, currentSubject: Subject) => S): Chainable<JQuery<S extends ArrayLike<infer T> ? T : never>>
    /**
     * Enables you to work with the subject yielded from the previous command / promise.
     *
     * @see https://on.cypress.io/then
     */
    then<S extends any[] | object>(fn: (this: ObjectLike, currentSubject: Subject) => S): Chainable<S>
    /**
     * Enables you to work with the subject yielded from the previous command / promise.
     *
     * @see https://on.cypress.io/then
     */
    then<S>(fn: (this: ObjectLike, currentSubject: Subject) => S): ThenReturn<Subject, S>
    /**
     * Enables you to work with the subject yielded from the previous command / promise.
     *
     * @see https://on.cypress.io/then
     */
    then<S extends HTMLElement>(options: Partial<Timeoutable>, fn: (this: ObjectLike, currentSubject: Subject) => S): Chainable<JQuery<S>>
    /**
     * Enables you to work with the subject yielded from the previous command / promise.
     *
     * @see https://on.cypress.io/then
     */
    then<S extends ArrayLike<HTMLElement>>(options: Partial<Timeoutable>, fn: (this: ObjectLike, currentSubject: Subject) => S): Chainable<JQuery<S extends ArrayLike<infer T> ? T : never>>
    /**
     * Enables you to work with the subject yielded from the previous command / promise.
     *
     * @see https://on.cypress.io/then
     */
    then<S extends object | any[] | string | number | boolean>(options: Partial<Timeoutable>, fn: (this: ObjectLike, currentSubject: Subject) => S): Chainable<S>
    /**
     * Enables you to work with the subject yielded from the previous command / promise.
     *
     * @see https://on.cypress.io/then
     */
    then<S>(options: Partial<Timeoutable>, fn: (this: ObjectLike, currentSubject: Subject) => S): ThenReturn<Subject, S>
    /**
     * Enables you to work with the subject yielded from the previous command.
     *
     * @see https://on.cypress.io/then
     * @example
     *    cy.get('.nav').then(($nav) => {})  // Yields .nav as first arg
     *    cy.location().then((loc) => {})   // Yields location object as first arg
     */
    then(fn: (this: ObjectLike, currentSubject: Subject) => void): Chainable<Subject>
    /**
     * Enables you to work with the subject yielded from the previous command.
     *
     * @see https://on.cypress.io/then
     * @example
     *    cy.get('.nav').then(($nav) => {})  // Yields .nav as first arg
     *    cy.location().then((loc) => {})   // Yields location object as first arg
     */
    then(options: Partial<Timeoutable>, fn: (this: ObjectLike, currentSubject: Subject) => void): Chainable<Subject>

    /**
     * Move time after overriding a native time function with [cy.clock()](https://on.cypress.io/clock).
     * `cy.clock()` must be called before `cy.tick()`
     *
     * @see https://on.cypress.io/clock
     * @example
     *  cy.clock()
     *  ...
     *  // advance time by 10 minutes
     *  cy.tick(600*1000)
     *  // you can restore the real clock
     *  cy.tick(1000).then(clock => {
     *    clock.restore()
     *  })
     *  // or use this shortcut
     *  cy.tick(5000).invoke('restore')
     */
    tick(milliseconds: number, options?: Partial<Loggable>): Chainable<Clock>

    /**
     * Get the `document.title` property of the page that is currently active.
     *
     * @see https://on.cypress.io/title
     */
    title(options?: Partial<Loggable & Timeoutable>): Chainable<string>

    /**
     * Trigger an event on a DOM element.
     *
     * @see https://on.cypress.io/trigger
     */
    trigger<K extends keyof DocumentEventMap>(eventName: K, options?: Partial<TriggerOptions & ObjectLike & DocumentEventMap[K]>): Chainable<Subject>
    /**
     * Trigger an event on a DOM element.
     *
     * @see https://on.cypress.io/trigger
     */
    trigger<K extends keyof DocumentEventMap>(eventName: K, position?: PositionType, options?: Partial<TriggerOptions & ObjectLike & DocumentEventMap[K]>): Chainable<Subject>
    /**
     * Trigger an event on a DOM element.
     *
     * @see https://on.cypress.io/trigger
     */
    trigger<K extends keyof DocumentEventMap>(eventName: K, x: number, y: number, options?: Partial<TriggerOptions & ObjectLike & DocumentEventMap[K]>): Chainable<Subject>
    /**
     * Trigger an event on a DOM element.
     * Custom events... If the following were `.triggerCustom`,
     * `.trigger` strongly typed with event data
     *
     * @see https://on.cypress.io/trigger
     * @example
     *    cy.get('a').trigger('mousedown')
     */
    trigger(eventName: string, position?: PositionType, options?: Partial<TriggerOptions & ObjectLike>): Chainable<Subject>
    /**
     * Trigger an event on a DOM element.
     * Custom events... If the following were `.triggerCustom`,
     * `.trigger` strongly typed with event data
     *
     * @see https://on.cypress.io/trigger
     * @example
     *    cy.get('a').trigger('mousedown')
     */
    trigger(eventName: string, options?: Partial<TriggerOptions & ObjectLike>): Chainable<Subject>
    /**
     * Trigger an event on a DOM element.
     * Custom events... If the following were `.triggerCustom`,
     * `.trigger` strongly typed with event data
     *
     * @see https://on.cypress.io/trigger
     * @example
     *    cy.get('a').trigger('mousedown')
     */
    trigger(eventName: string, x: number, y: number, options?: Partial<TriggerOptions & ObjectLike>): Chainable<Subject>

    /**
     * Type into a DOM element.
     *
     * @see https://on.cypress.io/type
     * @example
     *    cy.get('input').type('Hello, World')
     *    // type "hello" + press Enter
     *    cy.get('input').type('hello{enter}')
     */
    type(text: string, options?: Partial<TypeOptions>): Chainable<Subject>

    /**
     * Uncheck checkbox(es).
     *
     * @see https://on.cypress.io/uncheck
     * @example
     *    // Unchecks checkbox element
     *    cy.get('[type="checkbox"]').uncheck()
     *    // Uncheck element with the id 'saveUserName'
     *    cy.get('#saveUserName').uncheck()
     *    // Uncheck all checkboxes
     *    cy.get(':checkbox').uncheck()
     *    // Uncheck the checkbox with the value of 'ga'
     *    cy.get('input[type="checkbox"]').uncheck(['ga'])
     */
    uncheck(options?: Partial<CheckOptions>): Chainable<Subject>
    /**
     * Uncheck specific checkbox.
     *
     * @see https://on.cypress.io/uncheck
     * @example
     *    // Uncheck the checkbox with the value of 'ga'
     *    cy.get('input[type="checkbox"]').uncheck('ga')
     */
    uncheck(value: string, options?: Partial<CheckOptions>): Chainable<Subject>
    /**
     * Uncheck specific checkboxes.
     *
     * @see https://on.cypress.io/uncheck
     * @example
     *    // Uncheck the checkbox with the value of 'ga', 'ma'
     *    cy.get('input[type="checkbox"]').uncheck(['ga', 'ma'])
     */
    uncheck(values: string[], options?: Partial<CheckOptions>): Chainable<Subject>

    /**
     * Get the current URL of the page that is currently active.
     *
     * @alias cy.location('href')
     * @see https://on.cypress.io/url
     */
    url(options?: Partial<UrlOptions>): Chainable<string>

    /**
     * Control the size and orientation of the screen for your application.
     *
     * @see https://on.cypress.io/viewport
     * @example
     *    // Set viewport to 550px x 750px
     *    cy.viewport(550, 750)
     *    // Set viewport to 357px x 667px
     *    cy.viewport('iphone-6')
     */
    viewport(preset: ViewportPreset, orientation?: ViewportOrientation, options?: Partial<Loggable>): Chainable<null>
    /**
     * Set viewport to the given resolution.
     *
     * @see https://on.cypress.io/viewport
     * @example
     *    // Set viewport to 550px x 750px
     *    cy.viewport(550, 750)
     */
    viewport(width: number, height: number, options?: Partial<Loggable>): Chainable<null>

    /**
     * Visit the given url
     *
     * @param {string} url The URL to visit. If relative uses `baseUrl`
     * @param {VisitOptions} [options] Pass in an options object to change the default behavior of `cy.visit()`
     * @see https://on.cypress.io/visit
     * @example
     *    cy.visit('http://localhost:3000')
     *    cy.visit('/somewhere') // opens ${baseUrl}/somewhere
     *    cy.visit({
     *      url: 'http://google.com',
     *      method: 'POST'
     *    })
     *
     */
    visit(url: string, options?: Partial<VisitOptions>): Chainable<AUTWindow>
    visit(options: Partial<VisitOptions> & { url: string }): Chainable<AUTWindow>

    /**
     * Wait for a number of milliseconds.
     * You almost never need to wait for an arbitrary period of time.
     * There are always better ways to express this in Cypress, see the documentation.
     *
     * @see https://on.cypress.io/wait
     * @param {number} ms - Milliseconds to wait.
     * @example
     *    cy.wait(1000) // wait for 1 second
     */
    wait(ms: number, options?: Partial<Loggable & Timeoutable>): Chainable<Subject>

    /**
     * Get the window object of the page that is currently active.
     *
     * @see https://on.cypress.io/window
     * @example
    ```
    cy.visit('http://localhost:8080/app')
    cy.window().then(function(win){
      // win is the remote window
      // of the page at: http://localhost:8080/app
    })
    ```
     */
    window(options?: Partial<Loggable & Timeoutable>): Chainable<AUTWindow>

    /**
     * Scopes all subsequent cy commands to within this element.
     * Useful when working within a particular group of elements such as a `<form>`.
     * @see https://on.cypress.io/within
     * @example
    ```
    cy.get('form').within(($form) => {
      // cy.get() will only search for elements within form,
      // not within the entire document
      cy.get('input[name="username"]').type('john')
      cy.get('input[name="password"]').type('password')
      cy.root().submit()
    })
    ```
     */
    within(fn: (currentSubject: Subject) => void): Chainable<Subject>
    /**
     * Scopes all subsequent cy commands to within this element.
     * Useful when working within a particular group of elements such as a `<form>`.
     * @see https://on.cypress.io/within
     */
    within(options: Partial<Loggable>, fn: (currentSubject: Subject) => void): Chainable<Subject> // inconsistent argument order

    /**
     * Yield the element passed into `.wrap()`.
     *
     * @see https://on.cypress.io/wrap
     * @example
    ```
    // wraps DOM element
    cy.get('form').within(($form) => {
      // more commands
      cy.wrap($form).should('have.class', 'form-container')
    })
    ```
     */
    wrap<E extends Node = HTMLElement>(element: E | JQuery<E>, options?: Partial<Loggable & Timeoutable>): Chainable<JQuery<E>>
    /**
     * Yield the element passed into `.wrap()` to the next command in the Cypress chain.
     *
     * @see https://on.cypress.io/wrap
     * @example
    ```
    cy.wrap(new Promise((resolve, reject) => {
      setTimeout(resolve, 1000);
    }).then(result => {})
    ```
     */
    wrap<F extends Promise<S>, S>(promise: F, options?: Partial<Loggable & Timeoutable>): Chainable<S>
    /**
     * Yields whatever is passed into `.wrap()` to the next command in the Cypress chain.
     *
     * @see https://on.cypress.io/wrap
     * @example
    ```
    // Make assertions about object
    cy.wrap({ amount: 10 })
      .should('have.property', 'amount')
      .and('eq', 10)
    ```
     */
    wrap<S>(object: S, options?: Partial<Loggable & Timeoutable>): Chainable<S>

    /**
     * Write to a file with the specified contents.
     *
     * @see https://on.cypress.io/writefile
    ```
    cy.writeFile('path/to/message.txt', 'Hello World')
    ```
     */
    writeFile(filePath: string, contents: FileContents, encoding: Encodings): Chainable<null>
    /**
     * Write to a file with the specified encoding and contents.
     *
     * @see https://on.cypress.io/writefile
    ```
    cy.writeFile('path/to/ascii.txt', 'Hello World', {
      flag: 'a+',
      encoding: 'ascii'
    })
    ```
     */
    writeFile(filePath: string, contents: FileContents, options?: Partial<WriteFileOptions & Timeoutable>): Chainable<null>
    /**
     * Write to a file with the specified encoding and contents.
     *
     * An `encoding` option in `options` will override the `encoding` argument.
     *
     * @see https://on.cypress.io/writefile
    ```
    cy.writeFile('path/to/ascii.txt', 'Hello World', 'utf8', {
      flag: 'a+',
    })
    ```
     */
    writeFile(filePath: string, contents: FileContents, encoding: Encodings, options?: Partial<WriteFileOptions & Timeoutable>): Chainable<null>

    /**
     * jQuery library bound to the AUT
     *
     * @see https://on.cypress.io/$
     * @example
     *    cy.$$('p')
     */
    $$<TElement extends Element = HTMLElement>(selector: JQuery.Selector, context?: Element | Document | JQuery): JQuery<TElement>
  }

  type ChainableMethods<Subject = any> = {
    [P in keyof Chainable<Subject>]: Chainable<Subject>[P] extends ((...args: any[]) => any)
      ? Chainable<Subject>[P]
      : never
  }

  interface SinonSpyAgent<A extends sinon.SinonSpy> {
    log(shouldOutput?: boolean): Omit<A, 'withArgs'> & Agent<A>

    /**
     * Saves current spy / stub under an alias.
     * @see https://on.cypress.io/stubs-spies-and-clocks
     * @see https://on.cypress.io/as
     * @example
     *    cy.spy(win, 'fetch').as('winFetch') // Alias 'window.fetch' spy as "winFetch"
     */
    as(alias: string): Omit<A, 'withArgs'> & Agent<A>

    /**
     * Creates a spy / stub but only for calls with given arguments.
     * @see https://on.cypress.io/stubs-spies-and-clocks
     * @see https://on.cypress.io/as
     * @example
     *    const s = cy.stub(JSON, 'parse').withArgs('invalid').returns(42)
     *    expect(JSON.parse('invalid')).to.equal(42)
     *    expect(s).to.have.been.calledOnce
     */
    withArgs(...args: any[]): Omit<A, 'withArgs'> & Agent<A>
  }

  type Agent<T extends sinon.SinonSpy> = SinonSpyAgent<T> & T

  interface Failable {
    /**
     * Whether to fail on response codes other than 2xx and 3xx
     *
     * @default {true}
     */
    failOnStatusCode: boolean

    /**
     * Whether Cypress should automatically retry status code errors under the hood
     *
     * @default {false}
     */
    retryOnStatusCodeFailure: boolean

    /**
     * Whether Cypress should automatically retry transient network errors under the hood
     *
     * @default {true}
     */
    retryOnNetworkFailure: boolean
  }

  /**
   * Options that control how a command behaves in the `within` scope.
   * These options will determine how nodes are selected.
   */

  interface Withinable {
    /**
     * Element to search for children in. If null, search begins from root-level DOM element.
     *
     * @default depends on context, null if outside of within wrapper
     */
    withinSubject: JQuery | HTMLElement | null
  }

  /**
   * Element traversal options for dealing with Shadow DOM
   */
  interface Shadow {
    /**
     * Include shadow DOM in search
     *
     * @default: false
     */
    includeShadowDom: boolean
  }

  /**
   * Options that control how a command is logged in the Reporter
   */
  interface Loggable {
    /**
     * Displays the command in the Command Log
     *
     * @default true
     */
    log: boolean
  }

  /**
   * Options that control how long Test Runner is waiting for command to succeed
   */
  interface Timeoutable {
    /**
     * Time to wait (ms)
     *
     * @default defaultCommandTimeout
     * @see https://docs.cypress.io/guides/references/configuration.html#Timeouts
     */
    timeout: number
  }

  /**
   * Options that check case sensitivity
   */
  interface CaseMatchable {
    /**
     * Check case sensitivity
     *
     * @default true
     */
    matchCase: boolean
  }

  /**
   * Options that control how long the Test Runner waits for an XHR request and response to succeed
   */
  interface TimeoutableXHR {
    /**
     * Time to wait for the request (ms)
     *
     * @default {@link Timeoutable#timeout}
     * @see https://docs.cypress.io/guides/references/configuration.html#Timeouts
     */
    requestTimeout: number
    /**
     * Time to wait for the response (ms)
     *
     * @default {@link Timeoutable#timeout}
     * @see https://docs.cypress.io/guides/references/configuration.html#Timeouts
     */
    responseTimeout: number
  }

  /**
   * Options to force an event, skipping Actionability check
   * @see https://docs.cypress.io/guides/core-concepts/interacting-with-elements.html#Actionability
   */
  interface Forceable {
    /**
     * Forces the action, disables waiting for actionability
     *
     * @default false
     */
    force: boolean
  }

  type scrollBehaviorOptions = false | 'center' | 'top' | 'bottom' | 'nearest'

  /**
   * Options to affect Actionability checks
   * @see https://docs.cypress.io/guides/core-concepts/interacting-with-elements.html#Actionability
   */
  interface ActionableOptions extends Forceable {
    /**
     * Whether to wait for elements to finish animating before executing commands
     *
     * @default true
     */
    waitForAnimations: boolean
    /**
     * The distance in pixels an element must exceed over time to be considered animating
     *
     * @default 5
     */
    animationDistanceThreshold: number
    /**
     * Viewport position to which an element should be scrolled prior to action commands. Setting `false` disables scrolling.
     *
     * @default 'top'
     */
    scrollBehavior: scrollBehaviorOptions
  }

  /**
   * Options to affect how an alias is stored
   *
   * @see https://on.cypress.io/as
   */
  interface AsOptions {
    /**
     * The type of alias to store, which impacts how the value is retrieved later in the test.
     * If an alias should be a 'query' (re-runs all queries leading up to the resulting value so it's alway up-to-date) or a
     * 'static' (read once when the alias is saved and is never updated). `type` has no effect when aliasing intercepts, spies, and stubs.
     *
     * @default 'query'
     */
    type: 'query' | 'static'
  }

  interface BlurOptions extends Loggable, Timeoutable, Forceable { }

  interface CheckOptions extends Loggable, Timeoutable, ActionableOptions {
    interval: number
  }

  interface ClearOptions extends Loggable, Timeoutable, ActionableOptions {
    interval: number
  }

  /**
   * Object to change the default behavior of .click().
   */
  interface ClickOptions extends Loggable, Timeoutable, ActionableOptions {
    /**
     * Serially click multiple elements
     *
     * @default false
     */
    multiple: boolean
    /**
     * Activates the control key during click
     *
     * @default false
     */
    ctrlKey: boolean
    /**
     * Activates the control key during click
     *
     * @default false
     */
    controlKey: boolean
    /**
     * Activates the alt key (option key for Mac) during click
     *
     * @default false
     */
    altKey: boolean
    /**
     * Activates the alt key (option key for Mac) during click
     *
     * @default false
     */
    optionKey: boolean
    /**
     * Activates the shift key during click
     *
     * @default false
     */
    shiftKey: boolean
    /**
     * Activates the meta key (Windows key or command key for Mac) during click
     *
     * @default false
     */
    metaKey: boolean
    /**
     * Activates the meta key (Windows key or command key for Mac) during click
     *
     * @default false
     */
    commandKey: boolean
    /**
     * Activates the meta key (Windows key or command key for Mac) during click
     *
     * @default false
     */
    cmdKey: boolean
  }

  interface CookieOptions extends Partial<Loggable & Timeoutable> {
    /**
     * Domain to set cookies on or get cookies from
     * @default hostname of the current app under test
     */
    domain?: string
  }

  interface PEMCert {
    /**
     * Path to the certificate file, relative to project root.
     */
    cert: string
    /**
     * Path to the private key file, relative to project root.
     */
    key: string
    /**
     * Path to a text file containing the passphrase, relative to project root.
     */
    passphrase?: string
  }

  interface PFXCert {
    /**
     * Path to the certificate container, relative to project root.
     */
    pfx: string
    /**
     * Path to a text file containing the passphrase, relative to project root.
     */
    passphrase?: string
  }

  interface ClientCertificate {
    /**
     * URL to match requests against. Wildcards following [minimatch](https://github.com/isaacs/minimatch) rules are supported.
     */
    url: string
    /**
     * Paths to one or more CA files to validate certs against, relative to project root.
     */
    ca?: string[]
    /**
     * A PEM format certificate/private key pair or PFX certificate container
     */
    certs: PEMCert[] | PFXCert[]
  }

  interface ResolvedConfigOptions<ComponentDevServerOpts = any> {
    /**
     * Url used as prefix for [cy.visit()](https://on.cypress.io/visit) or [cy.request()](https://on.cypress.io/request) command's url
     * @default null
     */
    baseUrl: string | null
    /**
     * Any values to be set as [environment variables](https://docs.cypress.io/guides/guides/environment-variables.html)
     * @default {}
     */
    env: { [key: string]: any }
    /**
     * A String or Array of glob patterns used to ignore test files that would otherwise be shown in your list of tests. Cypress uses minimatch with the options: {dot: true, matchBase: true}. We suggest using a tool to test what files would match.
     * @default "*.hot-update.js"
     */
    excludeSpecPattern: string | string[]
    /**
     * The number of tests for which snapshots and command data are kept in memory. Reduce this number if you are experiencing high memory consumption in your browser during a test run.
     * @default 50
     */
    numTestsKeptInMemory: number
    /**
     * Port used to host Cypress. Normally this is a randomly generated port
     * @default null
     */
    port: number | null
    /**
     * The [reporter](https://docs.cypress.io/guides/guides/reporters.html) used when running headlessly or in CI
     * @default "spec"
     */
    reporter: string
    /**
     * Some reporters accept [reporterOptions](https://on.cypress.io/reporters) that customize their behavior
     * @default "spec"
     */
    reporterOptions: { [key: string]: any }
    /**
     * Slow test threshold in milliseconds. Only affects the visual output of some reporters. For example, the spec reporter will display the test time in yellow if over the threshold.
     * @default 10000
     */
    slowTestThreshold: number
    /**
     * Whether Cypress will watch and restart tests on test file changes
     * @default true
     */
    watchForFileChanges: boolean
    /**
     * Time, in milliseconds, to wait until most DOM based commands are considered timed out
     * @default 4000
     */
    defaultCommandTimeout: number
    /**
     * Time, in milliseconds, to wait for a system command to finish executing during a [cy.exec()](https://on.cypress.io/exec) command
     * @default 60000
     */
    execTimeout: number
    /**
     * Time, in milliseconds, to wait for page transition events or [cy.visit()](https://on.cypress.io/visit), [cy.go()](https://on.cypress.io/go), [cy.reload()](https://on.cypress.io/reload) commands to fire their page load events
     * @default 60000
     */
    pageLoadTimeout: number
    /**
     * Whether Cypress will search for and replace
     * obstructive JS code in .js or .html files.
     *
     * @see https://on.cypress.io/configuration#modifyObstructiveCode
     */
    modifyObstructiveCode: boolean
    /**
     * Time, in milliseconds, to wait for an XHR request to go out in a [cy.wait()](https://on.cypress.io/wait) command
     * @default 5000
     */
    requestTimeout: number
    /**
     * Time, in milliseconds, to wait until a response in a [cy.request()](https://on.cypress.io/request), [cy.wait()](https://on.cypress.io/wait), [cy.fixture()](https://on.cypress.io/fixture), [cy.getCookie()](https://on.cypress.io/getcookie), [cy.getCookies()](https://on.cypress.io/getcookies), [cy.setCookie()](https://on.cypress.io/setcookie), [cy.clearCookie()](https://on.cypress.io/clearcookie), [cy.clearCookies()](https://on.cypress.io/clearcookies), and [cy.screenshot()](https://on.cypress.io/screenshot) commands
     * @default 30000
     */
    responseTimeout: number
    /**
     * Time, in milliseconds, to wait for a task to finish executing during a cy.task() command
     * @default 60000
     */
    taskTimeout: number
    /**
     * Path to folder where application files will attempt to be served from
     * @default root project folder
     */
    fileServerFolder: string
    /**
     * Path to folder containing fixture files (Pass false to disable)
     * @default "cypress/fixtures"
     */
    fixturesFolder: string | false
    /**
     * Path to folder where files downloaded during a test are saved
     * @default "cypress/downloads"
     */
    downloadsFolder: string
    /**
     * If set to `system`, Cypress will try to find a `node` executable on your path to use when executing your plugins. Otherwise, Cypress will use the Node version bundled with Cypress.
     * @default "bundled"
     */
    nodeVersion: 'system' | 'bundled'
    /**
     * The application under test cannot redirect more than this limit.
     * @default 20
     */
    redirectionLimit: number
    /**
     * If `nodeVersion === 'system'` and a `node` executable is found, this will be the full filesystem path to that executable.
     * @default null
     */
    resolvedNodePath: string
    /**
     * The version of `node` that is being used to execute plugins.
     * @example 1.2.3
     */
    resolvedNodeVersion: string
    /**
     * Whether Cypress will take a screenshot when a test fails during cypress run.
     * @default true
     */
    screenshotOnRunFailure: boolean
    /**
     * Path to folder where screenshots will be saved from [cy.screenshot()](https://on.cypress.io/screenshot) command or after a headless or CI run's test failure
     * @default "cypress/screenshots"
     */
    screenshotsFolder: string | false
    /**
     * Path to file to load before test files load. This file is compiled and bundled. (Pass false to disable)
     * @default "cypress/support/{e2e|component}.js"
     */
    supportFile: string | false
    /**
     * The test isolation ensures a clean browser context between tests.
     *
     * Cypress will always reset/clear aliases, intercepts, clock, and viewport before each test
     * to ensure a clean test slate; i.e. this configuration only impacts the browser context.
     *
     * Note: the [`cy.session()`](https://on.cypress.io/session) command will inherent this value to determine whether
     * or not the page is cleared when the command executes. This command is only available in end-to-end testing.
     *
     *  - true - The page is cleared before each test. Cookies, local storage and session storage in all domains are cleared
     *         before each test. The `cy.session()` command will also clear the page and current browser context when creating
     *         or restoring the browser session.
     *  - false - The current browser state will persist between tests. The page does not clear before the test and cookies, local
     *          storage and session storage will be available in the next test. The `cy.session()` command will only clear the
     *          current browser context when creating or restoring the browser session - the current page will not clear.
     *
     * Tradeoffs:
     *      Turning test isolation off may improve performance of end-to-end tests, however, previous tests could impact the
     *      browser state of the next test and cause inconsistency when using .only(). Be mindful to write isolated tests when
     *      test isolation is false. If a test in the suite impacts the state of other tests and it were to fail, you could see
     *      misleading errors in later tests which makes debugging clunky. See the [documentation](https://on.cypress.io/test-isolation)
     *      for more information.
     *
     * @default true
     */
    testIsolation: boolean
    /**
     * Path to folder where videos will be saved after a headless or CI run
     * @default "cypress/videos"
     */
    videosFolder: string
    /**
     * Whether Cypress will trash assets within the screenshotsFolder and videosFolder before headless test runs.
     * @default true
     */
    trashAssetsBeforeRuns: boolean
    /**
     * The quality setting for the video compression, in Constant Rate Factor (CRF). The value can be false to disable compression or a value between 0 and 51, where a lower value results in better quality (at the expense of a higher file size).
     * @default 32
     */
    videoCompression: number | false
    /**
     * Whether Cypress will record a video of the test run when running headlessly.
     * @default true
     */
    video: boolean
    /**
     * Whether Cypress will upload the video to Cypress Cloud even if all tests are passing. This applies only when recording your runs to Cypress Cloud. Turn this off if you'd like the video uploaded only when there are failing tests.
     * @default true
     */
    videoUploadOnPasses: boolean
    /**
     * Whether Chrome Web Security for same-origin policy and insecure mixed content is enabled. Read more about this here
     * @default true
     */
    chromeWebSecurity: boolean
    /**
     * Default height in pixels for the application under tests' viewport (Override with [cy.viewport()](https://on.cypress.io/viewport) command)
     * @default 660
     */
    viewportHeight: number
    /**
     * Default width in pixels for the application under tests' viewport. (Override with [cy.viewport()](https://on.cypress.io/viewport) command)
     * @default 1000
     */
    viewportWidth: number
    /**
     * The distance in pixels an element must exceed over time to be considered animating
     * @default 5
     */
    animationDistanceThreshold: number
    /**
     * Whether to wait for elements to finish animating before executing commands
     * @default true
     */
    waitForAnimations: boolean
    /**
     * Viewport position to which an element should be scrolled prior to action commands. Setting `false` disables scrolling.
     * @default 'top'
     */
    scrollBehavior: scrollBehaviorOptions
    /**
     * Allows listening to the `before:run`, `after:run`, `before:spec`, and `after:spec` events in the plugins file during interactive mode.
     * @default false
     */
    experimentalInteractiveRunEvents: boolean
    /**
     * Whether Cypress will search for and replace obstructive code in third party .js or .html files.
     * NOTE: Setting this flag to true removes Subresource Integrity (SRI).
     * Please see https://developer.mozilla.org/en-US/docs/Web/Security/Subresource_Integrity.
     * This option has no impact on experimentalSourceRewriting and is only used with the
     * non-experimental source rewriter.
     * @see https://on.cypress.io/configuration#experimentalModifyObstructiveThirdPartyCode
     */
    experimentalModifyObstructiveThirdPartyCode: boolean
    /**
     * Disables setting document.domain to the applications super domain on injection.
     * This experiment is to be used for sites that do not work with setting document.domain
     * due to cross-origin issues. Enabling this option no longer allows for default subdomain
     * navigations, and will require the use of cy.origin(). This option takes an array of
     * strings/string globs.
     * @see https://developer.mozilla.org/en-US/docs/Web/API/Document/domain
     * @default null
     */
    experimentalSkipDomainInjection: string[] | null
    /**
     * Enables AST-based JS/HTML rewriting. This may fix issues caused by the existing regex-based JS/HTML replacement algorithm.
     * @default false
     */
    experimentalSourceRewriting: boolean
    /**
     * Generate and save commands directly to your test suite by interacting with your app as an end user would.
     * @default false
     */
    experimentalStudio: boolean
    /**
     * Adds support for testing in the WebKit browser engine used by Safari. See https://on.cypress.io/webkit-experiment for more information.
     * @default false
     */
    experimentalWebKitSupport: boolean
    /**
     * Enables support for improved memory management within Chromium-based browsers.
     * @default false
     */
    experimentalMemoryManagement: boolean
    /**
     * Number of times to retry a failed test.
     * If a number is set, tests will retry in both runMode and openMode.
     * To enable test retries only in runMode, set e.g. `{ openMode: null, runMode: 2 }`
     * @default null
     */
    retries: Nullable<number | { runMode?: Nullable<number>, openMode?: Nullable<number> }>
    /**
     * Enables including elements within the shadow DOM when using querying
     * commands (e.g. cy.get(), cy.find()). Can be set globally in cypress.config.{js,ts,mjs,cjs},
     * per-suite or per-test in the test configuration object, or programmatically
     * with Cypress.config()
     * @default false
     */
    includeShadowDom: boolean

    /**
     * The list of hosts to be blocked
     */
    blockHosts: null | string | string[]
    /**
     * A unique ID for the project used for recording
     */
    projectId: null | string
    /**
     * Path to the support folder.
     */
    supportFolder: string
    /**
     * Glob pattern to determine what test files to load.
     */
    specPattern: string | string[]
    /**
     * The user agent the browser sends in all request headers.
     */
    userAgent: null | string
    /**
     * Polyfills `window.fetch` to enable Network spying and stubbing
     */
    experimentalFetchPolyfill: boolean

    /**
     * Override default config options for Component Testing runner.
     * @default {}
     */
    component: ComponentConfigOptions<ComponentDevServerOpts>

    /**
     * Override default config options for E2E Testing runner.
     * @default {}
     */
    e2e: EndToEndConfigOptions

    /**
     * An array of objects defining the certificates
     */
    clientCertificates: ClientCertificate[]

    /**
     * Handle Cypress plugins
     */
    setupNodeEvents: (on: PluginEvents, config: PluginConfigOptions) => Promise<PluginConfigOptions | void> | PluginConfigOptions | void

    indexHtmlFile: string
  }

  interface EndToEndConfigOptions extends Omit<CoreConfigOptions, 'indexHtmlFile'> {
    /**
     * Enables the "Run All Specs" UI feature, allowing the execution of multiple specs sequentially.
     * @default false
     */
    experimentalRunAllSpecs?: boolean
    /**
     * Enables support for `Cypress.require()` for including dependencies within the `cy.origin()` callback.
     * @default false
     */
    experimentalOriginDependencies?: boolean
  }

  /**
   * Options appended to config object on runtime.
   */
  interface RuntimeConfigOptions extends Partial<RuntimeServerConfigOptions> {
    /**
     * Absolute path to the config file (default: <projectRoot>/cypress.config.{js,ts,mjs,cjs})
     */
    configFile: string
    /**
     * CPU architecture, from Node `os.arch()`
     *
     * @see https://nodejs.org/api/os.html#os_os_arch
     */
    arch: string
    /**
     * Available browsers found on your system.
     */
    browsers: Browser[]
    /**
     * Hosts mappings to IP addresses.
     */
    hosts: null | {[key: string]: string}
    /**
     * Whether Cypress was launched via 'cypress open' (interactive mode)
     */
    isInteractive: boolean
    /**
     * The platform Cypress is running on.
     */
    platform: 'linux' | 'darwin' | 'win32'
    remote: RemoteState
    /**
     * The Cypress version being used.
     */
    version: string

    // Internal or Unlisted at server/lib/config_options
    namespace: string
    projectRoot: string
    repoRoot: string | null
    devServerPublicPathRoute: string
    cypressBinaryRoot: string
  }

  /**
   * Optional options added before the server starts
   */
  interface RuntimeServerConfigOptions {
    /**
     * The browser Cypress is running on.
     */
    browser: Browser
    // Internal or Unlisted at server/lib/config_options
    autoOpen: boolean
    browserUrl: string
    clientRoute: string
    cypressEnv: string
    isNewProject: boolean
    isTextTerminal: boolean
    morgan: boolean
    parentTestsFolder: string
    parentTestsFolderDisplay: string
    projectName: string
    proxyUrl: string
    remote: RemoteState
    report: boolean
    reporterRoute: string
    reporterUrl: string
    socketId: null | string
    socketIoCookie: string
    socketIoRoute: string
    spec: Cypress['spec'] | null
    specs: Array<Cypress['spec']>
  }

  interface SuiteConfigOverrides extends Partial<
    Pick<ConfigOptions, 'animationDistanceThreshold' | 'blockHosts' | 'defaultCommandTimeout' | 'env' | 'execTimeout' | 'includeShadowDom' | 'numTestsKeptInMemory' | 'pageLoadTimeout' | 'redirectionLimit' | 'requestTimeout' | 'responseTimeout' | 'retries' | 'screenshotOnRunFailure' | 'slowTestThreshold' | 'scrollBehavior' | 'taskTimeout' | 'viewportHeight' | 'viewportWidth' | 'waitForAnimations'>
  >, Partial<Pick<ResolvedConfigOptions, 'baseUrl' | 'testIsolation'>> {
    browser?: IsBrowserMatcher | IsBrowserMatcher[]
    keystrokeDelay?: number
  }

  interface TestConfigOverrides extends Partial<
    Pick<ConfigOptions, 'animationDistanceThreshold' | 'blockHosts' | 'defaultCommandTimeout' | 'env' | 'execTimeout' | 'includeShadowDom' | 'numTestsKeptInMemory' | 'pageLoadTimeout' | 'redirectionLimit' | 'requestTimeout' | 'responseTimeout' | 'retries' | 'screenshotOnRunFailure' | 'slowTestThreshold' | 'scrollBehavior' | 'taskTimeout' | 'viewportHeight' | 'viewportWidth' | 'waitForAnimations'>
  >, Partial<Pick<ResolvedConfigOptions, 'baseUrl'>> {
    browser?: IsBrowserMatcher | IsBrowserMatcher[]
    keystrokeDelay?: number
  }

  /**
   * All configuration items are optional.
   */
  type CoreConfigOptions = Partial<Omit<ResolvedConfigOptions, TestingType>>

  interface DefineDevServerConfig {
    // This interface can be extended by the user, to inject the types for their
    // preferred bundler: e.g.
    //
    // import type * as webpack from 'webpack'
    //
    // declare global {
    //   namespace Cypress {
    //     interface DefineDevServerConfig {
    //       webpackConfig?: webpack.Configuration
    //     }
    //   }
    // }
    [key: string]: any
  }

  type PickConfigOpt<T> = T extends keyof DefineDevServerConfig ? DefineDevServerConfig[T] : any

  interface DependencyToInstall {
    dependency: CypressComponentDependency
    satisfied: boolean
<<<<<<< HEAD
    loc: string | null
=======
>>>>>>> 3f8769e8
    detectedVersion: string | null
  }

  interface CypressComponentDependency {
    /**
     * Unique idenitifer.
     * @example 'reactscripts'
     */
    type: string

    /**
     * Name to display in the user interface.
     * @example "React Scripts"
     */
    name: string

    /**
     * Package name on npm.
     * @example react-scripts
     */
    package: string

    /**
     * Code to run when installing. Version is optional.
     *
     * Should be <package_name>@<version>.
     *
     * @example `react`
     * @example `react@18`
     * @example `react-scripts`
     */
    installer: string

    /**
     * Description shown in UI. It is recommended to use the same one the package uses on npm.
     * @example  'Create React apps with no build configuration'
     */
    description: string

    /**
     * Minimum version supported. Should conform to Semantic Versioning as used in `package.json`.
     * @see https://docs.npmjs.com/cli/v9/configuring-npm/package-json#dependencies
     * @example '^=4.0.0 || ^=5.0.0'
     * @example '^2.0.0'
     */
    minVersion: string
  }

  interface ResolvedComponentFrameworkDefinition {
    /**
     * A semantic, unique identifier.
     * Must begin with `cypress-ct-` or `@org/cypress-ct-` for third party implementations.
     * @example 'reactscripts'
     * @example 'nextjs'
     * @example 'cypress-ct-solid-js'
     */
    type: string

    /**
     * Used as the flag for `getPreset` for meta framworks, such as finding the webpack config for CRA, Angular, etc.
     * It is also the name of the string added to `cypress.config`
     *
     * @example
     *   export default {
     *     component: {
     *       devServer: {
     *         framework: 'create-react-app' // can be 'next', 'create-react-app', etc etc.
     *       }
     *     }
     *   }
     */
    configFramework: string

    /**
     * Library (React, Vue) or template (aka "meta framework") (CRA, Next.js, Angular)
     */
    category: 'library' | 'template'

    /**
     * Name displayed in Launchpad when doing initial setup.
     * @example 'Solid.js'
     * @example 'Create React App'
     */
    name: string

    /**
     * Supported bundlers.
     */
    supportedBundlers: Array<'webpack' | 'vite'>

    /**
     * Used to attempt to automatically select the correct framework/bundler from the dropdown.
     *
     * @example
     *   const SOLID_DETECTOR: Dependency = {
     *     type: 'solid',
     *     name: 'Solid.js',
     *     package: 'solid-js',
     *     installer: 'solid-js',
     *     description: 'Solid is a declarative JavaScript library for creating user interfaces',
     *     minVersion: '^1.0.0',
     *   }
     */
    detectors: CypressComponentDependency[]

    /**
     * Array of required dependencies. This could be the bundler and JavaScript library.
     */
    dependencies: (bundler: 'webpack' | 'vite', projectPath: string) => Promise<DependencyToInstall[]>

    /**
     * This is used interally by Cypress for the "Create From Component" feature.
     */
    codeGenFramework?: 'react' | 'vue' | 'svelte' | 'angular'

    /**
     * This is used interally by Cypress for the "Create From Component" feature.
     * @example '*.{js,jsx,tsx}'
     */
    glob?: string

    /**
     * This is the path to get mount, eg `import { mount } from <mount_module>,
     * @example: `cypress-ct-solidjs/src/mount`
     */
    mountModule: (projectPath: string) => Promise<string>

    /**
     * Support status. Internally alpha | beta | full.
     * Community integrations are "community".
     */
    supportStatus: 'alpha' | 'beta' | 'full' | 'community'

    /**
     * Function returning string for used for the component-index.html file.
     * Cypress provides a default if one isn't specified for third party integrations.
     */
    componentIndexHtml?: () => string

    /**
     * Used for the Create From Comopnent feature.
     * This is currently not supported for third party frameworks.
     */
    specPattern?: '**/*.cy.ts'
  }

  type ComponentFrameworkDefinition = Omit<ResolvedComponentFrameworkDefinition, 'dependencies'> & {
    dependencies: (bundler: 'webpack' | 'vite') => CypressComponentDependency[]
  }

  /**
   * Certain properties are not supported for third party frameworks right now,
   * such as ones related to the "Create From" feature. This is a subset of
   * properties that are exposed for public usage.
   */

  type ThirdPartyComponentFrameworkDefinition = Pick<ComponentFrameworkDefinition, 'type' | 'name' | 'supportedBundlers' | 'detectors' | 'dependencies'> & {
    /**
     * @example `cypress-ct-${string} for third parties. Any string is valid internally.
     */
    type: string

    /**
     * Raw SVG icon that will be displayed in the Project Setup Wizard. Used for third parties that
     * want to render a custom icon.
     */
    icon?: string
  }

  interface AngularDevServerProjectConfig {
    root: string
    sourceRoot: string
    buildOptions: Record<string, any>
  }

  type DevServerFn<ComponentDevServerOpts = any> = (cypressDevServerConfig: DevServerConfig, devServerConfig: ComponentDevServerOpts) => ResolvedDevServerConfig | Promise<ResolvedDevServerConfig>

  type ConfigHandler<T> = T
  | (() => T | Promise<T>)

  type DevServerConfigOptions = {
    bundler: 'webpack'
    framework: 'react' | 'vue' | 'vue-cli' | 'nuxt' | 'create-react-app' | 'next' | 'svelte'
    webpackConfig?: ConfigHandler<PickConfigOpt<'webpackConfig'>>
  } | {
    bundler: 'vite'
    framework: 'react' | 'vue' | 'svelte'
    viteConfig?: ConfigHandler<Omit<Exclude<PickConfigOpt<'viteConfig'>, undefined>, 'base' | 'root'>>
  } | {
    bundler: 'webpack'
    framework: 'angular'
    webpackConfig?: ConfigHandler<PickConfigOpt<'webpackConfig'>>
    options?: {
      projectConfig: AngularDevServerProjectConfig
    }
  }

  interface ComponentConfigOptions<ComponentDevServerOpts = any> extends Omit<CoreConfigOptions, 'baseUrl' | 'experimentalStudio'> {
    devServer: DevServerFn<ComponentDevServerOpts> | DevServerConfigOptions
    devServerConfig?: ComponentDevServerOpts
    /**
     * Runs all component specs in a single tab, trading spec isolation for faster run mode execution.
     * @default false
     */
    experimentalSingleTabRunMode?: boolean
  }

  /**
   * Config options that can be assigned on cypress.config.{js,ts,mjs,cjs} file
   */
  type UserConfigOptions<ComponentDevServerOpts = any> = Omit<ResolvedConfigOptions<ComponentDevServerOpts>, 'baseUrl' | 'excludeSpecPattern' | 'supportFile' | 'specPattern' | 'indexHtmlFile'>

  /**
   * Takes ComponentDevServerOpts to track the signature of the devServerConfig for the provided `devServer`,
   * so we have proper completion for `devServerConfig`
   */
  type ConfigOptions<ComponentDevServerOpts = any> = Partial<UserConfigOptions<ComponentDevServerOpts>> & {
    /**
     * Hosts mappings to IP addresses.
     */
    hosts?: null | {[key: string]: string}
  }

  interface PluginConfigOptions extends ResolvedConfigOptions, RuntimeConfigOptions {
    /**
    * Absolute path to the root of the project
    */
    projectRoot: string
    /**
     * Type of test and associated runner that was launched.
     */
    testingType: TestingType
    /**
     * Cypress version.
     */
    version: string
  }

  interface DebugOptions {
    verbose: boolean
  }

  /**
   * Options object to change the default behavior of cy.exec().
   */
  interface ExecOptions extends Loggable, Timeoutable {
    /**
     * Whether to fail if the command exits with a non-zero code
     *
     * @default true
     */
    failOnNonZeroExit: boolean
    /**
     * Object of environment variables to set before the command executes
     * (e.g. {USERNAME: 'johndoe'}). Will be merged with existing
     * system environment variables
     *
     * @default {}
     */
    env: object
  }

  /**
   * Options for Cypress.Keyboard.defaults()
   */
  interface KeyboardDefaultsOptions {
    /**
    * Time, in milliseconds, between each keystroke when typing. (Pass 0 to disable)
    *
    * @default 10
    */
    keystrokeDelay: number
  }

  /**
   * Full set of possible options for cy.request call
   */
  interface RequestOptions extends Loggable, Timeoutable, Failable {
    auth: object
    body: RequestBody
    encoding: Encodings
    followRedirect: boolean
    form: boolean
    gzip: boolean
    headers: object
    method: HttpMethod
    qs: object
    url: string
  }

  interface RouteOptions {
    method: HttpMethod
    url: string | RegExp
    response: any
    status: number
    delay: number
    headers: object | null
    force404: boolean
    onRequest(...args: any[]): void
    onResponse(...args: any[]): void
    onAbort(...args: any[]): void
  }

  interface Dimensions {
    x: number
    y: number
    width: number
    height: number
  }

  type Padding =
    | number
    | [number]
    | [number, number]
    | [number, number, number]
    | [number, number, number, number]

  interface ScreenshotOptions {
    blackout: string[]
    capture: 'runner' | 'viewport' | 'fullPage'
    clip: Dimensions
    disableTimersAndAnimations: boolean
    padding: Padding
    scale: boolean
    overwrite: boolean
    onBeforeScreenshot: ($el: JQuery) => void
    onAfterScreenshot: ($el: JQuery, props: {
      path: string
      size: number
      dimensions: {
        width: number
        height: number
      }
      multipart: boolean
      pixelRatio: number
      takenAt: string
      name: string
      blackout: string[]
      duration: number
      testAttemptIndex: number
    }) => void
  }

  interface ScreenshotDefaultsOptions extends ScreenshotOptions {
    screenshotOnRunFailure: boolean
  }

  interface SelectorPlaygroundDefaultsOptions {
    selectorPriority: string[]
    onElement: ($el: JQuery) => string | null | undefined
  }

  interface ScrollToOptions extends Loggable, Timeoutable {
    /**
     * Scrolls over the duration (in ms)
     *
     * @default 0
     */
    duration: number
    /**
     * Will scroll with the easing animation
     *
     * @default 'swing'
     */
    easing: 'swing' | 'linear'
    /**
     * Ensure element is scrollable. Error if element is not scrollable
     *
     * @default true
     */
    ensureScrollable: boolean
  }

  interface ScrollIntoViewOptions extends ScrollToOptions {
    /**
     * Amount to scroll after the element has been scrolled into view
     *
     * @default {top: 0, left: 0}
     */
    offset: Offset
  }

  interface SelectOptions extends Loggable, Timeoutable, Forceable {
    interval: number
  }

  interface Session {
    /**
     * Clear all sessions saved on the backend, including cached global sessions.
     */
    clearAllSavedSessions: () => Promise<void>
    /**
     * Clear all storage and cookie data across all origins associated with the current session.
     */
    clearCurrentSessionData: () => Promise<void>
    /**
     * Get all storage and cookie data across all origins associated with the current session.
     */
    getCurrentSessionData: () => Promise<SessionData>
    /**
     * Get all storage and cookie data saved on the backend associated with the provided session id.
     */
    getSession: (id: string) => Promise<ServerSessionData>
  }

  type ActiveSessions = Record<string, SessionData>

  interface SessionData {
    id: string
    hydrated: boolean
    cacheAcrossSpecs: SessionOptions['cacheAcrossSpecs']
    cookies?: Cookie[] | null
    localStorage?: OriginStorage[] | null
    sessionStorage?: OriginStorage[] | null
    setup: () => void
    validate?: SessionOptions['validate']
  }

  interface ServerSessionData extends Omit<SessionData, 'setup' |'validate'> {
    setup: string
    validate?: string
  }

  interface SessionOptions {
    /**
     * Whether or not to persist the session across all specs in the run.
     * @default {false}
     */
    cacheAcrossSpecs?: boolean
    /**
     * Function to run immediately after the session is created and `setup` function runs or
     * after a session is restored and the page is cleared. If this returns `false`, throws an
     * exception, returns a Promise which resolves to `false` or rejects or contains any failing
     * Cypress command, the session is considered invalid.
     *
     * If validation fails immediately after `setup`, the test will fail.
     * If validation fails after restoring a session, `setup` will re-run.
     * @default {false}
     */
    validate?: () => Promise<false | void> | void
  }

  type SameSiteStatus = 'no_restriction' | 'strict' | 'lax'

  interface SelectFileOptions extends Loggable, Timeoutable, ActionableOptions {
    /**
     * Which user action to perform. `select` matches selecting a file while
     * `drag-drop` matches dragging files from the operating system into the
     * document.
     *
     * @default 'select'
     */
    action: 'select' | 'drag-drop'
  }

  /**
   * Options that control how the `cy.setCookie` command
   * sets the cookie in the browser.
   * @see https://on.cypress.io/setcookie#Arguments
   */
  interface SetCookieOptions extends Loggable, Timeoutable {
    /**
     * The path of the cookie.
     * @default "/"
     */
    path: string
    /**
     * Represents the domain the cookie belongs to (e.g. "docs.cypress.io", "github.com").
     * @default location.hostname
     */
    domain: string
    /**
     * Whether a cookie's scope is limited to secure channels, such as HTTPS.
     * @default false
     */
    secure: boolean
    /**
     * Whether or not the cookie is HttpOnly, meaning the cookie is inaccessible to client-side scripts.
     * The Cypress cookie API has access to HttpOnly cookies.
     * @default false
     */
    httpOnly: boolean
    /**
     * Whether or not the cookie is a host-only cookie, meaning the request's host must exactly match the domain of the cookie.
     * @default false
     */
    hostOnly: boolean
    /**
     * The cookie's expiry time, specified in seconds since Unix Epoch.
     * The default is expiry is 20 years in the future from current time.
     */
    expiry: number
    /**
     * The cookie's SameSite value. If set, should be one of `lax`, `strict`, or `no_restriction`.
     * `no_restriction` is the equivalent of `SameSite=None`. Pass `undefined` to use the browser's default.
     * Note: `no_restriction` can only be used if the secure flag is set to `true`.
     * @default undefined
     */
    sameSite: SameSiteStatus
  }

  interface ShadowDomOptions {
    includeShadowDom?: boolean
  }

  /**
   * Options that control `cy.type` command
   *
   * @see https://on.cypress.io/type
   */
  interface TypeOptions extends Loggable, Timeoutable, ActionableOptions {
    /**
     * Delay after each keypress (ms)
     *
     * @default 10
     */
    delay: number
    /**
     * Parse special characters for strings surrounded by `{}`,
     * such as `{esc}`. Set to `false` to type the literal characters instead
     *
     * @default true
     */
    parseSpecialCharSequences: boolean
    /**
     * Keep a modifier activated between commands
     *
     * @default true
     */
    release: boolean
  }

  /**
   * Visit website options
   *
   * @see https://on.cypress.io/visit
   */
  interface VisitOptions extends Loggable, Timeoutable, Failable {
    /**
     * The URL to visit. Behaves the same as the `url` argument.
     */
    url: string

    /**
     * The HTTP method to use in the visit. Can be `GET` or `POST`.
     *
     * @default "GET"
     */
    method: 'GET' | 'POST'

    /**
     * An optional body to send along with a `POST` request. If it is a string, it will be passed along unmodified. If it is an object, it will be URL encoded to a string and sent with a `Content-Type: application/x-www-urlencoded` header.
     *
     * @example
     *    cy.visit({
     *      url: 'http://www.example.com/form.html',
     *      method: 'POST',
     *      body: {
     *        "field1": "foo",
     *        "field2": "bar"
     *      }
     *    })
     */
    body: RequestBody

    /**
     * An object that maps HTTP header names to values to be sent along with the request.
     *
     * @example
     *    cy.visit({
     *      url: 'http://www.example.com',
     *      headers: {
     *        'Accept-Language': 'en-US'
     *      }
     *    })
     */
    headers: { [header: string]: string }

    /**
     * Called before your page has loaded all of its resources.
     *
     * @param {AUTWindow} contentWindow the remote page's window object
     */
    onBeforeLoad(win: AUTWindow): void

    /**
     * Called once your page has fired its load event.
     *
     * @param {AUTWindow} contentWindow the remote page's window object
     */
    onLoad(win: AUTWindow): void

    /**
     * Cypress will automatically apply the right authorization headers
     * if you're attempting to visit an application that requires
     * Basic Authentication.
     *
     * @example
     *    cy.visit('https://www.acme.com/', {
     *      auth: {
     *        username: 'wile',
     *        password: 'coyote'
     *      }
     *    })
     */
    auth: Auth

    /**
     * Query parameters to append to the `url` of the request.
     */
    qs: object
  }

  /**
   * Options to change the default behavior of .trigger()
   */
  interface TriggerOptions extends Loggable, Timeoutable, ActionableOptions {
    /**
     * Whether the event bubbles
     *
     * @default true
     */
    bubbles: boolean
    /**
     * Whether the event is cancelable
     *
     * @default true
     */
    cancelable: boolean
    /**
     * The type of the event you want to trigger
     *
     * @default 'Event'
     */
    eventConstructor: string
  }

  /**
   * Options to change the default behavior of .url()
   */
  interface UrlOptions extends Loggable, Timeoutable {
    /**
     * Whether the url is decoded
     *
     * @default false
     */
    decode: boolean
  }

  /** Options to change the default behavior of .writeFile */
  interface WriteFileOptions extends Loggable {
    flag: string
    encoding: Encodings
  }

  // Kind of onerous, but has a nice auto-complete.
  /**
   * @see https://on.cypress.io/should
   *
   * @interface Chainer
   * @template Subject
   */
  interface Chainer<Subject> {
    // chai
    /**
     * Asserts that the target's `type` is equal to the given string type.
     * Types are case insensitive. See the `type-detect` project page for info on the type detection algorithm:
     * https://github.com/chaijs/type-detect.
     * @example
     *    cy.wrap('foo').should('be.a', 'string')
     * @see http://chaijs.com/api/bdd/#method_a
     * @see https://on.cypress.io/assertions
     */
    (chainer: 'be.a', type: string): Chainable<Subject>
    /**
     * Asserts that the target is a number or a date greater than the given number or date n respectively.
     * However, it's often best to assert that the target is equal to its expected value.
     * @example
     *    cy.wrap(6).should('be.above', 5)
     * @see http://chaijs.com/api/bdd/#method_above
     * @see https://on.cypress.io/assertions
     */
    (chainer: 'be.above', value: number | Date): Chainable<Subject>
    /**
     * Asserts that the target's `type` is equal to the given string type.
     * Types are case insensitive. See the `type-detect` project page for info on the type detection algorithm:
     * https://github.com/chaijs/type-detect.
     * @example
     *    cy.wrap({ foo: 'bar' }).should('be.an', 'object')
     * @alias a
     * @see http://chaijs.com/api/bdd/#method_a
     * @see https://on.cypress.io/assertions
     */
    (chainer: 'be.an', value: string): Chainable<Subject>
    /**
     * Asserts that the target is a number or a `n` date greater than or equal to the given number or date n respectively.
     * However, it's often best to assert that the target is equal to its expected value.
     * @example
     *    cy.wrap(6).should('be.at.least', 5)
     * @see http://chaijs.com/api/bdd/#method_least
     * @see https://on.cypress.io/assertions
     */
    (chainer: 'be.at.least', value: number | Date): Chainable<Subject>
    /**
     * Asserts that the target is a number or a `n` date less than or equal to the given number or date n respectively.
     * However, it's often best to assert that the target is equal to its expected value.
     * @example
     *    cy.wrap(4).should('be.below', 5)
     * @see http://chaijs.com/api/bdd/#method_below
     * @see https://on.cypress.io/assertions
     */
    (chainer: 'be.below', value: number): Chainable<Subject>
    /**
     * Asserts that the target is an `arguments` object.
     * @example
     *    cy.wrap(arguments).should('be.arguments')
     * @see http://chaijs.com/api/bdd/#method_arguments
     * @see https://on.cypress.io/assertions
     */
    (chainer: 'be.arguments'): Chainable<Subject>
    /**
     * Asserts that the target is a number that's within a given +/- `delta` range of the given number `expected`. However, it's often best to assert that the target is equal to its expected value.
     * @example
     *    cy.wrap(5.1).should('be.approximately', 5, 0.5)
     * @alias closeTo
     * @see http://chaijs.com/api/bdd/#method_closeto
     * @see https://on.cypress.io/assertions
     */
    (chainer: 'be.approximately', value: number, delta: number): Chainable<Subject>
    /**
     * Asserts that the target is a number that's within a given +/- `delta` range of the given number `expected`. However, it's often best to assert that the target is equal to its expected value.
     * @example
     *    cy.wrap(5.1).should('be.closeTo', 5, 0.5)
     * @see http://chaijs.com/api/bdd/#method_closeto
     * @see https://on.cypress.io/assertions
     */
    (chainer: 'be.closeTo', value: number, delta: number): Chainable<Subject>
    /**
     * When the target is a string or array, .empty asserts that the target's length property is strictly (===) equal to 0
     * @example
     *    cy.wrap([]).should('be.empty')
     *    cy.wrap('').should('be.empty')
     * @see http://chaijs.com/api/bdd/#method_empty
     * @see https://on.cypress.io/assertions
     */
    (chainer: 'be.empty'): Chainable<Subject>
    /**
     * Asserts that the target is an instance of the given `constructor`.
     * @example
     *    cy.wrap([1, 2]).should('be.instanceOf', Array)
     * @see http://chaijs.com/api/bdd/#method_instanceof
     * @see https://on.cypress.io/assertions
     */
    (chainer: 'be.instanceOf', value: any): Chainable<Subject>
    /**
     * Asserts that the target is strictly (`===`) equal to `false`.
     * @example
     *    cy.wrap(false).should('be.false')
     * @see http://chaijs.com/api/bdd/#method_false
     * @see https://on.cypress.io/assertions
     */
    (chainer: 'be.false'): Chainable<Subject>
    /**
     * Asserts that the target is a number or a date greater than the given number or date n respectively.
     * However, it's often best to assert that the target is equal to its expected value.
     * @example
     *    cy.wrap(6).should('be.greaterThan', 5)
     * @alias above
     * @see http://chaijs.com/api/bdd/#method_above
     * @see https://on.cypress.io/assertions
     */
    (chainer: 'be.greaterThan', value: number): Chainable<Subject>
    /**
     * Asserts that the target is a number or a date greater than the given number or date n respectively.
     * However, it's often best to assert that the target is equal to its expected value.
     * @example
     *    cy.wrap(6).should('be.gt', 5)
     * @alias above
     * @see http://chaijs.com/api/bdd/#method_above
     * @see https://on.cypress.io/assertions
     */
    (chainer: 'be.gt', value: number): Chainable<Subject>
    /**
     * Asserts that the target is a number or a `n` date greater than or equal to the given number or date n respectively.
     * However, it's often best to assert that the target is equal to its expected value.
     * @example
     *    cy.wrap(6).should('be.gte', 5)
     * @alias least
     * @see http://chaijs.com/api/bdd/#method_least
     * @see https://on.cypress.io/assertions
     */
    (chainer: 'be.gte', value: number): Chainable<Subject>
    /**
     * Asserts that the target is a number or a `n` date less than or equal to the given number or date n respectively.
     * However, it's often best to assert that the target is equal to its expected value.
     * @example
     *    cy.wrap(4).should('be.lessThan', 5)
     * @alias below
     * @see http://chaijs.com/api/bdd/#method_below
     * @see https://on.cypress.io/assertions
     */
    (chainer: 'be.lessThan', value: number): Chainable<Subject>
    /**
     * Asserts that the target is a number or a `n` date less than or equal to the given number or date n respectively.
     * However, it's often best to assert that the target is equal to its expected value.
     * @example
     *    cy.wrap(4).should('be.lt', 5)
     * @alias below
     * @see http://chaijs.com/api/bdd/#method_below
     * @see https://on.cypress.io/assertions
     */
    (chainer: 'be.lt', value: number): Chainable<Subject>
    /**
     * Asserts that the target is a number or a date less than or equal to the given number or date n respectively.
     * However, it's often best to assert that the target is equal to its expected value.
     * @example
     *    cy.wrap(4).should('be.lte', 5)
     * @alias most
     * @see http://chaijs.com/api/bdd/#method_most
     * @see https://on.cypress.io/assertions
     */
    (chainer: 'be.lte', value: number): Chainable<Subject>
    /**
     * Asserts that the target is loosely (`==`) equal to `true`. However, it's often best to assert that the target is strictly (`===`) or deeply equal to its expected value.
     * @example
     *    cy.wrap(1).should('be.ok')
     * @see http://chaijs.com/api/bdd/#method_ok
     * @see https://on.cypress.io/assertions
     */
    (chainer: 'be.ok'): Chainable<Subject>
    /**
     * Asserts that the target is strictly (`===`) equal to true.
     * @example
     *    cy.wrap(true).should('be.true')
     * @see http://chaijs.com/api/bdd/#method_true
     * @see https://on.cypress.io/assertions
     */
    (chainer: 'be.true'): Chainable<Subject>
    /**
     * Asserts that the target is strictly (`===`) equal to undefined.
     * @example
     *    cy.wrap(undefined).should('be.undefined')
     * @see http://chaijs.com/api/bdd/#method_undefined
     * @see https://on.cypress.io/assertions
     */
    (chainer: 'be.undefined'): Chainable<Subject>
    /**
     * Asserts that the target is strictly (`===`) equal to null.
     * @example
     *    cy.wrap(null).should('be.null')
     * @see http://chaijs.com/api/bdd/#method_null
     * @see https://on.cypress.io/assertions
     */
    (chainer: 'be.null'): Chainable<Subject>
    /**
     * Asserts that the target is strictly (`===`) equal to NaN.
     * @example
     *    cy.wrap(NaN).should('be.NaN')
     * @see http://chaijs.com/api/bdd/#method_null
     * @see https://on.cypress.io/assertions
     */
    (chainer: 'be.NaN'): Chainable<Subject>
    /**
     * Asserts that the target is a number or a date greater than or equal to the given number or date `start`, and less than or equal to the given number or date `finish` respectively.
     * However, it's often best to assert that the target is equal to its expected value.
     * @example
     *    cy.wrap(6).should('be.within', 5, 10)
     * @see http://chaijs.com/api/bdd/#method_within
     * @see https://on.cypress.io/assertions
     */
    (chainer: 'be.within', start: number, end: number): Chainable<Subject>
    (chainer: 'be.within', start: Date, end: Date): Chainable<Subject>
    /**
     * When one argument is provided, `.change` asserts that the given function `subject` returns a different value when it's invoked before the target function compared to when it's invoked afterward.
     * However, it's often best to assert that `subject` is equal to its expected value.
     * @example
     *    let dots = ''
     *    function addDot() { dots += '.' }
     *    function getDots() { return dots }
     *    cy.wrap(addDot).should('change', getDots)
     * @see http://chaijs.com/api/bdd/#method_change
     * @see https://on.cypress.io/assertions
     */
    (chainer: 'change', fn: (...args: any[]) => any): Chainable<Subject>
    /**
     * When two arguments are provided, `.change` asserts that the value of the given object `subject`'s `prop` property is different before invoking the target function compared to afterward.
     * @example
     *    const myObj = { dots: '' }
     *    function addDot() { myObj.dots += '.' }
     *    cy.wrap(addDot).should('change', myObj, 'dots')
     * @see http://chaijs.com/api/bdd/#method_change
     * @see https://on.cypress.io/assertions
     */
    (chainer: 'change', obj: object, prop: string): Chainable<Subject>
    /**
     * When the target is a string, `.include` asserts that the given string val is a substring of the target.
     * @example
     *    cy.wrap('tester').should('contain', 'test')
     * @alias include
     * @see http://chaijs.com/api/bdd/#method_include
     * @see https://on.cypress.io/assertions
     */
    (chainer: 'contain', value: any): Chainable<Subject>
    /**
     * When one argument is provided, `.decrease` asserts that the given function `subject` returns a lesser number when it's invoked after invoking the target function compared to when it's invoked beforehand.
     * `.decrease` also causes all `.by` assertions that follow in the chain to assert how much lesser of a number is returned. It's often best to assert that the return value decreased by the expected amount, rather than asserting it decreased by any amount.
     * @example
     *    let val = 1
     *    function subtractTwo() { val -= 2 }
     *    function getVal() { return val }
     *    cy.wrap(subtractTwo).should('decrease', getVal)
     * @see http://chaijs.com/api/bdd/#method_decrease
     * @see https://on.cypress.io/assertions
     */
    (chainer: 'decrease', fn: (...args: any[]) => any): Chainable<Subject>
    /**
     * When two arguments are provided, `.decrease` asserts that the value of the given object `subject`'s `prop` property is lesser after invoking the target function compared to beforehand.
     * @example
     *    let val = 1
     *    function subtractTwo() { val -= 2 }
     *    function getVal() { return val }
     *    cy.wrap(subtractTwo).should('decrease', getVal)
     * @see http://chaijs.com/api/bdd/#method_decrease
     * @see https://on.cypress.io/assertions
     */
    (chainer: 'decrease', obj: object, prop: string): Chainable<Subject>
    /**
     * Causes all `.equal`, `.include`, `.members`, `.keys`, and `.property` assertions that follow in the chain to use deep equality instead of strict (`===`) equality. See the `deep-eql` project page for info on the deep equality algorithm: https://github.com/chaijs/deep-eql.
     * @example
     *    cy.wrap({ a: 1 }).should('deep.equal', { a: 1 })
     * @see http://chaijs.com/api/bdd/#method_deep
     * @see https://on.cypress.io/assertions
     */
    (chainer: 'deep.equal', value: Subject): Chainable<Subject>
    /**
     * Asserts that the target is not strictly (`===`) equal to either `null` or `undefined`. However, it's often best to assert that the target is equal to its expected value.
     * @example
     *    cy.wrap(1).should('exist')
     * @see http://chaijs.com/api/bdd/#method_exist
     * @see https://on.cypress.io/assertions
     */
    (chainer: 'exist'): Chainable<Subject>
    /**
     * Asserts that the target is strictly (`===`) equal to the given `val`.
     * @example
     *    cy.wrap(1).should('eq', 1)
     * @alias equal
     * @see http://chaijs.com/api/bdd/#method_equal
     * @see https://on.cypress.io/assertions
     */
    (chainer: 'eq', value: any): Chainable<Subject>
    /**
     * Asserts that the target is deeply equal to the given `obj`. See the `deep-eql` project page for info on the deep equality algorithm: https://github.com/chaijs/deep-eql.
     * @example
     *    cy.wrap({a: 1}).should('eql', {a: 1}).and('not.equal', {a: 1})
     * @see http://chaijs.com/api/bdd/#method_eql
     * @see https://on.cypress.io/assertions
     */
    (chainer: 'eql', value: any): Chainable<Subject>
    /**
     * Asserts that the target is strictly (`===`) equal to the given `val`.
     * @example
     *    cy.wrap(1).should('equal', 1)
     * @see http://chaijs.com/api/bdd/#method_equal
     * @see https://on.cypress.io/assertions
     */
    (chainer: 'equal', value: any): Chainable<Subject>
    /**
   * Causes all `.key` assertions that follow in the chain to require that the target have all of the given keys. This is the opposite of `.any`, which only requires that the target have at least one of the given keys.
   * @example
   *    cy.wrap({ a: 1, b: 2 }).should('have.all.key', 'a', 'b')
   * @see http://chaijs.com/api/bdd/#method_all
   * @see https://on.cypress.io/assertions
   */
    (chainer: 'have.all.key', ...value: string[]): Chainable<Subject>
    /**
     * Causes all `.key` assertions that follow in the chain to only require that the target have at least one of the given keys. This is the opposite of `.all`, which requires that the target have all of the given keys.
     * @example
     *    cy.wrap({ a: 1, b: 2 }).should('have.any.key', 'a')
     * @see http://chaijs.com/api/bdd/#method_any
     * @see https://on.cypress.io/assertions
     */
    (chainer: 'have.any.key', ...value: string[]): Chainable<Subject>
    /**
     * Causes all `.keys` assertions that follow in the chain to require that the target have all of the given keys. This is the opposite of `.any`, which only requires that the target have at least one of the given keys.
     * @example
     *    cy.wrap({ a: 1, b: 2 }).should('have.all.keys', 'a', 'b')
     * @see http://chaijs.com/api/bdd/#method_all
     * @see https://on.cypress.io/assertions
     */
    (chainer: 'have.all.keys' | 'have.keys' | 'have.deep.keys' | 'have.all.deep.keys', ...value: string[]): Chainable<Subject>
    /**
     * Causes all `.keys` assertions that follow in the chain to only require that the target have at least one of the given keys. This is the opposite of `.all`, which requires that the target have all of the given keys.
     * @example
     *    cy.wrap({ a: 1, b: 2 }).should('have.any.keys', 'a')
     * @see http://chaijs.com/api/bdd/#method_any
     * @see https://on.cypress.io/assertions
     */
    (chainer: 'have.any.keys' | 'include.any.keys', ...value: string[]): Chainable<Subject>
    /**
     * Causes all `.keys` assertions that follow in the chain to require the target to be a superset of the expected set, rather than an identical set.
     * @example
     *    cy.wrap({ a: 1, b: 2 }).should('include.all.keys', 'a', 'b')
     * @see http://chaijs.com/api/bdd/#method_keys
     * @see https://on.cypress.io/assertions
     */
    (chainer: 'include.all.keys', ...value: string[]): Chainable<Subject>
    /**
     * Asserts that the target has a property with the given key `name`. See the `deep-eql` project page for info on the deep equality algorithm: https://github.com/chaijs/deep-eql.
     * @example
     *    cy.wrap({ x: {a: 1 }}).should('have.deep.property', 'x', { a: 1 })
     * @see http://chaijs.com/api/bdd/#method_property
     * @see https://on.cypress.io/assertions
     */
    (chainer: 'have.deep.property', value: string, obj: object): Chainable<Subject>
    /**
     * Asserts that the target's `length` property is equal to the given number `n`.
     * @example
     *    cy.wrap([1, 2, 3]).should('have.length', 3)
     *    cy.wrap('foo').should('have.length', 3)
     * @alias lengthOf
     * @see http://chaijs.com/api/bdd/#method_lengthof
     * @see https://on.cypress.io/assertions
     */
    (chainer: 'have.length' | 'have.lengthOf', value: number): Chainable<Subject>
    /**
     * Asserts that the target's `length` property is greater than to the given number `n`.
     * @example
     *    cy.wrap([1, 2, 3]).should('have.length.greaterThan', 2)
     *    cy.wrap('foo').should('have.length.greaterThan', 2)
     * @see http://chaijs.com/api/bdd/#method_lengthof
     * @see https://on.cypress.io/assertions
     */
    (chainer: 'have.length.greaterThan' | 'have.lengthOf.greaterThan', value: number): Chainable<Subject>
    /**
     * Asserts that the target's `length` property is greater than to the given number `n`.
     * @example
     *    cy.wrap([1, 2, 3]).should('have.length.gt', 2)
     *    cy.wrap('foo').should('have.length.gt', 2)
     * @see http://chaijs.com/api/bdd/#method_lengthof
     * @see https://on.cypress.io/assertions
     */
    (chainer: 'have.length.gt' | 'have.lengthOf.gt' | 'have.length.above' | 'have.lengthOf.above', value: number): Chainable<Subject>
    /**
     * Asserts that the target's `length` property is greater than or equal to the given number `n`.
     * @example
     *    cy.wrap([1, 2, 3]).should('have.length.gte', 2)
     *    cy.wrap('foo').should('have.length.gte', 2)
     * @see http://chaijs.com/api/bdd/#method_lengthof
     * @see https://on.cypress.io/assertions
     */
    (chainer: 'have.length.gte' | 'have.lengthOf.gte' | 'have.length.at.least' | 'have.lengthOf.at.least', value: number): Chainable<Subject>
    /**
     * Asserts that the target's `length` property is less than to the given number `n`.
     * @example
     *    cy.wrap([1, 2, 3]).should('have.length.lessThan', 4)
     *    cy.wrap('foo').should('have.length.lessThan', 4)
     * @see http://chaijs.com/api/bdd/#method_lengthof
     * @see https://on.cypress.io/assertions
     */
    (chainer: 'have.length.lessThan' | 'have.lengthOf.lessThan', value: number): Chainable<Subject>
    /**
     * Asserts that the target's `length` property is less than to the given number `n`.
     * @example
     *    cy.wrap([1, 2, 3]).should('have.length.lt', 4)
     *    cy.wrap('foo').should('have.length.lt', 4)
     * @see http://chaijs.com/api/bdd/#method_lengthof
     * @see https://on.cypress.io/assertions
     */
    (chainer: 'have.length.lt' | 'have.lengthOf.lt' | 'have.length.below' | 'have.lengthOf.below', value: number): Chainable<Subject>
    /**
     * Asserts that the target's `length` property is less than or equal to the given number `n`.
     * @example
     *    cy.wrap([1, 2, 3]).should('have.length.lte', 4)
     *    cy.wrap('foo').should('have.length.lte', 4)
     * @see http://chaijs.com/api/bdd/#method_lengthof
     * @see https://on.cypress.io/assertions
     */
    (chainer: 'have.length.lte' | 'have.lengthOf.lte' | 'have.length.at.most' | 'have.lengthOf.at.most', value: number): Chainable<Subject>
    /**
     * Asserts that the target's `length` property is within `start` and `finish`.
     * @example
     *    cy.wrap([1, 2, 3]).should('have.length.within', 1, 5)
     * @see http://chaijs.com/api/bdd/#method_lengthof
     * @see https://on.cypress.io/assertions
     */
    (chainer: 'have.length.within' | 'have.lengthOf.within', start: number, finish: number): Chainable<Subject>
    /**
     * Asserts that the target array has the same members as the given array `set`.
     * @example
     *    cy.wrap([1, 2, 3]).should('have.members', [2, 1, 3])
     * @see http://chaijs.com/api/bdd/#method_members
     * @see https://on.cypress.io/assertions
     */
    (chainer: 'have.members' | 'have.deep.members', values: any[]): Chainable<Subject>
    /**
     * Asserts that the target array has the same members as the given array where order matters.
     * @example
     *    cy.wrap([1, 2, 3]).should('have.ordered.members', [1, 2, 3])
     * @see http://chaijs.com/api/bdd/#method_members
     * @see https://on.cypress.io/assertions
     */
    (chainer: 'have.ordered.members', values: any[]): Chainable<Subject>
    /**
     * Causes all `.property` and `.include` assertions that follow in the chain to ignore inherited properties.
     * @example
     *    Object.prototype.b = 2
     *    cy.wrap({ a: 1 }).should('have.property', 'a').and('not.have.ownProperty', 'b')
     * @see http://chaijs.com/api/bdd/#method_ownproperty
     * @see https://on.cypress.io/assertions
     */
    (chainer: 'have.ownProperty', property: string): Chainable<Subject>
    /**
     * Asserts that the target has a property with the given key `name`.
     * @example
     *    cy.wrap({ a: 1 }).should('have.property', 'a')
     *    cy.wrap({ a: 1 }).should('have.property', 'a', 1)
     * @see http://chaijs.com/api/bdd/#method_property
     * @see https://on.cypress.io/assertions
     */
    (chainer: 'have.property' | 'have.nested.property' | 'have.own.property' | 'have.a.property' | 'have.deep.property' | 'have.deep.own.property' | 'have.deep.nested.property', property: string, value?: any): Chainable<Subject>
    /**
     * Asserts that the target has its own property descriptor with the given key name.
     * @example
     *    cy.wrap({a: 1}).should('have.ownPropertyDescriptor', 'a', { value: 1 })
     * @see http://chaijs.com/api/bdd/#method_ownpropertydescriptor
     * @see https://on.cypress.io/assertions
     */
    (chainer: 'have.ownPropertyDescriptor' | 'haveOwnPropertyDescriptor', name: string, descriptor?: PropertyDescriptor): Chainable<Subject>
    /**
     * Asserts that the target string contains the given substring `str`.
     * @example
     *    cy.wrap('foobar').should('have.string', 'bar')
     * @see http://chaijs.com/api/bdd/#method_string
     * @see https://on.cypress.io/assertions
     */
    (chainer: 'have.string', match: string | RegExp): Chainable<Subject>
    /**
     * When the target is a string, `.include` asserts that the given string `val` is a substring of the target.
     * @example
     *    cy.wrap('foobar').should('include', 'foo')
     * @see http://chaijs.com/api/bdd/#method_include
     * @see https://on.cypress.io/assertions
     */
    (chainer: 'include' | 'deep.include' | 'nested.include' | 'own.include' | 'deep.own.include' | 'deep.nested.include', value: any): Chainable<Subject>
    /**
     * When the target is a string, `.include` asserts that the given string `val` is a substring of the target.
     * @example
     *    cy.wrap([1, 2, 3]).should('include.members', [1, 2])
     * @see http://chaijs.com/api/bdd/#method_members
     * @see https://on.cypress.io/assertions
     */
    (chainer: 'include.members' | 'include.ordered.members' | 'include.deep.ordered.members', value: any[]): Chainable<Subject>
    /**
     * When one argument is provided, `.increase` asserts that the given function `subject` returns a greater number when it's
     * invoked after invoking the target function compared to when it's invoked beforehand.
     * `.increase` also causes all `.by` assertions that follow in the chain to assert how much greater of a number is returned.
     * It's often best to assert that the return value increased by the expected amount, rather than asserting it increased by any amount.
     *
     * When two arguments are provided, `.increase` asserts that the value of the given object `subject`'s `prop` property is greater after
     * invoking the target function compared to beforehand.
     *
     * @example
     *    let val = 1
     *    function addTwo() { val += 2 }
     *    function getVal() { return val }
     *    cy.wrap(addTwo).should('increase', getVal)
     *
     *    const myObj = { val: 1 }
     *    function addTwo() { myObj.val += 2 }
     *    cy.wrap(addTwo).should('increase', myObj, 'val')
     * @see http://chaijs.com/api/bdd/#method_increase
     * @see https://on.cypress.io/assertions
     */
    (chainer: 'increase', value: object, property?: string): Chainable<Subject>
    /**
     * Asserts that the target matches the given regular expression `re`.
     * @example
     *    cy.wrap('foobar').should('match', /^foo/)
     * @see http://chaijs.com/api/bdd/#method_match
     * @see https://on.cypress.io/assertions
     */
    (chainer: 'match', value: RegExp): Chainable<Subject>
    /**
     * When the target is a non-function object, `.respondTo` asserts that the target has a `method` with the given name method. The method can be own or inherited, and it can be enumerable or non-enumerable.
     * @example
     *    class Cat {
     *      meow() {}
     *    }
     *    cy.wrap(new Cat()).should('respondTo', 'meow')
     * @see http://chaijs.com/api/bdd/#method_respondto
     * @see https://on.cypress.io/assertions
     */
    (chainer: 'respondTo', value: string): Chainable<Subject>
    /**
     * Invokes the given `matcher` function with the target being passed as the first argument, and asserts that the value returned is truthy.
     * @example
     *    cy.wrap(1).should('satisfy', (num) => num > 0)
     * @see http://chaijs.com/api/bdd/#method_satisfy
     * @see https://on.cypress.io/assertions
     */
    (chainer: 'satisfy', fn: (val: any) => boolean): Chainable<Subject>
    /**
     * When no arguments are provided, `.throw` invokes the target function and asserts that an error is thrown.
     * When one argument is provided, and it's a string, `.throw` invokes the target function and asserts that an error is thrown with a message that contains that string.
     * @example
     *    function badFn() { throw new TypeError('Illegal salmon!') }
     *    cy.wrap(badFn).should('throw')
     *    cy.wrap(badFn).should('throw', 'salmon')
     *    cy.wrap(badFn).should('throw', /salmon/)
     * @see http://chaijs.com/api/bdd/#method_throw
     * @see https://on.cypress.io/assertions
     */
    (chainer: 'throw', value?: string | RegExp): Chainable<Subject>
    /**
     * When no arguments are provided, `.throw` invokes the target function and asserts that an error is thrown.
     * When one argument is provided, and it's a string, `.throw` invokes the target function and asserts that an error is thrown with a message that contains that string.
     * @example
     *    function badFn() { throw new TypeError('Illegal salmon!') }
     *    cy.wrap(badFn).should('throw')
     *    cy.wrap(badFn).should('throw', 'salmon')
     *    cy.wrap(badFn).should('throw', /salmon/)
     * @see http://chaijs.com/api/bdd/#method_throw
     * @see https://on.cypress.io/assertions
     */
    // tslint:disable-next-line ban-types
    (chainer: 'throw', error: Error | Function, expected?: string | RegExp): Chainable<Subject>
    /**
     * Asserts that the target is a member of the given array list.
     * @example
     *    cy.wrap(1).should('be.oneOf', [1, 2, 3])
     * @see http://chaijs.com/api/bdd/#method_oneof
     * @see https://on.cypress.io/assertions
     */
    (chainer: 'be.oneOf', list: ReadonlyArray<any>): Chainable<Subject>
    /**
     * Asserts that the target is extensible, which means that new properties can be added to it.
     * @example
     *    cy.wrap({a: 1}).should('be.extensible')
     * @see http://chaijs.com/api/bdd/#method_extensible
     * @see https://on.cypress.io/assertions
     */
    (chainer: 'be.extensible'): Chainable<Subject>
    /**
     * Asserts that the target is sealed, which means that new properties can't be added to it, and its existing properties can't be reconfigured or deleted.
     * @example
     *    let sealedObject = Object.seal({})
     *    let frozenObject = Object.freeze({})
     *    cy.wrap(sealedObject).should('be.sealed')
     *    cy.wrap(frozenObject).should('be.sealed')
     * @see http://chaijs.com/api/bdd/#method_sealed
     * @see https://on.cypress.io/assertions
     */
    (chainer: 'be.sealed'): Chainable<Subject>
    /**
     * Asserts that the target is frozen, which means that new properties can't be added to it, and its existing properties can't be reassigned to different values, reconfigured, or deleted.
     * @example
     *    let frozenObject = Object.freeze({})
     *    cy.wrap(frozenObject).should('be.frozen')
     * @see http://chaijs.com/api/bdd/#method_frozen
     * @see https://on.cypress.io/assertions
     */
    (chainer: 'be.frozen'): Chainable<Subject>
    /**
     * Asserts that the target is a number, and isn't `NaN` or positive/negative `Infinity`.
     * @example
     *    cy.wrap(1).should('be.finite')
     * @see http://chaijs.com/api/bdd/#method_finite
     * @see https://on.cypress.io/assertions
     */
    (chainer: 'be.finite'): Chainable<Subject>

    // chai.not
    /**
     * Asserts that the target's `type` is not equal to the given string type.
     * Types are case insensitive. See the `type-detect` project page for info on the type detection algorithm:
     * https://github.com/chaijs/type-detect.
     * @example
     *    cy.wrap('foo').should('not.be.a', 'number')
     * @see http://chaijs.com/api/bdd/#method_a
     * @see https://on.cypress.io/assertions
     */
    (chainer: 'not.be.a', type: string): Chainable<Subject>
    /**
     * Asserts that the target is a not number or not a date greater than the given number or date n respectively.
     * However, it's often best to assert that the target is equal to its expected value.
     * @example
     *    cy.wrap(6).should('not.be.above', 10)
     * @see http://chaijs.com/api/bdd/#method_above
     * @see https://on.cypress.io/assertions
     */
    (chainer: 'not.be.above', value: number | Date): Chainable<Subject>
    /**
     * Asserts that the target's `type` is not equal to the given string type.
     * Types are case insensitive. See the `type-detect` project page for info on the type detection algorithm:
     * https://github.com/chaijs/type-detect.
     * @example
     *    cy.wrap('foo').should('not.be.an', 'object')
     * @alias a
     * @see http://chaijs.com/api/bdd/#method_a
     * @see https://on.cypress.io/assertions
     */
    (chainer: 'not.be.an', value: string): Chainable<Subject>
    /**
     * Asserts that the target is not a number or not a `n` date greater than or equal to the given number or date n respectively.
     * However, it's often best to assert that the target is equal to its expected value.
     * @example
     *    cy.wrap(6).should('not.be.at.least', 10)
     * @see http://chaijs.com/api/bdd/#method_least
     * @see https://on.cypress.io/assertions
     */
    (chainer: 'not.be.at.least', value: number | Date): Chainable<Subject>
    /**
     * Asserts that the target is not a number or not a `n` date less than or equal to the given number or date n respectively.
     * However, it's often best to assert that the target is equal to its expected value.
     * @example
     *    cy.wrap(4).should('not.be.below', 1)
     * @see http://chaijs.com/api/bdd/#method_below
     * @see https://on.cypress.io/assertions
     */
    (chainer: 'not.be.below', value: number): Chainable<Subject>
    /**
     * Asserts that the target is not an `arguments` object.
     * @example
     *    cy.wrap(1).should('not.be.arguments')
     * @see http://chaijs.com/api/bdd/#method_arguments
     * @see https://on.cypress.io/assertions
     */
    (chainer: 'not.be.arguments'): Chainable<Subject>
    /**
     * Asserts that the target is a not number that's within a given +/- `delta` range of the given number `expected`. However, it's often best to assert that the target is equal to its expected value.
     * @example
     *    cy.wrap(5.1).should('not.be.approximately', 6, 0.5)
     * @alias closeTo
     * @see http://chaijs.com/api/bdd/#method_closeto
     * @see https://on.cypress.io/assertions
     */
    (chainer: 'not.be.approximately', value: number, delta: number): Chainable<Subject>
    /**
     * Asserts that the target is not a number that's within a given +/- `delta` range of the given number `expected`. However, it's often best to assert that the target is equal to its expected value.
     * @example
     *    cy.wrap(5.1).should('not.be.closeTo', 6, 0.5)
     * @see http://chaijs.com/api/bdd/#method_closeto
     * @see https://on.cypress.io/assertions
     */
    (chainer: 'not.be.closeTo', value: number, delta: number): Chainable<Subject>
    /**
     * When the target is a not string or array, .empty asserts that the target's length property is strictly (===) equal to 0
     * @example
     *    cy.wrap([1]).should('not.be.empty')
     *    cy.wrap('foo').should('not.be.empty')
     * @see http://chaijs.com/api/bdd/#method_empty
     * @see https://on.cypress.io/assertions
     */
    (chainer: 'not.be.empty'): Chainable<Subject>
    /**
     * Asserts that the target is not an instance of the given `constructor`.
     * @example
     *    cy.wrap([1, 2]).should('not.be.instanceOf', String)
     * @see http://chaijs.com/api/bdd/#method_instanceof
     * @see https://on.cypress.io/assertions
     */
    (chainer: 'not.be.instanceOf', value: any): Chainable<Subject>
    /**
     * Asserts that the target is not strictly (`===`) equal to `false`.
     * @example
     *    cy.wrap(true).should('not.be.false')
     * @see http://chaijs.com/api/bdd/#method_false
     * @see https://on.cypress.io/assertions
     */
    (chainer: 'not.be.false'): Chainable<Subject>
    /**
     * Asserts that the target is a not number or a date greater than the given number or date n respectively.
     * However, it's often best to assert that the target is equal to its expected value.
     * @example
     *    cy.wrap(6).should('be.greaterThan', 7)
     * @alias above
     * @see http://chaijs.com/api/bdd/#method_above
     * @see https://on.cypress.io/assertions
     */
    (chainer: 'not.be.greaterThan', value: number): Chainable<Subject>
    /**
     * Asserts that the target is a not number or a date greater than the given number or date n respectively.
     * However, it's often best to assert that the target is equal to its expected value.
     * @example
     *    cy.wrap(6).should('not.be.gt', 7)
     * @alias above
     * @see http://chaijs.com/api/bdd/#method_above
     * @see https://on.cypress.io/assertions
     */
    (chainer: 'not.be.gt', value: number): Chainable<Subject>
    /**
     * Asserts that the target is a not number or a `n` date greater than or equal to the given number or date n respectively.
     * However, it's often best to assert that the target is equal to its expected value.
     * @example
     *    cy.wrap(6).should('not.be.gte', 7)
     * @alias least
     * @see http://chaijs.com/api/bdd/#method_least
     * @see https://on.cypress.io/assertions
     */
    (chainer: 'not.be.gte', value: number): Chainable<Subject>
    /**
     * Asserts that the target is not a number or a `n` date less than or equal to the given number or date n respectively.
     * However, it's often best to assert that the target is equal to its expected value.
     * @example
     *    cy.wrap(4).should('not.be.lessThan', 3)
     * @alias below
     * @see http://chaijs.com/api/bdd/#method_below
     * @see https://on.cypress.io/assertions
     */
    (chainer: 'not.be.lessThan', value: number): Chainable<Subject>
    /**
     * Asserts that the target is not a number or a `n` date less than or equal to the given number or date n respectively.
     * However, it's often best to assert that the target is equal to its expected value.
     * @example
     *    cy.wrap(4).should('not.be.lt', 3)
     * @alias below
     * @see http://chaijs.com/api/bdd/#method_below
     * @see https://on.cypress.io/assertions
     */
    (chainer: 'not.be.lt', value: number): Chainable<Subject>
    /**
     * Asserts that the target is not a number or a date less than or equal to the given number or date n respectively.
     * However, it's often best to assert that the target is equal to its expected value.
     * @example
     *    cy.wrap(4).should('not.be.lte', 3)
     * @alias most
     * @see http://chaijs.com/api/bdd/#method_most
     * @see https://on.cypress.io/assertions
     */
    (chainer: 'not.be.lte', value: number): Chainable<Subject>
    /**
     * Asserts that the target is not loosely (`==`) equal to `true`. However, it's often best to assert that the target is strictly (`===`) or deeply equal to its expected value.
     * @example
     *    cy.wrap(0).should('not.be.ok')
     * @see http://chaijs.com/api/bdd/#method_ok
     * @see https://on.cypress.io/assertions
     */
    (chainer: 'not.be.ok'): Chainable<Subject>
    /**
     * Asserts that the target is not strictly (`===`) equal to true.
     * @example
     *    cy.wrap(false).should('not.be.true')
     * @see http://chaijs.com/api/bdd/#method_true
     * @see https://on.cypress.io/assertions
     */
    (chainer: 'not.be.true'): Chainable<Subject>
    /**
     * Asserts that the target is not strictly (`===`) equal to undefined.
     * @example
     *    cy.wrap(true).should('not.be.undefined')
     * @see http://chaijs.com/api/bdd/#method_undefined
     * @see https://on.cypress.io/assertions
     */
    (chainer: 'not.be.undefined'): Chainable<Subject>
    /**
     * Asserts that the target is strictly (`===`) equal to null.
     * @example
     *    cy.wrap(null).should('not.be.null')
     * @see http://chaijs.com/api/bdd/#method_null
     * @see https://on.cypress.io/assertions
     */
    (chainer: 'not.be.null'): Chainable<Subject>
    /**
     * Asserts that the target is strictly (`===`) equal to NaN.
     * @example
     *    cy.wrap(NaN).should('not.be.NaN')
     * @see http://chaijs.com/api/bdd/#method_nan
     * @see https://on.cypress.io/assertions
     */
    (chainer: 'not.be.NaN'): Chainable<Subject>
    /**
     * Asserts that the target is not a number or a date greater than or equal to the given number or date `start`, and less than or equal to the given number or date `finish` respectively.
     * However, it's often best to assert that the target is equal to its expected value.
     * @example
     *    cy.wrap(3).should('not.be.within', 5, 10)
     * @see http://chaijs.com/api/bdd/#method_within
     * @see https://on.cypress.io/assertions
     */
    (chainer: 'not.be.within', start: number, end: number): Chainable<Subject>
    (chainer: 'not.be.within', start: Date, end: Date): Chainable<Subject>
    /**
     * When one argument is provided, `.change` asserts that the given function `subject` returns a different value when it's invoked before the target function compared to when it's invoked afterward.
     * However, it's often best to assert that `subject` is equal to its expected value.
     * @example
     *    let dots = ''
     *    function addDot() { dots += '.' }
     *    function getDots() { return dots }
     *    cy.wrap(() => {}).should('not.change', getDots)
     * @see http://chaijs.com/api/bdd/#method_change
     * @see https://on.cypress.io/assertions
     */
    (chainer: 'not.change', fn: (...args: any[]) => any): Chainable<Subject>
    /**
     * When two arguments are provided, `.change` asserts that the value of the given object `subject`'s `prop` property is different before invoking the target function compared to afterward.
     * @example
     *    const myObj = { dots: '' }
     *    function addDot() { myObj.dots += '.' }
     *    cy.wrap(() => {}).should('not.change', myObj, 'dots')
     * @see http://chaijs.com/api/bdd/#method_change
     * @see https://on.cypress.io/assertions
     */
    (chainer: 'not.change', obj: object, prop: string): Chainable<Subject>
    /**
     * When the target is a string, `.include` asserts that the given string val is a substring of the target.
     * @example
     *    cy.wrap('tester').should('not.contain', 'foo')
     * @alias include
     * @see http://chaijs.com/api/bdd/#method_include
     * @see https://on.cypress.io/assertions
     */
    (chainer: 'not.contain', value: any): Chainable<Subject>
    /**
     * When one argument is provided, `.decrease` asserts that the given function `subject` does not returns a lesser number when it's invoked after invoking the target function compared to when it's invoked beforehand.
     * `.decrease` also causes all `.by` assertions that follow in the chain to assert how much lesser of a number is returned. It's often best to assert that the return value decreased by the expected amount, rather than asserting it decreased by any amount.
     * @example
     *    let val = 1
     *    function subtractTwo() { val -= 2 }
     *    function getVal() { return val }
     *    cy.wrap(() => {}).should('not.decrease', getVal)
     * @see http://chaijs.com/api/bdd/#method_decrease
     * @see https://on.cypress.io/assertions
     */
    (chainer: 'not.decrease', fn: (...args: any[]) => any): Chainable<Subject>
    /**
     * When two arguments are provided, `.decrease` asserts that the value of the given object `subject`'s `prop` property is not lesser after invoking the target function compared to beforehand.
     * @example
     *    const myObj = { val: 1 }
     *    function subtractTwo() { myObj.val -= 2 }
     *    cy.wrap(() => {}).should('not.decrease', myObj, 'val')
     * @see http://chaijs.com/api/bdd/#method_decrease
     * @see https://on.cypress.io/assertions
     */
    (chainer: 'not.decrease', obj: object, prop: string): Chainable<Subject>
    /**
     * Causes all `.equal`, `.include`, `.members`, `.keys`, and `.property` assertions that follow in the chain to not use deep equality instead of strict (`===`) equality. See the `deep-eql` project page for info on the deep equality algorithm: https://github.com/chaijs/deep-eql.
     * @example
     *    cy.wrap({ a: 1 }).should('not.deep.equal', { b: 1 })
     * @see http://chaijs.com/api/bdd/#method_deep
     * @see https://on.cypress.io/assertions
     */
    (chainer: 'not.deep.equal', value: Subject): Chainable<Subject>
    /**
     * Asserts that the target is not strictly (`===`) equal to either `null` or `undefined`. However, it's often best to assert that the target is equal to its expected value.
     * @example
     *    cy.wrap(null).should('not.exist')
     * @see http://chaijs.com/api/bdd/#method_exist
     * @see https://on.cypress.io/assertions
     */
    (chainer: 'not.exist'): Chainable<Subject>
    /**
     * Asserts that the target is not strictly (`===`) equal to the given `val`.
     * @example
     *    cy.wrap(1).should('not.eq', 2)
     * @alias equal
     * @see http://chaijs.com/api/bdd/#method_equal
     * @see https://on.cypress.io/assertions
     */
    (chainer: 'not.eq', value: any): Chainable<Subject>
    /**
     * Asserts that the target is not deeply equal to the given `obj`. See the `deep-eql` project page for info on the deep equality algorithm: https://github.com/chaijs/deep-eql.
     * @example
     *    cy.wrap({a: 1}).should('not.eql', {c: 1}).and('not.equal', {a: 1})
     * @see http://chaijs.com/api/bdd/#method_eql
     * @see https://on.cypress.io/assertions
     */
    (chainer: 'not.eql', value: any): Chainable<Subject>
    /**
     * Asserts that the target is not strictly (`===`) equal to the given `val`.
     * @example
     *    cy.wrap(1).should('not.equal', 2)
     * @see http://chaijs.com/api/bdd/#method_equal
     * @see https://on.cypress.io/assertions
     */
    (chainer: 'not.equal', value: any): Chainable<Subject>
    /**
     * Causes all `.keys` assertions that follow in the chain to not require that the target have all of the given keys. This is the opposite of `.any`, which only requires that the target have at least one of the given keys.
     * @example
     *    cy.wrap({ a: 1, b: 2 }).should('not.have.all.keys', 'c', 'd')
     * @see http://chaijs.com/api/bdd/#method_all
     * @see https://on.cypress.io/assertions
     */
    (chainer: 'not.have.all.keys' | 'not.have.keys' | 'not.have.deep.keys' | 'not.have.all.deep.keys', ...value: string[]): Chainable<Subject>
    /**
     * Causes all `.keys` assertions that follow in the chain to only require that the target not have at least one of the given keys. This is the opposite of `.all`, which requires that the target have all of the given keys.
     * @example
     *    cy.wrap({ a: 1, b: 2 }).should('not.have.any.keys', 'c')
     * @see http://chaijs.com/api/bdd/#method_any
     * @see https://on.cypress.io/assertions
     */
    (chainer: 'not.have.any.keys' | 'not.include.any.keys', ...value: string[]): Chainable<Subject>
    /**
     * Asserts that the target does not have a property with the given key `name`. See the `deep-eql` project page for info on the deep equality algorithm: https://github.com/chaijs/deep-eql.
     * @example
     *    cy.wrap({ x: {a: 1 }}).should('not.have.deep.property', 'y', { a: 1 })
     * @see http://chaijs.com/api/bdd/#method_property
     * @see https://on.cypress.io/assertions
     */
    (chainer: 'not.have.deep.property', value: string, obj: object): Chainable<Subject>
    /**
     * Asserts that the target's `length` property is not equal to the given number `n`.
     * @example
     *    cy.wrap([1, 2, 3]).should('not.have.length', 2)
     * cy.wrap('foo').should('not.have.length', 2)
     * @alias lengthOf
     * @see http://chaijs.com/api/bdd/#method_lengthof
     * @see https://on.cypress.io/assertions
     */
    (chainer: 'not.have.length' | 'not.have.lengthOf', value: number): Chainable<Subject>
    /**
     * Asserts that the target's `length` property is not greater than to the given number `n`.
     * @example
     *    cy.wrap([1, 2, 3]).should('not.have.length.greaterThan', 4)
     *    cy.wrap('foo').should('not.have.length.greaterThan', 4)
     * @see http://chaijs.com/api/bdd/#method_lengthof
     * @see https://on.cypress.io/assertions
     */
    (chainer: 'not.have.length.greaterThan' | 'not.have.lengthOf.greaterThan', value: number): Chainable<Subject>
    /**
     * Asserts that the target's `length` property is not greater than to the given number `n`.
     * @example
     *    cy.wrap([1, 2, 3]).should('not.have.length.gt', 4)
     *    cy.wrap('foo').should('not.have.length.gt', 4)
     * @see http://chaijs.com/api/bdd/#method_lengthof
     * @see https://on.cypress.io/assertions
     */
    (chainer: 'not.have.length.gt' | 'not.have.lengthOf.gt' | 'not.have.length.above' | 'not.have.lengthOf.above', value: number): Chainable<Subject>
    /**
     * Asserts that the target's `length` property is not greater than or equal to the given number `n`.
     * @example
     *    cy.wrap([1, 2, 3]).should('not.have.length.gte', 4)
     *    cy.wrap('foo').should('not.have.length.gte', 4)
     * @see http://chaijs.com/api/bdd/#method_lengthof
     * @see https://on.cypress.io/assertions
     */
    (chainer: 'not.have.length.gte' | 'not.have.lengthOf.gte' | 'not.have.length.at.least' | 'not.have.lengthOf.at.least', value: number): Chainable<Subject>
    /**
     * Asserts that the target's `length` property is less than to the given number `n`.
     * @example
     *    cy.wrap([1, 2, 3]).should('have.length.lessThan', 2)
     *    cy.wrap('foo').should('have.length.lessThan', 2)
     * @see http://chaijs.com/api/bdd/#method_lengthof
     * @see https://on.cypress.io/assertions
     */
    (chainer: 'not.have.length.lessThan' | 'not.have.lengthOf.lessThan', value: number): Chainable<Subject>
    /**
     * Asserts that the target's `length` property is not less than to the given number `n`.
     * @example
     *    cy.wrap([1, 2, 3]).should('not.have.length.lt', 2)
     *    cy.wrap('foo').should('not.have.length.lt', 2)
     * @see http://chaijs.com/api/bdd/#method_lengthof
     * @see https://on.cypress.io/assertions
     */
    (chainer: 'not.have.length.lt' | 'not.have.lengthOf.lt' | 'not.have.length.below' | 'not.have.lengthOf.below', value: number): Chainable<Subject>
    /**
     * Asserts that the target's `length` property is not less than or equal to the given number `n`.
     * @example
     *    cy.wrap([1, 2, 3]).should('not.have.length.lte', 2)
     *    cy.wrap('foo').should('not.have.length.lte', 2)
     * @see http://chaijs.com/api/bdd/#method_lengthof
     * @see https://on.cypress.io/assertions
     */
    (chainer: 'not.have.length.lte' | 'not.have.lengthOf.lte' | 'not.have.length.at.most' | 'not.have.lengthOf.at.most', value: number): Chainable<Subject>
    /**
     * Asserts that the target's `length` property is within `start` and `finish`.
     * @example
     *    cy.wrap([1, 2, 3]).should('not.have.length.within', 6, 12)
     * @see http://chaijs.com/api/bdd/#method_lengthof
     * @see https://on.cypress.io/assertions
     */
    (chainer: 'not.have.length.within' | 'not.have.lengthOf.within', start: number, finish: number): Chainable<Subject>
    /**
     * Asserts that the target array does not have the same members as the given array `set`.
     * @example
     *    cy.wrap([1, 2, 3]).should('not.have.members', [4, 5, 6])
     * @see http://chaijs.com/api/bdd/#method_members
     * @see https://on.cypress.io/assertions
     */
    (chainer: 'not.have.members' | 'not.have.deep.members', values: any[]): Chainable<Subject>
    /**
     * Asserts that the target array does not have the same members as the given array where order matters.
     * @example
     *    cy.wrap([1, 2, 3]).should('not. have.ordered.members', [4, 5, 6])
     * @see http://chaijs.com/api/bdd/#method_members
     * @see https://on.cypress.io/assertions
     */
    (chainer: 'not.have.ordered.members', values: any[]): Chainable<Subject>
    /**
     * Causes all `.property` and `.include` assertions that follow in the chain to ignore inherited properties.
     * @example
     *    Object.prototype.b = 2
     *    cy.wrap({ a: 1 }).should('have.property', 'a').and('not.have.ownProperty', 'b')
     * @see http://chaijs.com/api/bdd/#method_ownproperty
     * @see https://on.cypress.io/assertions
     */
    (chainer: 'not.have.ownProperty', property: string): Chainable<Subject>
    /**
     * Asserts that the target has a property with the given key `name`.
     * @example
     *    cy.wrap({ a: 1 }).should('not.have.property', 'b')
     *    cy.wrap({ a: 1 }).should('not.have.property', 'b', 1)
     * @see http://chaijs.com/api/bdd/#method_property
     * @see https://on.cypress.io/assertions
     */
    (chainer: 'not.have.property' | 'not.have.nested.property' | 'not.have.own.property' | 'not.have.a.property' | 'not.have.deep.property' | 'not.have.deep.own.property' | 'not.have.deep.nested.property', property: string, value?: any): Chainable<Subject>
    /**
     * Asserts that the target has its own property descriptor with the given key name.
     * @example
     *    cy.wrap({a: 1}).should('not.have.ownPropertyDescriptor', 'a', { value: 2 })
     * @see http://chaijs.com/api/bdd/#method_ownpropertydescriptor
     * @see https://on.cypress.io/assertions
     */
    (chainer: 'not.have.ownPropertyDescriptor' | 'not.haveOwnPropertyDescriptor', name: string, descriptor?: PropertyDescriptor): Chainable<Subject>
    /**
     * Asserts that the target string does not contains the given substring `str`.
     * @example
     *    cy.wrap('foobar').should('not.have.string', 'baz')
     * @see http://chaijs.com/api/bdd/#method_string
     * @see https://on.cypress.io/assertions
     */
    (chainer: 'not.have.string', match: string | RegExp): Chainable<Subject>
    /**
     * When the target is a string, `.include` asserts that the given string `val` is not a substring of the target.
     * @example
     *    cy.wrap('foobar').should('not.include', 'baz')
     * @see http://chaijs.com/api/bdd/#method_include
     * @see https://on.cypress.io/assertions
     */
    (chainer: 'not.include' | 'not.deep.include' | 'not.nested.include' | 'not.own.include' | 'not.deep.own.include' | 'not.deep.nested.include', value: any): Chainable<Subject>
    /**
     * When the target is a string, `.include` asserts that the given string `val` is not a substring of the target.
     * @example
     *    cy.wrap([1, 2, 3]).should('not.include.members', [4, 5])
     * @see http://chaijs.com/api/bdd/#method_members
     * @see https://on.cypress.io/assertions
     */
    (chainer: 'not.include.members' | 'not.include.ordered.members' | 'not.include.deep.ordered.members', value: any[]): Chainable<Subject>
    /**
     * When one argument is provided, `.increase` asserts that the given function `subject` returns a greater number when it's
     * invoked after invoking the target function compared to when it's invoked beforehand.
     * `.increase` also causes all `.by` assertions that follow in the chain to assert how much greater of a number is returned.
     * It's often best to assert that the return value increased by the expected amount, rather than asserting it increased by any amount.
     *
     * When two arguments are provided, `.increase` asserts that the value of the given object `subject`'s `prop` property is greater after
     * invoking the target function compared to beforehand.
     *
     * @example
     *    let val = 1
     *    function addTwo() { val += 2 }
     *    function getVal() { return val }
     *    cy.wrap(() => {}).should('not.increase', getVal)
     *
     *    const myObj = { val: 1 }
     *    function addTwo() { myObj.val += 2 }
     *    cy.wrap(addTwo).should('increase', myObj, 'val')
     * @see http://chaijs.com/api/bdd/#method_increase
     * @see https://on.cypress.io/assertions
     */
    (chainer: 'not.increase', value: object, property?: string): Chainable<Subject>
    /**
     * Asserts that the target does not match the given regular expression `re`.
     * @example
     *    cy.wrap('foobar').should('not.match', /baz$/)
     * @see http://chaijs.com/api/bdd/#method_match
     * @see https://on.cypress.io/assertions
     */
    (chainer: 'not.match', value: RegExp): Chainable<Subject>
    /**
     * When the target is a non-function object, `.respondTo` asserts that the target does not have a `method` with the given name method. The method can be own or inherited, and it can be enumerable or non-enumerable.
     * @example
     *    class Cat {
     *      meow() {}
     *    }
     *    cy.wrap(new Cat()).should('not.respondTo', 'bark')
     * @see http://chaijs.com/api/bdd/#method_respondto
     * @see https://on.cypress.io/assertions
     */
    (chainer: 'not.respondTo', value: string): Chainable<Subject>
    /**
     * Invokes the given `matcher` function with the target being passed as the first argument, and asserts that the value returned is falsy.
     * @example
     *    cy.wrap(1).should('not.satisfy', (num) => num < 0)
     * @see http://chaijs.com/api/bdd/#method_satisfy
     * @see https://on.cypress.io/assertions
     */
    (chainer: 'not.satisfy', fn: (val: any) => boolean): Chainable<Subject>
    /**
     * When no arguments are provided, `.throw` invokes the target function and asserts that no error is thrown.
     * When one argument is provided, and it's a string, `.throw` invokes the target function and asserts that no error is thrown with a message that contains that string.
     * @example
     *    function badFn() { console.log('Illegal salmon!') }
     *    cy.wrap(badFn).should('not.throw')
     *    cy.wrap(badFn).should('not.throw', 'salmon')
     *    cy.wrap(badFn).should('not.throw', /salmon/)
     * @see http://chaijs.com/api/bdd/#method_throw
     * @see https://on.cypress.io/assertions
     */
    (chainer: 'not.throw', value?: string | RegExp): Chainable<Subject>
    /**
     * When no arguments are provided, `.throw` invokes the target function and asserts that no error is thrown.
     * When one argument is provided, and it's a string, `.throw` invokes the target function and asserts that no error is thrown with a message that contains that string.
     * @example
     *    function badFn() { console.log('Illegal salmon!') }
     *    cy.wrap(badFn).should('not.throw')
     *    cy.wrap(badFn).should('not.throw', 'salmon')
     *    cy.wrap(badFn).should('not.throw', /salmon/)
     * @see http://chaijs.com/api/bdd/#method_throw
     * @see https://on.cypress.io/assertions
     */
    // tslint:disable-next-line ban-types
    (chainer: 'not.throw', error: Error | Function, expected?: string | RegExp): Chainable<Subject>
    /**
     * Asserts that the target is a member of the given array list.
     * @example
     *    cy.wrap(42).should('not.be.oneOf', [1, 2, 3])
     * @see http://chaijs.com/api/bdd/#method_oneof
     * @see https://on.cypress.io/assertions
     */
    (chainer: 'not.be.oneOf', list: ReadonlyArray<any>): Chainable<Subject>
    /**
     * Asserts that the target is extensible, which means that new properties can be added to it.
     * @example
     *    let o = Object.seal({})
     *    cy.wrap(o).should('not.be.extensible')
     * @see http://chaijs.com/api/bdd/#method_extensible
     * @see https://on.cypress.io/assertions
     */
    (chainer: 'not.be.extensible'): Chainable<Subject>
    /**
     * Asserts that the target is sealed, which means that new properties can't be added to it, and its existing properties can't be reconfigured or deleted.
     * @example
     *    cy.wrap({a: 1}).should('be.sealed')
     *    cy.wrap({a: 1}).should('be.sealed')
     * @see http://chaijs.com/api/bdd/#method_sealed
     * @see https://on.cypress.io/assertions
     */
    (chainer: 'not.be.sealed'): Chainable<Subject>
    /**
     * Asserts that the target is frozen, which means that new properties can't be added to it, and its existing properties can't be reassigned to different values, reconfigured, or deleted.
     * @example
     *    cy.wrap({a: 1}).should('not.be.frozen')
     * @see http://chaijs.com/api/bdd/#method_frozen
     * @see https://on.cypress.io/assertions
     */
    (chainer: 'not.be.frozen'): Chainable<Subject>
    /**
     * Asserts that the target is a number, and isn't `NaN` or positive/negative `Infinity`.
     * @example
     *    cy.wrap(NaN).should('not.be.finite')
     *    cy.wrap(Infinity).should('not.be.finite')
     * @see http://chaijs.com/api/bdd/#method_finite
     * @see https://on.cypress.io/assertions
     */
    (chainer: 'not.be.finite'): Chainable<Subject>

    // sinon-chai
    /**
     * Assert spy/stub was called the `new` operator.
     * Beware that this is inferred based on the value of the this object and the spy function's prototype, so it may give false positives if you actively return the right kind of object.
     * @see http://sinonjs.org/releases/v4.1.3/spies/#spycalledwithnew
     * @see https://on.cypress.io/assertions
     */
    (chainer: 'be.always.calledWithNew' | 'always.have.been.calledWithNew'): Chainable<Subject>
    /**
     * Assert if spy was always called with matching arguments (and possibly others).
     * @see http://sinonjs.org/releases/v4.1.3/spies/#spyalwayscalledwithmatcharg1-arg2-
     * @see https://on.cypress.io/assertions
     */
    (chainer: 'be.always.calledWithMatch' | 'always.have.been.calledWithMatch', ...args: any[]): Chainable<Subject>
    /**
     * Assert spy always returned the provided value.
     * @see http://sinonjs.org/releases/v4.1.3/spies/#spyalwaysreturnedobj
     * @see https://on.cypress.io/assertions
     */
    (chainer: 'always.returned' | 'have.always.returned', value: any): Chainable<Subject>
    /**
     * `true` if the spy was called at least once
     * @see http://sinonjs.org/releases/v4.1.3/spies/#spycalled
     * @see https://on.cypress.io/assertions
     */
    (chainer: 'be.called' | 'have.been.called'): Chainable<Subject>
    /**
     * Assert spy was called after `anotherSpy`
     * @see http://sinonjs.org/releases/v4.1.3/spies/#spycalledafteranotherspy
     * @see https://on.cypress.io/assertions
     */
    (chainer: 'be.calledAfter' | 'have.been.calledAfter', spy: sinon.SinonSpy): Chainable<Subject>
    /**
     * Assert spy was called before `anotherSpy`
     * @see http://sinonjs.org/releases/v4.1.3/spies/#spycalledbeforeanotherspy
     * @see https://on.cypress.io/assertions
     */
    (chainer: 'be.calledBefore' | 'have.been.calledBefore', spy: sinon.SinonSpy): Chainable<Subject>
    /**
     * Assert spy was called at least once with `obj` as `this`. `calledOn` also accepts a matcher (see [matchers](http://sinonjs.org/releases/v4.1.3/spies/#matchers)).
     * @see http://sinonjs.org/releases/v4.1.3/spies/#spycalledonobj
     * @see https://on.cypress.io/assertions
     */
    (chainer: 'be.calledOn' | 'have.been.calledOn', context: any): Chainable<Subject>
    /**
     * Assert spy was called exactly once
     * @see http://sinonjs.org/releases/v4.1.3/spies/#spycalledonce
     * @see https://on.cypress.io/assertions
     */
    (chainer: 'be.calledOnce' | 'have.been.calledOnce'): Chainable<Subject>
    /**
     * Assert spy was called exactly three times
     * @see http://sinonjs.org/releases/v4.1.3/spies/#spycalledthrice
     * @see https://on.cypress.io/assertions
     */
    (chainer: 'be.calledThrice' | 'have.been.calledThrice'): Chainable<Subject>
    /**
     * Assert spy was called exactly twice
     * @see http://sinonjs.org/releases/v4.1.3/spies/#spycalledtwice
     * @see https://on.cypress.io/assertions
     */
    (chainer: 'be.calledTwice' | 'have.been.calledTwice'): Chainable<Subject>
    /**
     * Assert spy was called at least once with the provided arguments and no others.
     * @see http://sinonjs.org/releases/v4.1.3/spies/#spycalledwithexactlyarg1-arg2-
     * @see https://on.cypress.io/assertions
     */
    (chainer: 'be.calledWithExactly' | 'have.been.calledWithExactly', ...args: any[]): Chainable<Subject>
    /**
     * Assert spy was called with matching arguments (and possibly others).
     * @see http://sinonjs.org/releases/v4.1.3/spies/#spycalledwithmatcharg1-arg2-
     * @see https://on.cypress.io/assertions
     */
    (chainer: 'be.calledWithMatch' | 'have.been.calledWithMatch', ...args: any[]): Chainable<Subject>
    /**
     * Assert spy/stub was called the `new` operator.
     * Beware that this is inferred based on the value of the this object and the spy function's prototype, so it may give false positives if you actively return the right kind of object.
     * @see http://sinonjs.org/releases/v4.1.3/spies/#spycalledwithnew
     * @see https://on.cypress.io/assertions
     */
    (chainer: 'be.calledWithNew' | 'have.been.calledWithNew'): Chainable<Subject>
    /**
     * Assert spy always threw an exception.
     * @see http://sinonjs.org/releases/v4.1.3/spies/#spyalwaysthrew
     * @see https://on.cypress.io/assertions
     */
    (chainer: 'have.always.thrown', value?: Error | typeof Error | string): Chainable<Subject>
    /**
     * Assert the number of calls.
     * @see http://sinonjs.org/releases/v4.1.3/spies/#spycallcount
     * @see https://on.cypress.io/assertions
     */
    (chainer: 'have.callCount', value: number): Chainable<Subject>
    /**
     * Assert spy threw an exception at least once.
     * @see http://sinonjs.org/releases/v4.1.3/spies/#spythrew
     * @see https://on.cypress.io/assertions
     */
    (chainer: 'have.thrown', value?: Error | typeof Error | string): Chainable<Subject>
    /**
     * Assert spy returned the provided value at least once. (see [matchers](http://sinonjs.org/releases/v4.1.3/spies/#matchers))
     * @see http://sinonjs.org/releases/v4.1.3/spies/#spyreturnedobj
     * @see https://on.cypress.io/assertions
     */
    (chainer: 'returned' | 'have.returned', value: any): Chainable<Subject>
    /**
     * Assert spy was called before anotherSpy, and no spy calls occurred between spy and anotherSpy.
     * @see http://sinonjs.org/releases/v4.1.3/spies/#spycalledimmediatelybeforeanotherspy
     * @see https://on.cypress.io/assertions
     */
    (chainer: 'be.calledImmediatelyBefore' | 'have.been.calledImmediatelyBefore', anotherSpy: sinon.SinonSpy): Chainable<Subject>
    /**
     * Assert spy was called after anotherSpy, and no spy calls occurred between anotherSpy and spy.
     * @see http://sinonjs.org/releases/v4.1.3/spies/#spycalledimmediatelyafteranotherspy
     * @see https://on.cypress.io/assertions
     */
    (chainer: 'be.calledImmediatelyAfter' | 'have.been.calledImmediatelyAfter', anotherSpy: sinon.SinonSpy): Chainable<Subject>
    /**
     * Assert the spy was always called with obj as this
     * @see http://sinonjs.org/releases/v4.1.3/spies/#spyalwayscalledonobj
     * @see https://on.cypress.io/assertions
     */
    (chainer: 'be.always.calledOn' | 'always.have.been.calledOn', obj: any): Chainable<Subject>
    /**
     * Assert spy was called at least once with the provided arguments.
     * @see http://sinonjs.org/releases/v4.1.3/spies/#spycalledwitharg1-arg2-
     * @see https://on.cypress.io/assertions
     */
    (chainer: 'be.calledWith' | 'have.been.calledWith', ...args: any[]): Chainable<Subject>
    /**
     * Assert spy was always called with the provided arguments (and possibly others).
     * @see http://sinonjs.org/releases/v4.1.3/spies/#spyalwayscalledwitharg1-arg2-
     * @see https://on.cypress.io/assertions
     */
    (chainer: 'be.always.calledWith' | 'always.have.been.calledWith', ...args: any[]): Chainable<Subject>
    /**
     * Assert spy was called at exactly once with the provided arguments.
     * @see http://sinonjs.org/releases/v4.1.3/spies/#spycalledwitharg1-arg2-
     * @see https://on.cypress.io/assertions
     */
    (chainer: 'be.calledOnceWith' | 'have.been.calledOnceWith', ...args: any[]): Chainable<Subject>
    /**
     * Assert spy was always called with the exact provided arguments.
     * @see http://sinonjs.org/releases/v4.1.3/spies/#spyalwayscalledwithexactlyarg1-arg2-
     * @see https://on.cypress.io/assertions
     */
    (chainer: 'be.always.calledWithExactly' | 'have.been.calledWithExactly', ...args: any[]): Chainable<Subject>
    /**
     * Assert spy was called at exactly once with the provided arguments.
     * @see http://sinonjs.org/releases/v4.1.3/spies/#
     * @see https://on.cypress.io/assertions
     */
    (chainer: 'be.calledOnceWithExactly' | 'have.been.calledOnceWithExactly', ...args: any[]): Chainable<Subject>
    /**
     * Assert spy always returned the provided value.
     * @see http://sinonjs.org/releases/v4.1.3/spies/#
     * @see https://on.cypress.io/assertions
     */
    (chainer: 'have.always.returned', obj: any): Chainable<Subject>

    // sinon-chai.not
    /**
     * Assert spy/stub was not called the `new` operator.
     * Beware that this is inferred based on the value of the this object and the spy function's prototype, so it may give false positives if you actively return the right kind of object.
     * @see http://sinonjs.org/releases/v4.1.3/spies/#spycalledwithnew
     * @see https://on.cypress.io/assertions
     */
    (chainer: 'not.be.always.calledWithNew' | 'not.always.have.been.calledWithNew'): Chainable<Subject>
    /**
     * Assert if spy was not always called with matching arguments (and possibly others).
     * @see http://sinonjs.org/releases/v4.1.3/spies/#spyalwayscalledwithmatcharg1-arg2-
     * @see https://on.cypress.io/assertions
     */
    (chainer: 'not.be.always.calledWithMatch' | 'not.always.have.been.calledWithMatch', ...args: any[]): Chainable<Subject>
    /**
     * Assert spy not always returned the provided value.
     * @see http://sinonjs.org/releases/v4.1.3/spies/#spyalwaysreturnedobj
     * @see https://on.cypress.io/assertions
     */
    (chainer: 'not.always.returned' | 'not.have.always.returned', value: any): Chainable<Subject>
    /**
     * `true` if the spy was not called at least once
     * @see http://sinonjs.org/releases/v4.1.3/spies/#spycalled
     * @see https://on.cypress.io/assertions
     */
    (chainer: 'not.be.called' | 'not.have.been.called'): Chainable<Subject>
    /**
     * Assert spy was not.called after `anotherSpy`
     * @see http://sinonjs.org/releases/v4.1.3/spies/#spycalledafteranotherspy
     * @see https://on.cypress.io/assertions
     */
    (chainer: 'not.be.calledAfter' | 'not.have.been.calledAfter', spy: sinon.SinonSpy): Chainable<Subject>
    /**
     * Assert spy was not called before `anotherSpy`
     * @see http://sinonjs.org/releases/v4.1.3/spies/#spycalledbeforeanotherspy
     * @see https://on.cypress.io/assertions
     */
    (chainer: 'not.be.calledBefore' | 'not.have.been.calledBefore', spy: sinon.SinonSpy): Chainable<Subject>
    /**
     * Assert spy was not called at least once with `obj` as `this`. `calledOn` also accepts a matcher (see [matchers](http://sinonjs.org/releases/v4.1.3/spies/#matchers)).
     * @see http://sinonjs.org/releases/v4.1.3/spies/#spycalledonobj
     * @see https://on.cypress.io/assertions
     */
    (chainer: 'not.be.calledOn' | 'not.have.been.calledOn', context: any): Chainable<Subject>
    /**
     * Assert spy was not called exactly once
     * @see http://sinonjs.org/releases/v4.1.3/spies/#spycalledonce
     * @see https://on.cypress.io/assertions
     */
    (chainer: 'not.be.calledOnce' | 'not.have.been.calledOnce'): Chainable<Subject>
    /**
     * Assert spy was not called exactly three times
     * @see http://sinonjs.org/releases/v4.1.3/spies/#spycalledthrice
     * @see https://on.cypress.io/assertions
     */
    (chainer: 'not.be.calledThrice' | 'not.have.been.calledThrice'): Chainable<Subject>
    /**
     * Assert spy was not called exactly twice
     * @see http://sinonjs.org/releases/v4.1.3/spies/#spycalledtwice
     * @see https://on.cypress.io/assertions
     */
    (chainer: 'not.be.calledTwice' | 'not.have.been.calledTwice'): Chainable<Subject>
    /**
     * Assert spy was not called at least once with the provided arguments and no others.
     * @see http://sinonjs.org/releases/v4.1.3/spies/#spycalledwithexactlyarg1-arg2-
     * @see https://on.cypress.io/assertions
     */
    (chainer: 'not.be.calledWithExactly' | 'not.have.been.calledWithExactly', ...args: any[]): Chainable<Subject>
    /**
     * Assert spy was not called with matching arguments (and possibly others).
     * @see http://sinonjs.org/releases/v4.1.3/spies/#spycalledwithmatcharg1-arg2-
     * @see https://on.cypress.io/assertions
     */
    (chainer: 'not.be.calledWithMatch' | 'not.have.been.calledWithMatch', ...args: any[]): Chainable<Subject>
    /**
     * Assert spy/stub was not called the `new` operator.
     * Beware that this is inferred based on the value of the this object and the spy function's prototype, so it may give false positives if you actively return the right kind of object.
     * @see http://sinonjs.org/releases/v4.1.3/spies/#spycalledwithnew
     * @see https://on.cypress.io/assertions
     */
    (chainer: 'not.be.calledWithNew' | 'not.have.been.calledWithNew'): Chainable<Subject>
    /**
     * Assert spy did not always throw an exception.
     * @see http://sinonjs.org/releases/v4.1.3/spies/#spyalwaysthrew
     * @see https://on.cypress.io/assertions
     */
    (chainer: 'not.have.always.thrown', value?: Error | typeof Error | string): Chainable<Subject>
    /**
     * Assert not the number of calls.
     * @see http://sinonjs.org/releases/v4.1.3/spies/#spycallcount
     * @see https://on.cypress.io/assertions
     */
    (chainer: 'not.have.callCount', value: number): Chainable<Subject>
    /**
     * Assert spy did not throw an exception at least once.
     * @see http://sinonjs.org/releases/v4.1.3/spies/#spythrew
     * @see https://on.cypress.io/assertions
     */
    (chainer: 'not.have.thrown', value?: Error | typeof Error | string): Chainable<Subject>
    /**
     * Assert spy did not return the provided value at least once. (see [matchers](http://sinonjs.org/releases/v4.1.3/spies/#matchers))
     * @see http://sinonjs.org/releases/v4.1.3/spies/#spyreturnedobj
     * @see https://on.cypress.io/assertions
     */
    (chainer: 'not.returned' | 'not.have.returned', value: any): Chainable<Subject>
    /**
     * Assert spy was called before anotherSpy, and no spy calls occurred between spy and anotherSpy.
     * @see http://sinonjs.org/releases/v4.1.3/spies/#spycalledimmediatelybeforeanotherspy
     * @see https://on.cypress.io/assertions
     */
    (chainer: 'not.be.calledImmediatelyBefore' | 'not.have.been.calledImmediatelyBefore', anotherSpy: sinon.SinonSpy): Chainable<Subject>
    /**
     * Assert spy was called after anotherSpy, and no spy calls occurred between anotherSpy and spy.
     * @see http://sinonjs.org/releases/v4.1.3/spies/#spycalledimmediatelyafteranotherspy
     * @see https://on.cypress.io/assertions
     */
    (chainer: 'not.be.calledImmediatelyAfter' | 'not.have.been.calledImmediatelyAfter', anotherSpy: sinon.SinonSpy): Chainable<Subject>
    /**
     * Assert the spy was always called with obj as this
     * @see http://sinonjs.org/releases/v4.1.3/spies/#spyalwayscalledonobj
     * @see https://on.cypress.io/assertions
     */
    (chainer: 'not.be.always.calledOn' | 'not.always.have.been.calledOn', obj: any): Chainable<Subject>
    /**
     * Assert spy was called at least once with the provided arguments.
     * @see http://sinonjs.org/releases/v4.1.3/spies/#spycalledwitharg1-arg2-
     * @see https://on.cypress.io/assertions
     */
    (chainer: 'not.be.calledWith' | 'not.have.been.calledWith', ...args: any[]): Chainable<Subject>
    /**
     * Assert spy was always called with the provided arguments (and possibly others).
     * @see http://sinonjs.org/releases/v4.1.3/spies/#spyalwayscalledwitharg1-arg2-
     * @see https://on.cypress.io/assertions
     */
    (chainer: 'not.be.always.calledWith' | 'not.always.have.been.calledWith', ...args: any[]): Chainable<Subject>
    /**
     * Assert spy was called at exactly once with the provided arguments.
     * @see http://sinonjs.org/releases/v4.1.3/spies/#spycalledwitharg1-arg2-
     * @see https://on.cypress.io/assertions
     */
    (chainer: 'not.be.calledOnceWith' | 'not.have.been.calledOnceWith', ...args: any[]): Chainable<Subject>
    /**
     * Assert spy was always called with the exact provided arguments.
     * @see http://sinonjs.org/releases/v4.1.3/spies/#spyalwayscalledwithexactlyarg1-arg2-
     * @see https://on.cypress.io/assertions
     */
    (chainer: 'not.be.always.calledWithExactly' | 'not.have.been.calledWithExactly', ...args: any[]): Chainable<Subject>
    /**
     * Assert spy was called at exactly once with the provided arguments.
     * @see http://sinonjs.org/releases/v4.1.3/spies/#
     * @see https://on.cypress.io/assertions
     */
    (chainer: 'not.be.calledOnceWithExactly' | 'not.have.been.calledOnceWithExactly', ...args: any[]): Chainable<Subject>
    /**
     * Assert spy always returned the provided value.
     * @see http://sinonjs.org/releases/v4.1.3/spies/#
     * @see https://on.cypress.io/assertions
     */
    (chainer: 'not.have.always.returned', obj: any): Chainable<Subject>

    // jquery-chai
    /**
     * Assert that at least one element of the selection is checked, using `.is(':checked')`.
     * @example
     *    cy.get('#result').should('be.checked')
     * @see http://chaijs.com/plugins/chai-jquery/#checked
     * @see https://on.cypress.io/assertions
     */
    (chainer: 'be.checked'): Chainable<Subject>
    /**
     * Assert that at least one element of the selection is disabled, using `.is(':disabled')`.
     * @example
     *    cy.get('#result').should('be.disabled')
     * @see http://chaijs.com/plugins/chai-jquery/#disabled
     * @see https://on.cypress.io/assertions
     */
    (chainer: 'be.disabled'): Chainable<Subject>
    /**
     * Assert that at least one element of the selection is empty, using `.is(':empty')`. If the object asserted against is not a jQuery object, the original implementation will be called.
     * @example
     *    cy.get('#result').should('be.empty')
     * @see http://chaijs.com/plugins/chai-jquery/#empty
     * @see https://on.cypress.io/assertions
     */
    (chainer: 'be.empty'): Chainable<Subject>
    /**
     * Assert that at least one element of the selection is enabled, using `.is(':enabled')`.
     * @example
     *    cy.get('#result').should('be.enabled')
     * @see http://chaijs.com/plugins/chai-jquery/#enabled
     * @see https://on.cypress.io/assertions
     */
    (chainer: 'be.enabled'): Chainable<Subject>
    /**
     * Assert that at least one element of the selection is hidden, using `.is(':hidden')`.
     * @example
     *    cy.get('#result').should('be.hidden')
     * @see http://chaijs.com/plugins/chai-jquery/#hidden
     * @see https://on.cypress.io/assertions
     */
    (chainer: 'be.hidden'): Chainable<Subject>
    /**
     * Assert that at least one element of the selection is selected, using `.is(':selected')`.
     * @example
     *    cy.get('#result').should('be.selected')
     * @see http://chaijs.com/plugins/chai-jquery/#selected
     * @see https://on.cypress.io/assertions
     */
    (chainer: 'be.selected'): Chainable<Subject>
    /**
     * Assert that at least one element of the selection is visible, using `.is(':visible')`.
     * @example
     *    cy.get('#result').should('be.visible')
     * @see http://chaijs.com/plugins/chai-jquery/#visible
     * @see https://on.cypress.io/assertions
     */
    (chainer: 'be.visible'): Chainable<Subject>
    /**
     * Assert that the selection contains the given text, using `:contains()`. If the object asserted against is not a jQuery object, or if `contain` is not called as a function, the original implementation will be called.
     * @example
     *    cy.get('#result').should('contain', 'text')
     * @see http://chaijs.com/plugins/chai-jquery/#containtext
     * @see https://on.cypress.io/assertions
     */
    (chainer: 'contain', value: string): Chainable<Subject>
    /**
     * Assert that at least one element of the selection is focused.
     * @example
     *    cy.get('#result').should('have.focus')
     *    cy.get('#result').should('be.focused')
     * @see https://on.cypress.io/assertions
     */
    (chainer: 'have.focus'): Chainable<Subject>
    /**
     * Assert that at least one element of the selection is focused.
     * @example
     *    cy.get('#result').should('be.focused')
     *    cy.get('#result').should('have.focus')
     * @see https://on.cypress.io/assertions
     */
    (chainer: 'be.focused'): Chainable<Subject>
    /**
     * Assert that the selection is not empty. Note that this overrides the built-in chai assertion. If the object asserted against is not a jQuery object, the original implementation will be called.
     * @example
     *    cy.get('#result').should('exist')
     * @see http://chaijs.com/plugins/chai-jquery/#exist
     * @see https://on.cypress.io/assertions
     */
    (chainer: 'exist'): Chainable<Subject>
    /**
     * Assert that the first element of the selection has the given attribute, using `.attr()`. Optionally, assert a particular value as well. The return value is available for chaining.
     * @example
     *    cy.get('#result').should('have.attr', 'role')
     *    cy.get('#result').should('have.attr', 'role', 'menu')
     * @see http://chaijs.com/plugins/chai-jquery/#attrname-value
     * @see https://on.cypress.io/assertions
     */
    (chainer: 'have.attr', value: string, match?: string): Chainable<Subject>
    /**
     * Assert that the first element of the selection has the given attribute, using `.attr()`. Optionally, assert a particular value as well. The return value is available for chaining.
     * @example
     *    cy.get('#result').should('have.class', 'success')
     * @see http://chaijs.com/plugins/chai-jquery/#classclassname
     * @see https://on.cypress.io/assertions
     */
    (chainer: 'have.class', value: string): Chainable<Subject>
    /**
     * Assert that the first element of the selection has the given CSS property, using `.css()`. Optionally, assert a particular value as well. The return value is available for chaining.
     * @example
     *    cy.get('#result').should('have.css', 'display', 'none')
     * @see http://chaijs.com/plugins/chai-jquery/#cssname-value
     * @see https://on.cypress.io/assertions
     */
    (chainer: 'have.css', value: string, match?: string): Chainable<Subject>
    /**
     * Assert that the first element of the selection has the given data value, using `.data()`. Optionally, assert a particular value as well. The return value is available for chaining.
     * @example
     *    cy.get('#result').should('have.data', 'foo', 'bar')
     * @see http://chaijs.com/plugins/chai-jquery/#dataname-value
     * @see https://on.cypress.io/assertions
     */
    (chainer: 'have.data', value: string, match?: string): Chainable<Subject>
    /**
     * Assert that the selection contains at least one element which has a descendant matching the given selector, using `.has()`.
     * @example
     *    cy.get('#result').should('have.descendants', 'h1')
     * @see http://chaijs.com/plugins/chai-jquery/#descendantsselector
     * @see https://on.cypress.io/assertions
     */
    (chainer: 'have.descendants', selector: string): Chainable<Subject>
    /**
     * Assert that the html of the first element of the selection is equal to the given html, using `.html()`.
     * @example
     *    cy.get('#result').should('have.html', '<em>John Doe</em>')
     * @see http://chaijs.com/plugins/chai-jquery/#htmlhtml
     * @see https://on.cypress.io/assertions
     */
    (chainer: 'have.html', value: string): Chainable<Subject>
    /**
     * Assert that the html of the first element of the selection partially contains the given html, using `.html()`.
     * @example
     *    cy.get('#result').should('contain.html', '<em>John Doe</em>')
     * @see http://chaijs.com/plugins/chai-jquery/#htmlhtml
     * @see https://on.cypress.io/assertions
     */
    (chainer: 'contain.html', value: string): Chainable<Subject>
    /**
     * Assert that the html of the first element of the selection partially contains the given html, using `.html()`.
     * @example
     *    cy.get('#result').should('include.html', '<em>John Doe</em>')
     * @see http://chaijs.com/plugins/chai-jquery/#htmlhtml
     * @see https://on.cypress.io/assertions
     */
    (chainer: 'include.html', value: string): Chainable<Subject>
    /**
     * Assert that the first element of the selection has the given id, using `.attr('id')`.
     * @example
     *    cy.get('#result').should('have.id', 'result')
     * @see http://chaijs.com/plugins/chai-jquery/#idid
     * @see https://on.cypress.io/assertions
     */
    (chainer: 'have.id', value: string, match?: string): Chainable<Subject>
    /**
     * Assert that the first element of the selection has the given property, using `.prop()`. Optionally, assert a particular value as well. The return value is available for chaining.
     * @example
     *    cy.get('#result').should('have.prop', 'disabled')
     *    cy.get('#result').should('have.prop', 'disabled', false)
     * @see http://chaijs.com/plugins/chai-jquery/#propname-value
     * @see https://on.cypress.io/assertions
     */
    (chainer: 'have.prop', value: string, match?: any): Chainable<Subject>
    /**
     * Assert that the text of the first element of the selection is equal to the given text, using `.text()`.
     * @example
     *    cy.get('#result').should('have.text', 'John Doe')
     * @see http://chaijs.com/plugins/chai-jquery/#texttext
     * @see https://on.cypress.io/assertions
     */
    (chainer: 'have.text', value: string): Chainable<Subject>
    /**
     * Assert that the text of the first element of the selection partially contains the given text, using `.text()`.
     * @example
     *    cy.get('#result').should('contain.text', 'John Doe')
     * @see http://chaijs.com/plugins/chai-jquery/#texttext
     * @see https://on.cypress.io/assertions
     */
    (chainer: 'contain.text', value: string): Chainable<Subject>
    /**
     * Assert that the text of the first element of the selection partially contains the given text, using `.text()`.
     * @example
     *    cy.get('#result').should('include.text', 'John Doe')
     * @see http://chaijs.com/plugins/chai-jquery/#texttext
     * @see https://on.cypress.io/assertions
     */
    (chainer: 'include.text', value: string): Chainable<Subject>
    /**
     * Assert that the first element of the selection has the given value, using `.val()`.
     * @example
     *    cy.get('textarea').should('have.value', 'foo bar baz')
     * @see http://chaijs.com/plugins/chai-jquery/#valuevalue
     * @see https://on.cypress.io/assertions
     */
    (chainer: 'have.value', value: string): Chainable<Subject>
    /**
     * Assert that the first element of the selection partially contains the given value, using `.val()`.
     * @example
     *    cy.get('textarea').should('contain.value', 'foo bar baz')
     * @see http://chaijs.com/plugins/chai-jquery/#valuevalue
     * @see https://on.cypress.io/assertions
     */
    (chainer: 'contain.value', value: string): Chainable<Subject>
    /**
     * Assert that the first element of the selection partially contains the given value, using `.val()`.
     * @example
     *    cy.get('textarea').should('include.value', 'foo bar baz')
     * @see http://chaijs.com/plugins/chai-jquery/#valuevalue
     * @see https://on.cypress.io/assertions
     */
    (chainer: 'include.value', value: string): Chainable<Subject>
    /**
     * Assert that the selection matches a given selector, using `.is()`. Note that this overrides the built-in chai assertion. If the object asserted against is not a jQuery object, the original implementation will be called.
     * @example
     *    cy.get('#result').should('match', ':empty')
     * @see http://chaijs.com/plugins/chai-jquery/#matchselector
     * @see https://on.cypress.io/assertions
     */
    (chainer: 'match', value: string): Chainable<Subject>

    // jquery-chai.not
    /**
     * Assert that at least one element of the selection is not checked, using `.is(':checked')`.
     * @example
     *    cy.get('#result').should('not.be.checked')
     * @see http://chaijs.com/plugins/chai-jquery/#checked
     * @see https://on.cypress.io/assertions
     */
    (chainer: 'not.be.checked'): Chainable<Subject>
    /**
     * Assert that at least one element of the selection is not disabled, using `.is(':disabled')`.
     * @example
     *    cy.get('#result').should('not.be.disabled')
     * @see http://chaijs.com/plugins/chai-jquery/#disabled
     * @see https://on.cypress.io/assertions
     */
    (chainer: 'not.be.disabled'): Chainable<Subject>
    /**
     * Assert that at least one element of the selection is not empty, using `.is(':empty')`. If the object asserted against is not a jQuery object, the original implementation will be called.
     * @example
     *    cy.get('#result').should('not.be.empty')
     * @see http://chaijs.com/plugins/chai-jquery/#empty
     * @see https://on.cypress.io/assertions
     */
    (chainer: 'not.be.empty'): Chainable<Subject>
    /**
     * Assert that at least one element of the selection is not enabled, using `.is(':enabled')`.
     * @example
     *    cy.get('#result').should('not.be.enabled')
     * @see http://chaijs.com/plugins/chai-jquery/#enabled
     * @see https://on.cypress.io/assertions
     */
    (chainer: 'not.be.enabled'): Chainable<Subject>
    /**
     * Assert that at least one element of the selection is not hidden, using `.is(':hidden')`.
     * @example
     *    cy.get('#result').should('not.be.hidden')
     * @see http://chaijs.com/plugins/chai-jquery/#hidden
     * @see https://on.cypress.io/assertions
     */
    (chainer: 'not.be.hidden'): Chainable<Subject>
    /**
     * Assert that at least one element of the selection is not selected, using `.is(':selected')`.
     * @example
     *    cy.get('#result').should('not.be.selected')
     * @see http://chaijs.com/plugins/chai-jquery/#selected
     * @see https://on.cypress.io/assertions
     */
    (chainer: 'not.be.selected'): Chainable<Subject>
    /**
     * Assert that at least one element of the selection is not visible, using `.is(':visible')`.
     * @example
     *    cy.get('#result').should('not.be.visible')
     * @see http://chaijs.com/plugins/chai-jquery/#visible
     * @see https://on.cypress.io/assertions
     */
    (chainer: 'not.be.visible'): Chainable<Subject>
    /**
     * Assert that no element of the selection is focused.
     * @example
     *    cy.get('#result').should('not.have.focus')
     *    cy.get('#result').should('not.be.focused')
     * @see https://on.cypress.io/assertions
     */
    (chainer: 'not.have.focus'): Chainable<Subject>
    /**
     * Assert that no element of the selection is focused.
     * @example
     *    cy.get('#result').should('not.be.focused')
     *    cy.get('#result').should('not.have.focus')
     * @see https://on.cypress.io/assertions
     */
    (chainer: 'not.be.focused'): Chainable<Subject>
    /**
     * Assert that the selection does not contain the given text, using `:contains()`. If the object asserted against is not a jQuery object, or if `contain` is not called as a function, the original implementation will be called.
     * @example
     *    cy.get('#result').should('not.contain', 'text')
     * @see http://chaijs.com/plugins/chai-jquery/#containtext
     * @see https://on.cypress.io/assertions
     */
    (chainer: 'not.contain', value: string): Chainable<Subject>
    /**
     * Assert that the selection is empty. Note that this overrides the built-in chai assertion. If the object asserted against is not a jQuery object, the original implementation will be called.
     * @example
     *    cy.get('#result').should('not.exist')
     * @see http://chaijs.com/plugins/chai-jquery/#exist
     * @see https://on.cypress.io/assertions
     */
    (chainer: 'not.exist'): Chainable<Subject>
    /**
     * Assert that the first element of the selection does not have the given attribute, using `.attr()`. Optionally, assert a particular value as well. The return value is available for chaining.
     * @example
     *    cy.get('#result').should('not.have.attr', 'role')
     *    cy.get('#result').should('not.have.attr', 'role', 'menu')
     * @see http://chaijs.com/plugins/chai-jquery/#attrname-value
     * @see https://on.cypress.io/assertions
     */
    (chainer: 'not.have.attr', value: string, match?: string): Chainable<Subject>
    /**
     * Assert that the first element of the selection does not have the given attribute, using `.attr()`. Optionally, assert a particular value as well. The return value is available for chaining.
     * @example
     *    cy.get('#result').should('not.have.class', 'success')
     * @see http://chaijs.com/plugins/chai-jquery/#classclassname
     * @see https://on.cypress.io/assertions
     */
    (chainer: 'not.have.class', value: string): Chainable<Subject>
    /**
     * Assert that the first element of the selection does not have the given CSS property, using `.css()`. Optionally, assert a particular value as well. The return value is available for chaining.
     * @example
     *    cy.get('#result').should('not.have.css', 'display', 'none')
     * @see http://chaijs.com/plugins/chai-jquery/#cssname-value
     * @see https://on.cypress.io/assertions
     */
    (chainer: 'not.have.css', value: string, match?: string): Chainable<Subject>
    /**
     * Assert that the first element of the selection does not have the given data value, using `.data()`. Optionally, assert a particular value as well. The return value is available for chaining.
     * @example
     *    cy.get('#result').should('not.have.data', 'foo', 'bar')
     * @see http://chaijs.com/plugins/chai-jquery/#dataname-value
     * @see https://on.cypress.io/assertions
     */
    (chainer: 'not.have.data', value: string, match?: string): Chainable<Subject>
    /**
     * Assert that the selection does not contain at least one element which has a descendant matching the given selector, using `.has()`.
     * @example
     *    cy.get('#result').should('not.have.descendants', 'h1')
     * @see http://chaijs.com/plugins/chai-jquery/#descendantsselector
     * @see https://on.cypress.io/assertions
     */
    (chainer: 'not.have.descendants', selector: string): Chainable<Subject>
    /**
     * Assert that the html of the first element of the selection is not equal to the given html, using `.html()`.
     * @example
     *    cy.get('#result').should('not.have.html', '<em>John Doe</em>')
     * @see http://chaijs.com/plugins/chai-jquery/#htmlhtml
     * @see https://on.cypress.io/assertions
     */
    (chainer: 'not.have.html', value: string): Chainable<Subject>
    /**
     * Assert that the html of the first element of the selection does not contain the given html, using `.html()`.
     * @example
     *    cy.get('#result').should('not.contain.html', '<em>John Doe</em>')
     * @see http://chaijs.com/plugins/chai-jquery/#htmlhtml
     * @see https://on.cypress.io/assertions
     */
    (chainer: 'not.contain.html', value: string): Chainable<Subject>
    /**
     * Assert that the html of the first element of the selection does not contain the given html, using `.html()`.
     * @example
     *    cy.get('#result').should('not.include.html', '<em>John Doe</em>')
     * @see http://chaijs.com/plugins/chai-jquery/#htmlhtml
     * @see https://on.cypress.io/assertions
     */
    (chainer: 'not.include.html', value: string): Chainable<Subject>
    /**
     * Assert that the first element of the selection does not have the given id, using `.attr('id')`.
     * @example
     *    cy.get('#result').should('not.have.id', 'result')
     * @see http://chaijs.com/plugins/chai-jquery/#idid
     * @see https://on.cypress.io/assertions
     */
    (chainer: 'not.have.id', value: string, match?: string): Chainable<Subject>
    /**
     * Assert that the first element of the selection does not have the given property, using `.prop()`. Optionally, assert a particular value as well. The return value is available for chaining.
     * @example
     *    cy.get('#result').should('not.have.prop', 'disabled')
     *    cy.get('#result').should('not.have.prop', 'disabled', false)
     * @see http://chaijs.com/plugins/chai-jquery/#propname-value
     * @see https://on.cypress.io/assertions
     */
    (chainer: 'not.have.prop', value: string, match?: any): Chainable<Subject>
    /**
     * Assert that the text of the first element of the selection is not equal to the given text, using `.text()`.
     * @example
     *    cy.get('#result').should('not.have.text', 'John Doe')
     * @see http://chaijs.com/plugins/chai-jquery/#texttext
     * @see https://on.cypress.io/assertions
     */
    (chainer: 'not.have.text', value: string): Chainable<Subject>
    /**
     * Assert that the text of the first element of the selection does not contain the given text, using `.text()`.
     * @example
     *    cy.get('#result').should('not.contain.text', 'John Doe')
     * @see http://chaijs.com/plugins/chai-jquery/#texttext
     * @see https://on.cypress.io/assertions
     */
    (chainer: 'not.contain.text', value: string): Chainable<Subject>
    /**
     * Assert that the text of the first element of the selection does not contain the given text, using `.text()`.
     * @example
     *    cy.get('#result').should('not.include.text', 'John Doe')
     * @see http://chaijs.com/plugins/chai-jquery/#texttext
     * @see https://on.cypress.io/assertions
     */
    (chainer: 'not.include.text', value: string): Chainable<Subject>
    /**
     * Assert that the first element of the selection does not have the given value, using `.val()`.
     * @example
     *    cy.get('textarea').should('not.have.value', 'foo bar baz')
     * @see http://chaijs.com/plugins/chai-jquery/#valuevalue
     * @see https://on.cypress.io/assertions
     */
    (chainer: 'not.have.value', value: string): Chainable<Subject>
    /**
     * Assert that the first element of the selection does not contain the given value, using `.val()`.
     * @example
     *    cy.get('textarea').should('not.contain.value', 'foo bar baz')
     * @see http://chaijs.com/plugins/chai-jquery/#valuevalue
     * @see https://on.cypress.io/assertions
     */
    (chainer: 'not.contain.value', value: string): Chainable<Subject>
    /**
     * Assert that the first element of the selection does not contain the given value, using `.val()`.
     * @example
     *    cy.get('textarea').should('not.include.value', 'foo bar baz')
     * @see http://chaijs.com/plugins/chai-jquery/#valuevalue
     * @see https://on.cypress.io/assertions
     */
    (chainer: 'not.include.value', value: string): Chainable<Subject>
    /**
     * Assert that the selection does not match a given selector, using `.is()`. Note that this overrides the built-in chai assertion. If the object asserted against is not a jQuery object, the original implementation will be called.
     * @example
     *    cy.get('#result').should('not.match', ':empty')
     * @see http://chaijs.com/plugins/chai-jquery/#matchselector
     * @see https://on.cypress.io/assertions
     */
    (chainer: 'not.match', value: string): Chainable<Subject>

    // fallback
    /**
     * Create an assertion. Assertions are automatically retried until they pass or time out.
     * Ctrl+Space will invoke auto-complete in most editors.
     * @see https://on.cypress.io/should
     */
    (chainers: string, value?: any): Chainable<Subject>
    (chainers: string, value: any, match: any): Chainable<Subject>

    /**
     * Create an assertion. Assertions are automatically retried until they pass or time out.
     * Passing a function to `.should()` enables you to make multiple assertions on the yielded subject. This also gives you the opportunity to massage what you'd like to assert on.
     * Just be sure _not_ to include any code that has side effects in your callback function. The callback function will be retried over and over again until no assertions within it throw.
     * @example
     *    cy
     *      .get('p')
     *      .should(($p) => {
     *        // should have found 3 elements
     *        expect($p).to.have.length(3)
     *
     *        // make sure the first contains some text content
     *        expect($p.first()).to.contain('Hello World')
     *
     *        // use jquery's map to grab all of their classes
     *        // jquery's map returns a new jquery object
     *        const classes = $p.map((i, el) => {
     *          return Cypress.$(el).attr('class')
     *        })
     *
     *        // call classes.get() to make this a plain array
     *        expect(classes.get()).to.deep.eq([
     *          'text-primary',
     *          'text-danger',
     *          'text-default'
     *        ])
     *      })
     * @see https://on.cypress.io/should
     */
    (fn: (currentSubject: Subject) => void): Chainable<Subject>
  }

  interface BrowserLaunchOptions {
    extensions: string[]
    preferences: { [key: string]: any }
    args: string[]
    env: { [key: string]: any }
  }

  interface Dimensions {
    width: number
    height: number
  }

  interface ScreenshotDetails {
    size: number
    takenAt: string
    duration: number
    dimensions: Dimensions
    multipart: boolean
    pixelRatio: number
    name: string
    specName: string
    testFailure: boolean
    path: string
    scaled: boolean
    blackout: string[]
  }

  interface AfterScreenshotReturnObject {
    path?: string
    size?: number
    dimensions?: Dimensions
  }

  interface FileObject extends NodeEventEmitter {
    filePath: string
    outputPath: string
    shouldWatch: boolean
  }

  /**
   * Individual task callback. Receives a single argument and _should_ return
   * anything but `undefined` or a promise that resolves anything but `undefined`
   * TODO: find a way to express "anything but undefined" in TypeScript
   */
  type Task = (value: any) => any

  interface Tasks {
    [key: string]: Task
  }

  interface SystemDetails {
    osName: string
    osVersion: string
  }

  interface BeforeRunDetails {
    browser?: Browser
    config: ConfigOptions
    cypressVersion: string
    group?: string
    parallel?: boolean
    runUrl?: string
    specs?: Spec[]
    specPattern?: string[]
    system: SystemDetails
    tag?: string
    autoCancelAfterFailures?: number | false
  }

  interface DevServerConfig {
    specs: Spec[]
    cypressConfig: PluginConfigOptions
    devServerEvents: NodeJS.EventEmitter
  }

  interface ResolvedDevServerConfig {
    port: number
    close: (done?: (err?: Error) => any) => void
  }

  interface PluginEvents {
    (action: 'after:run', fn: (results: CypressCommandLine.CypressRunResult | CypressCommandLine.CypressFailedRunResult) => void | Promise<void>): void
    (action: 'after:screenshot', fn: (details: ScreenshotDetails) => void | AfterScreenshotReturnObject | Promise<AfterScreenshotReturnObject>): void
    (action: 'after:spec', fn: (spec: Spec, results: CypressCommandLine.RunResult) => void | Promise<void>): void
    (action: 'before:run', fn: (runDetails: BeforeRunDetails) => void | Promise<void>): void
    (action: 'before:spec', fn: (spec: Spec) => void | Promise<void>): void
    (action: 'before:browser:launch', fn: (browser: Browser, browserLaunchOptions: BrowserLaunchOptions) => void | BrowserLaunchOptions | Promise<BrowserLaunchOptions>): void
    (action: 'file:preprocessor', fn: (file: FileObject) => string | Promise<string>): void
    (action: 'dev-server:start', fn: (file: DevServerConfig) => Promise<ResolvedDevServerConfig>): void
    (action: 'task', tasks: Tasks): void
  }

  interface CodeFrame {
    frame: string
    language: string
    line: number
    column: number
    absoluteFile: string
    originalFile: string
    relativeFile: string
  }

  interface CypressError extends Error {
    docsUrl?: string
    codeFrame?: CodeFrame
  }

  // for just a few events like "window:alert" it makes sense to allow passing cy.stub() or
  // a user callback function. Others probably only need a callback function.

  /**
   * These events come from the application currently under test (your application).
   * These are the most useful events for you to listen to.
   * @see https://on.cypress.io/catalog-of-events#App-Events
   */
  interface Actions {
    /**
     * Fires when an uncaught exception or unhandled rejection occurs in your application. If it's an unhandled rejection, the rejected promise will be the 3rd argument.
     * Cypress will fail the test when this fires.
     * Return `false` from this event and Cypress will not fail the test. Also useful for debugging purposes because the actual `error` instance is provided to you.
     * @see https://on.cypress.io/catalog-of-events#App-Events
     * @example
    ```
      // likely want to do this in a support file
      // so it's applied to all spec files
      // cypress/support/{e2e|component}.js

      Cypress.on('uncaught:exception', (err, runnable) => {
        // returning false here prevents Cypress from
        // failing the test
        return false
      })
      // stub "window.alert" in a single test
      it('shows alert', () => {
        const stub = cy.stub()
        cy.on('window:alert', stub)
        // trigger application code that calls alert(...)
        .then(() => {
          expect(stub).to.have.been.calledOnce
        })
      })
    ```
     */
    (action: 'uncaught:exception', fn: (error: Error, runnable: Mocha.Runnable, promise?: Promise<any>) => false | void): Cypress
    /**
     * Fires when your app calls the global `window.confirm()` method.
     * Cypress will auto accept confirmations. Return `false` from this event and the confirmation will be canceled.
     * @see https://on.cypress.io/catalog-of-events#App-Events
     * @example
    ```
    cy.on('window:confirm', (str) => {
      console.log(str)
      return false // simulate "Cancel"
    })
    ```
     */
    (action: 'window:confirm', fn: ((text: string) => false | void) | SinonSpyAgent<sinon.SinonSpy> | SinonSpyAgent<sinon.SinonStub>): Cypress
    /**
     * Fires when your app calls the global `window.alert()` method.
     * Cypress will auto accept alerts. You cannot change this behavior.
     * @example
    ```
    const stub = cy.stub()
    cy.on('window:alert', stub)
    // assume the button calls window.alert()
    cy.get('.my-button')
      .click()
      .then(() => {
        expect(stub).to.have.been.calledOnce
      })
    ```
     * @see https://on.cypress.io/catalog-of-events#App-Events
     */
    (action: 'window:alert', fn: ((text: string) => void) | SinonSpyAgent<sinon.SinonSpy> | SinonSpyAgent<sinon.SinonStub>): Cypress
    /**
     * Fires as the page begins to load, but before any of your applications JavaScript has executed.
     * This fires at the exact same time as `cy.visit()` `onBeforeLoad` callback.
     * Useful to modify the window on a page transition.
     * @see https://on.cypress.io/catalog-of-events#App-Events
     */
    (action: 'window:before:load', fn: (win: AUTWindow) => void): Cypress
    /**
     * Fires after all your resources have finished loading after a page transition.
     * This fires at the exact same time as a `cy.visit()` `onLoad` callback.
     * @see https://on.cypress.io/catalog-of-events#App-Events
     */
    (action: 'window:load', fn: (win: AUTWindow) => void): Cypress
    /**
     * Fires when your application is about to navigate away.
     * The real event object is provided to you.
     * Your app may have set a `returnValue` on the event, which is useful to assert on.
     * @see https://on.cypress.io/catalog-of-events#App-Events
     */
    (action: 'window:before:unload', fn: (event: BeforeUnloadEvent) => void): Cypress
    /**
     * Fires when your application is has unloaded and is navigating away.
     * The real event object is provided to you. This event is not cancelable.
     * @see https://on.cypress.io/catalog-of-events#App-Events
     */
    (action: 'window:unload', fn: (event: Event) => void): Cypress
    /**
     * Fires whenever Cypress detects that your application's URL has changed.
     * @see https://on.cypress.io/catalog-of-events#App-Events
     */
    (action: 'url:changed', fn: (url: string) => void): Cypress
    /**
     * Fires when the test has failed. It is technically possible to prevent the test
     * from actually failing by binding to this event and invoking an async `done` callback.
     * However this is **strongly discouraged**. Tests should never legitimately fail.
     *  This event exists because it's extremely useful for debugging purposes.
     * @see https://on.cypress.io/catalog-of-events#App-Events
     */
    (action: 'fail', fn: (error: CypressError, mocha: Mocha.Runnable) => void): Cypress
    /**
     * Fires whenever the viewport changes via a `cy.viewport()` or naturally when
     * Cypress resets the viewport to the default between tests. Useful for debugging purposes.
     * @see https://on.cypress.io/catalog-of-events#App-Events
     */
    (action: 'viewport:changed', fn: (viewport: Viewport) => void): Cypress
    /**
     * Fires whenever **Cypress** is scrolling your application.
     * This event is fired when Cypress is {% url 'waiting for and calculating
     * actionability' interacting-with-elements %}. It will scroll to 'uncover'
     * elements currently being covered. This event is extremely useful to debug why
     * Cypress may think an element is not interactive.
     * @see https://on.cypress.io/catalog-of-events#App-Events
     */
    (action: 'scrolled', fn: ($el: JQuery) => void): Cypress
    /**
     * Fires when a cy command is first invoked and enqueued to be run later.
     * Useful for debugging purposes if you're confused about the order in which commands will execute.
     * @see https://on.cypress.io/catalog-of-events#App-Events
     */
    (action: 'command:enqueued', fn: (command: EnqueuedCommandAttributes) => void): Cypress
    /**
     * Fires when cy begins actually running and executing your command.
     * Useful for debugging and understanding how the command queue is async.
     * @see https://on.cypress.io/catalog-of-events#App-Events
     */
    (action: 'command:start', fn: (command: CommandQueue) => void): Cypress
    /**
     * Fires when cy finishes running and executing your command.
     * Useful for debugging and understanding how commands are handled.
     * @see https://on.cypress.io/catalog-of-events#App-Events
     */
    (action: 'command:end', fn: (command: CommandQueue) => void): Cypress
    /**
     * Fires when a command is skipped, namely the `should` command.
     * Useful for debugging and understanding how commands are handled.
     * @see https://on.cypress.io/catalog-of-events#App-Events
     */
    (action: 'skipped:command:end', fn: (command: CommandQueue) => void): Cypress
    /**
     * Fires whenever a command begins its retrying routines.
     * This is called on the trailing edge after Cypress has internally
     * waited for the retry interval. Useful to understand **why** a command is retrying,
     * and generally includes the actual error causing the retry to happen.
     * When commands fail the final error is the one that actually bubbles up to fail the test.
     * This event is essentially to debug why Cypress is failing.
     * @see https://on.cypress.io/catalog-of-events#App-Events
     */
    (action: 'command:retry', fn: (command: CommandQueue) => void): Cypress
    /**
     * Fires whenever a command emits this event so it can be displayed in the Command Log.
     * Useful to see how internal cypress commands utilize the {% url 'Cypress.log()' cypress-log %} API.
     * @see https://on.cypress.io/catalog-of-events#App-Events
     */
    (action: 'log:added', fn: (attributes: ObjectLike, log: any) => void): Cypress
    /**
     * Fires whenever a command's attributes changes.
     * This event is debounced to prevent it from firing too quickly and too often.
     * Useful to see how internal cypress commands utilize the {% url 'Cypress.log()' cypress-log %} API.
     * @see https://on.cypress.io/catalog-of-events#App-Events
     */
    (action: 'log:changed', fn: (attributes: ObjectLike, log: any) => void): Cypress
    /**
     * Fires before the test and all **before** and **beforeEach** hooks run.
     * @see https://on.cypress.io/catalog-of-events#App-Events
     */
    (action: 'test:before:run', fn: (attributes: ObjectLike, test: Mocha.Test) => void): Cypress
    /**
     * Fires before the test and all **before** and **beforeEach** hooks run.
     * If a `Promise` is returned, it will be awaited before proceeding.
     */
    (action: 'test:before:run:async', fn: (attributes: ObjectLike, test: Mocha.Test) => void | Promise<any>): Cypress
    /**
     * Fires after the test and all **afterEach** and **after** hooks run.
     * @see https://on.cypress.io/catalog-of-events#App-Events
     */
    (action: 'test:after:run', fn: (attributes: ObjectLike, test: Mocha.Test) => void): Cypress
  }

  // $CommandQueue from `command_queue.coffee` - a lot to type. Might be more useful if it was written in TS
  interface CommandQueue extends ObjectLike {
    logs(filters: any): any
    add(obj: any): any
    get(): any
    get<K extends keyof CommandQueue>(key: string): CommandQueue[K]
    toJSON(): string[]
    create(): CommandQueue
  }

  /**
   * The clock starts at the unix epoch (timestamp of 0). This means that when you instantiate new Date in your application, it will have a time of January 1st, 1970.
   */
  interface Clock {
    /**
     * Move the clock the specified number of `milliseconds`.
     * Any timers within the affected range of time will be called.
     * @param time Number in ms to advance the clock
     * @see https://on.cypress.io/tick
     */
    tick(time: number): void
    /**
     * Restore all overridden native functions.
     * This is automatically called between tests, so should not generally be needed.
     * @see https://on.cypress.io/clock
     * @example
     *   cy.clock()
     *   cy.visit('/')
     *   ...
     *   cy.clock().then(clock => {
     *     clock.restore()
     *   })
     *   // or use this shortcut
     *   cy.clock().invoke('restore')
     */
    restore(): void
    /**
     * Change the time without invoking any timers.
     *
     * Default value with no argument or undefined is 0.
     *
     * This can be useful if you need to change the time by an hour
     * while there is a setInterval registered that may otherwise run thousands
     * of times.
     * @see https://on.cypress.io/clock
     * @example
     *   cy.clock()
     *   cy.visit('/')
     *   ...
     *   cy.clock().then(clock => {
     *     clock.setSystemTime(60 * 60 * 1000)
     *   })
     *   // or use this shortcut
     *   cy.clock().invoke('setSystemTime', 60 * 60 * 1000)
     */
    setSystemTime(now?: number | Date): void
  }

  interface Cookie {
    name: string
    value: string
    path: string
    domain: string
    hostOnly?: boolean
    httpOnly: boolean
    secure: boolean
    expiry?: number
    sameSite?: SameSiteStatus
  }

  interface EnqueuedCommandAttributes {
    id: string
    name: string
    args: any[]
    type: string
    chainerId: string
    injected: boolean
    userInvocationStack?: string
    query?: boolean
    fn(...args: any[]): any
  }

  interface Command {
    get<K extends keyof EnqueuedCommandAttributes>(attr: K): EnqueuedCommandAttributes[K]
    get(): EnqueuedCommandAttributes
    set<K extends keyof EnqueuedCommandAttributes>(key: K, value: EnqueuedCommandAttributes[K]): Log
    set(options: Partial<EnqueuedCommandAttributes>): Log
  }

  interface Exec {
    code: number
    stdout: string
    stderr: string
  }

  type FileReference = string | BufferType | FileReferenceObject
  interface FileReferenceObject {
    /*
     * Buffers will be used as-is, while strings will be interpreted as an alias or a file path.
     * All other types will have `Buffer.from(JSON.stringify())` applied.
     */
    contents: any
    fileName?: string
    mimeType?: string
    lastModified?: number
  }

  interface LogAttrs {
    url: string
    consoleProps: ObjectLike
  }

  interface Log {
    end(): Log
    error(error: Error): Log
    finish(): void
    get<K extends keyof LogConfig>(attr: K): LogConfig[K]
    get(): LogConfig
    set<K extends keyof LogConfig>(key: K, value: LogConfig[K]): Log
    set(options: Partial<LogConfig>): Log
    snapshot(name?: string, options?: { at?: number, next: string }): Log
  }

  interface LogConfig extends Timeoutable {
    /** Unique id for the log, in the form of '<origin>-<number>' */
    id: string
    /** The JQuery element for the command. This will highlight the command in the main window when debugging */
    $el: JQuery
    /** The scope of the log entry. If child, will appear nested below parents, prefixed with '-' */
    type: 'parent' | 'child'
    /** Allows the name of the command to be overwritten */
    name: string
    /** Override *name* for display purposes only */
    displayName: string
    /** additional information to include in the log */
    message: any
    /** Set to false if you want to control the finishing of the command in the log yourself */
    autoEnd: boolean
    /** Set to true to immediately finish the log  */
    end: boolean
    /** Return an object that will be printed in the dev tools console */
    consoleProps(): ObjectLike
  }

  interface Response<T> {
    allRequestResponses: any[]
    body: T
    duration: number
    headers: { [key: string]: string | string[] }
    isOkStatusCode: boolean
    redirects?: string[]
    redirectedToUrl?: string
    requestHeaders: { [key: string]: string }
    status: number
    statusText: string
  }

  interface Server extends RouteOptions {
    enable: boolean
    ignore: (xhr: any) => boolean
  }

  interface Viewport {
    viewportWidth: number
    viewportHeight: number
  }

  type Encodings = 'ascii' | 'base64' | 'binary' | 'hex' | 'latin1' | 'utf8' | 'utf-8' | 'ucs2' | 'ucs-2' | 'utf16le' | 'utf-16le' | null
  type PositionType = 'topLeft' | 'top' | 'topRight' | 'left' | 'center' | 'right' | 'bottomLeft' | 'bottom' | 'bottomRight'
  type ViewportPreset = 'macbook-16' | 'macbook-15' | 'macbook-13' | 'macbook-11' | 'ipad-2' | 'ipad-mini' | 'iphone-xr' | 'iphone-x' | 'iphone-6+' | 'iphone-se2' | 'iphone-8' | 'iphone-7' | 'iphone-6' | 'iphone-5' | 'iphone-4' | 'iphone-3' | 'samsung-s10' | 'samsung-note9'
  interface Offset {
    top: number
    left: number
  }

  // Diff taken from https://github.com/Microsoft/TypeScript/issues/12215#issuecomment-311923766
  type Diff<T extends string, U extends string> = ({ [P in T]: P } & { [P in U]: never } & { [x: string]: never })[T]
  type Omit<T, K extends keyof T> = Pick<T, Exclude<keyof T, K>>

  /**
   * Public interface for the global "cy" object. If you want to add
   * a custom property to this object, you should extend this interface.
   * @see https://on.cypress.io/typescript#Types-for-custom-commands
   *
  ```
  // in your TS file
  declare namespace Cypress {
    interface cy {
      // declare additional properties on "cy" object, like
      // label: string
    }
    interface Chainable {
      // declare additional custom commands as methods, like
      // login(username: string, password: string)
    }
  }
  ```
   */
  interface cy extends Chainable<undefined> { }
}

declare namespace Mocha {
  interface TestFunction {
    /**
     * Describe a specification or test-case with the given `title`, TestOptions, and callback `fn` acting
     * as a thunk.
     */
    (title: string, config: Cypress.TestConfigOverrides, fn?: Func): Test

    /**
     * Describe a specification or test-case with the given `title`, TestOptions, and callback `fn` acting
     * as a thunk.
     */
    (title: string, config: Cypress.TestConfigOverrides, fn?: AsyncFunc): Test
  }
  interface ExclusiveTestFunction {
    /**
     * Describe a specification or test-case with the given `title`, TestOptions, and callback `fn` acting
     * as a thunk.
     */
    (title: string, config: Cypress.TestConfigOverrides, fn?: Func): Test

    /**
     * Describe a specification or test-case with the given `title`, TestOptions, and callback `fn` acting
     * as a thunk.
     */
    (title: string, config: Cypress.TestConfigOverrides, fn?: AsyncFunc): Test
  }
  interface PendingTestFunction {
    /**
     * Describe a specification or test-case with the given `title`, TestOptions, and callback `fn` acting
     * as a thunk.
     */
    (title: string, config: Cypress.TestConfigOverrides, fn?: Func): Test

    /**
     * Describe a specification or test-case with the given `title`, TestOptions, and callback `fn` acting
     * as a thunk.
     */
    (title: string, config: Cypress.TestConfigOverrides, fn?: AsyncFunc): Test
  }

  interface SuiteFunction {
    /**
     * Describe a "suite" with the given `title`, TestOptions, and callback `fn` containing
     * nested suites.
     */
    (title: string, config: Cypress.SuiteConfigOverrides, fn: (this: Suite) => void): Suite
  }

  interface ExclusiveSuiteFunction {
    /**
     * Describe a "suite" with the given `title`, TestOptions, and callback `fn` containing
     * nested suites. Indicates this suite should be executed exclusively.
     */
    (title: string, config: Cypress.SuiteConfigOverrides, fn: (this: Suite) => void): Suite
  }

  interface PendingSuiteFunction {
    (title: string, config: Cypress.SuiteConfigOverrides, fn: (this: Suite) => void): Suite | void
  }
}<|MERGE_RESOLUTION|>--- conflicted
+++ resolved
@@ -3286,10 +3286,6 @@
   interface DependencyToInstall {
     dependency: CypressComponentDependency
     satisfied: boolean
-<<<<<<< HEAD
-    loc: string | null
-=======
->>>>>>> 3f8769e8
     detectedVersion: string | null
   }
 
