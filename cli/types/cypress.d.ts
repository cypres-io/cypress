--- conflicted
+++ resolved
@@ -3406,11 +3406,7 @@
      */
     (chainer: 'be.arguments'): Chainable<Subject>
     /**
-<<<<<<< HEAD
-     * Asserts that the target is a number that's within a given +/- `delta` range of the given number `expected`. However, it's often best to assert that the target is equal to its expected value.
-=======
      * Asserts that the target is a number that’s within a given +/- `delta` range of the given number `expected`. However, it's often best to assert that the target is equal to its expected value.
->>>>>>> f2100a8b
      * @example
      *    cy.wrap(5.1).should('be.approximately', 5, 0.5)
      * @alias closeTo
@@ -3419,11 +3415,7 @@
      */
     (chainer: 'be.approximately', value: number, delta: number): Chainable<Subject>
     /**
-<<<<<<< HEAD
-     * Asserts that the target is a number that's within a given +/- `delta` range of the given number `expected`. However, it's often best to assert that the target is equal to its expected value.
-=======
      * Asserts that the target is a number that’s within a given +/- `delta` range of the given number `expected`. However, it's often best to assert that the target is equal to its expected value.
->>>>>>> f2100a8b
      * @example
      *    cy.wrap(5.1).should('be.closeTo', 5, 0.5)
      * @see http://chaijs.com/api/bdd/#method_closeto
@@ -3598,11 +3590,7 @@
     (chainer: 'contain', value: any): Chainable<Subject>
     /**
      * When one argument is provided, `.decrease` asserts that the given function `subject` returns a lesser number when it's invoked after invoking the target function compared to when it's invoked beforehand.
-<<<<<<< HEAD
-     * `.decrease` also causes all `.by` assertions that follow in the chain to assert how much lesser of a number is returned. It's often best to assert that the return value decreased by the expected amount, rather than asserting it decreased by any amount.
-=======
      * `.decrease` also causes all `.by` assertions that follow in the chain to assert how much lesser of a number is returned. it's often best to assert that the return value decreased by the expected amount, rather than asserting it decreased by any amount.
->>>>>>> f2100a8b
      * @example
      *    let val = 1
      *    function subtractTwo() { val -= 2 }
@@ -3854,11 +3842,7 @@
      * When one argument is provided, `.increase` asserts that the given function `subject` returns a greater number when it's
      * invoked after invoking the target function compared to when it's invoked beforehand.
      * `.increase` also causes all `.by` assertions that follow in the chain to assert how much greater of a number is returned.
-<<<<<<< HEAD
-     * It's often best to assert that the return value increased by the expected amount, rather than asserting it increased by any amount.
-=======
      * it's often best to assert that the return value increased by the expected amount, rather than asserting it increased by any amount.
->>>>>>> f2100a8b
      *
      * When two arguments are provided, `.increase` asserts that the value of the given object `subject`'s `prop` property is greater after
      * invoking the target function compared to beforehand.
@@ -4031,11 +4015,7 @@
      */
     (chainer: 'not.be.arguments'): Chainable<Subject>
     /**
-<<<<<<< HEAD
-     * Asserts that the target is a not number that's within a given +/- `delta` range of the given number `expected`. However, it's often best to assert that the target is equal to its expected value.
-=======
      * Asserts that the target is a not number that’s within a given +/- `delta` range of the given number `expected`. However, it's often best to assert that the target is equal to its expected value.
->>>>>>> f2100a8b
      * @example
      *    cy.wrap(5.1).should('not.be.approximately', 6, 0.5)
      * @alias closeTo
@@ -4044,11 +4024,7 @@
      */
     (chainer: 'not.be.approximately', value: number, delta: number): Chainable<Subject>
     /**
-<<<<<<< HEAD
-     * Asserts that the target is not a number that's within a given +/- `delta` range of the given number `expected`. However, it's often best to assert that the target is equal to its expected value.
-=======
      * Asserts that the target is not a number that’s within a given +/- `delta` range of the given number `expected`. However, it's often best to assert that the target is equal to its expected value.
->>>>>>> f2100a8b
      * @example
      *    cy.wrap(5.1).should('not.be.closeTo', 6, 0.5)
      * @see http://chaijs.com/api/bdd/#method_closeto
@@ -4223,11 +4199,7 @@
     (chainer: 'not.contain', value: any): Chainable<Subject>
     /**
      * When one argument is provided, `.decrease` asserts that the given function `subject` does not returns a lesser number when it's invoked after invoking the target function compared to when it's invoked beforehand.
-<<<<<<< HEAD
-     * `.decrease` also causes all `.by` assertions that follow in the chain to assert how much lesser of a number is returned. It's often best to assert that the return value decreased by the expected amount, rather than asserting it decreased by any amount.
-=======
      * `.decrease` also causes all `.by` assertions that follow in the chain to assert how much lesser of a number is returned. it's often best to assert that the return value decreased by the expected amount, rather than asserting it decreased by any amount.
->>>>>>> f2100a8b
      * @example
      *    let val = 1
      *    function subtractTwo() { val -= 2 }
@@ -4454,11 +4426,7 @@
      * When one argument is provided, `.increase` asserts that the given function `subject` returns a greater number when it's
      * invoked after invoking the target function compared to when it's invoked beforehand.
      * `.increase` also causes all `.by` assertions that follow in the chain to assert how much greater of a number is returned.
-<<<<<<< HEAD
-     * It's often best to assert that the return value increased by the expected amount, rather than asserting it increased by any amount.
-=======
      * it's often best to assert that the return value increased by the expected amount, rather than asserting it increased by any amount.
->>>>>>> f2100a8b
      *
      * When two arguments are provided, `.increase` asserts that the value of the given object `subject`'s `prop` property is greater after
      * invoking the target function compared to beforehand.
