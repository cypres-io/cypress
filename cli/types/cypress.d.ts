--- conflicted
+++ resolved
@@ -677,11 +677,7 @@
      * @param {FileReference} files - The file(s) to select or drag onto this element.
      * @see https://on.cypress.io/selectfile
      * @example
-<<<<<<< HEAD
      *    cy.get('input[type=file]').selectFile(Cypress.Buffer.from('text'))
-=======
-     *    cy.get('input[type=file]').selectFile(Buffer.from('text'))
->>>>>>> d8232d56
      *    cy.get('input[type=file]').selectFile({
      *      fileName: 'users.json',
      *      fileContents: [{name: 'John Doe'}]
@@ -5712,19 +5708,12 @@
   type FileReference = string | BufferType | FileReferenceObject
   interface FileReferenceObject {
     /*
-<<<<<<< HEAD
      * Buffers will be used as-is, while strings will be interpreted as an alias or a file path.
      * All other types will have `Buffer.from(JSON.stringify())` applied.
      */
     contents: any
     fileName?: string
     mimeType?: string
-=======
-     * Buffers and strings will be used as-is. All other types will have `JSON.stringify()` applied.
-     */
-    contents: any
-    fileName?: string
->>>>>>> d8232d56
     lastModified?: number
   }
 
