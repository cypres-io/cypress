/// <reference path="./cypress-npm-api.d.ts" />
/// <reference path="./cypress-eventemitter.d.ts" />

declare namespace Cypress {
  type FileContents = string | any[] | object
  type HistoryDirection = 'back' | 'forward'
  type HttpMethod = string
  type RequestBody = string | object
  type ViewportOrientation = 'portrait' | 'landscape'
  type PrevSubject = keyof PrevSubjectMap
  type TestingType = 'e2e' | 'component'
  type PluginConfig = (on: PluginEvents, config: PluginConfigOptions) => void | ConfigOptions | Promise<ConfigOptions>

  interface PrevSubjectMap<O = unknown> {
    optional: O
    element: JQuery
    document: Document
    window: Window
  }

  interface CommandOptions {
    prevSubject: boolean | PrevSubject | PrevSubject[]
  }
  interface CommandFn<T extends keyof ChainableMethods> {
    (this: Mocha.Context, ...args: Parameters<ChainableMethods[T]>): ReturnType<ChainableMethods[T]> | void
  }
  interface CommandFnWithSubject<T extends keyof ChainableMethods, S> {
    (this: Mocha.Context, prevSubject: S, ...args: Parameters<ChainableMethods[T]>): ReturnType<ChainableMethods[T]> | void
  }
  interface CommandOriginalFn<T extends keyof ChainableMethods> extends CallableFunction {
    (...args: Parameters<ChainableMethods[T]>): ReturnType<ChainableMethods[T]>
  }
  interface CommandOriginalFnWithSubject<T extends keyof ChainableMethods, S> extends CallableFunction {
    (prevSubject: S, ...args: Parameters<ChainableMethods[T]>): ReturnType<ChainableMethods[T]>
  }
  interface CommandFnWithOriginalFn<T extends keyof Chainable> {
    (this: Mocha.Context, originalFn: CommandOriginalFn<T>, ...args: Parameters<ChainableMethods[T]>): ReturnType<ChainableMethods[T]> | void
  }
  interface CommandFnWithOriginalFnAndSubject<T extends keyof Chainable, S> {
    (this: Mocha.Context, originalFn: CommandOriginalFnWithSubject<T, S>, prevSubject: S, ...args: Parameters<ChainableMethods[T]>): ReturnType<ChainableMethods[T]> | void
  }
  interface ObjectLike {
    [key: string]: any
  }
  interface Auth {
    username: string
    password: string
  }

  interface RemoteState {
    auth?: {
      username: string
      password: string
    }
    domainName: string
    strategy: 'file' | 'http'
    origin: string
    fileServer: string
    props: Record<string, any>
    visiting: string
  }

  interface Backend {
    /**
     * Firefox only: Force Cypress to run garbage collection routines.
     * No-op if not running in Firefox.
     *
     * @see https://on.cypress.io/firefox-gc-issue
     */
    (task: 'firefox:force:gc'): Promise<void>
    (task: 'net', eventName: string, frame: any): Promise<void>
  }

  type BrowserName = 'electron' | 'chrome' | 'chromium' | 'firefox' | 'edge' | string

  type BrowserChannel = 'stable' | 'canary' | 'beta' | 'dev' | 'nightly' | string

  type BrowserFamily = 'chromium' | 'firefox'

  /**
   * Describes a browser Cypress can control
   */
  interface Browser {
    /**
     * Short browser name.
     */
    name: BrowserName
    /**
     * The underlying engine for this browser.
     */
    family: BrowserFamily
    /**
     * The release channel of the browser.
     */
    channel: BrowserChannel
    /**
     * Human-readable browser name.
     */
    displayName: string
    version: string
    majorVersion: number | string
    path: string
    isHeaded: boolean
    isHeadless: boolean
    /**
     * Informational text to accompany this browser. Shown in desktop-gui.
     */
    info?: string
    /**
     * Warning text to accompany this browser. Shown in desktop-gui.
     */
    warning?: string
    /**
     * The minimum majorVersion of this browser supported by Cypress.
     */
    minSupportedVersion?: number
    /**
     * If `true`, this browser is too old to be supported by Cypress.
     */
    unsupportedVersion?: boolean
  }

  interface LocalStorage {
    /**
     * Called internally to clear `localStorage` in two situations.
     *
     * 1. Before every test, this is called with no argument to clear all keys.
     * 2. On `cy.clearLocalStorage(keys)` this is called with `keys` as an argument.
     *
     * You should not call this method directly to clear `localStorage`; instead, use `cy.clearLocalStorage(key)`.
     *
     * @see https://on.cypress.io/clearlocalstorage
     */
    clear: (keys?: string[]) => void
  }

  type IsBrowserMatcher = BrowserName | Partial<Browser> | Array<BrowserName | Partial<Browser>>

  interface ViewportPosition extends WindowPosition {
    right: number
    bottom: number
  }

  interface WindowPosition {
    top: number
    left: number
    topCenter: number
    leftCenter: number
  }

  interface ElementPositioning {
    scrollTop: number
    scrollLeft: number
    width: number
    height: number
    fromElViewport: ViewportPosition
    fromElWindow: WindowPosition
    fromAutWindow: WindowPosition
  }

  interface ElementCoordinates {
    width: number
    height: number
    fromElViewport: ViewportPosition & { x: number, y: number }
    fromElWindow: WindowPosition & { x: number, y: number }
    fromAutWindow: WindowPosition & { x: number, y: number }
  }

  /**
   * Spec type for the given test. "integration" is the default, but
   * tests run using `open --component` will be "component"
   *
   * @see https://on.cypress.io/experiments
   */
  type CypressSpecType = 'integration' | 'component'

  /**
   * A Cypress spec.
   */
  interface Spec {
    name: string // "config_passing_spec.js"
    relative: string // "cypress/integration/config_passing_spec.js" or "__all" if clicked all specs button
    absolute: string // "/Users/janelane/app/cypress/integration/config_passing_spec.js"
    specFilter?: string // optional spec filter used by the user
    specType?: CypressSpecType
  }

  /**
   * Window type for Application Under Test(AUT)
   */
  type AUTWindow = Window & typeof globalThis & ApplicationWindow

  /**
   * The interface for user-defined properties in Window object under test.
   */
  interface ApplicationWindow { } // tslint:disable-line

  /**
   * The configuration for Cypress.
   */
  type Config = ResolvedConfigOptions & RuntimeConfigOptions & RuntimeServerConfigOptions

  /**
   * Several libraries are bundled with Cypress by default.
   *
   * @see https://on.cypress.io/api
   */
  interface Cypress {
    /**
     * Lodash library
     *
     * @see https://on.cypress.io/_
     * @example
     *    Cypress._.keys(obj)
     */
    _: _.LoDashStatic
    /**
     * jQuery library
     *
     * @see https://on.cypress.io/$
     * @example
     *    Cypress.$('p')
     */
    $: JQueryStatic
    /**
     * Cypress automatically includes a Blob library and exposes it as Cypress.Blob.
     *
     * @see https://on.cypress.io/blob
     * @see https://github.com/nolanlawson/blob-util
     * @example
     *    Cypress.Blob.method()
     */
    Blob: BlobUtil.BlobUtilStatic
    /**
     * Cypress automatically includes a Buffer library and exposes it as Cypress.Buffer.
     *
     * @see https://on.cypress.io/buffer
     * @see https://github.com/feross/buffer
     * @example
     *    Cypress.Buffer.method()
     */
    Buffer: BufferType
    /**
     * Cypress automatically includes minimatch and exposes it as Cypress.minimatch.
     *
     * @see https://on.cypress.io/minimatch
     */
    minimatch: typeof Minimatch.minimatch
    /**
     * Cypress automatically includes Bluebird and exposes it as Cypress.Promise.
     *
     * @see https://on.cypress.io/promise
     * @see https://github.com/petkaantonov/bluebird
     * @example
     *   new Cypress.Promise((resolve, reject) => { ... })
     */
    Promise: Bluebird.BluebirdStatic
    /**
     * Cypress includes Sinon.js library used in `cy.spy` and `cy.stub`.
     *
     * @see https://sinonjs.org/
     * @see https://on.cypress.io/stubs-spies-and-clocks
     * @see https://example.cypress.io/commands/spies-stubs-clocks
     */
    sinon: sinon.SinonStatic

    /**
     * Cypress version string. i.e. "1.1.2"
     * @see https://on.cypress.io/version
     * @example
      ```
      expect(Cypress.version).to.be.a('string')
      if (Cypress.version === '1.2.0') {
        // test something specific
      }
      ```
     */
    version: string

    /**
     * OS platform name, from Node `os.platform()`
     *
     * @see https://nodejs.org/api/os.html#os_os_platform
     * @example
     *    Cypress.platform // "darwin"
     */
    platform: string

    /**
     * CPU architecture, from Node `os.arch()`
     *
     * @see https://nodejs.org/api/os.html#os_os_arch
     * @example
     *    Cypress.arch // "x64"
     */
    arch: string

    /**
     * Currently executing spec file.
     * @example
     * ```
     * Cypress.spec
     * // {
     * //  name: "config_passing_spec.coffee",
     * //  relative: "cypress/integration/config_passing_spec.coffee",
     * //  absolute: "/users/smith/projects/web/cypress/integration/config_passing_spec.coffee"
     * //  specType: "integration"
     * // }
     * ```
     */
    spec: Spec

    /**
     * Currently executing test runnable instance.
     */
    currentTest: {
      title: string
      titlePath: string[]
    }

    /**
     * Information about the browser currently running the tests
     */
    browser: Browser

    /**
     * Internal class for LocalStorage management.
     */
    LocalStorage: LocalStorage

    /**
     * Internal class for session management.
     */
    session: Session

    /**
     * Current testing type, determined by the Test Runner chosen to run.
     */
    testingType: TestingType

    /**
     * Fire automation:request event for internal use.
     */
    automation(eventName: string, ...args: any[]): Bluebird.Promise<any>

    /**
     * Promise wrapper for certain internal tasks.
     */
    backend: Backend

    /**
     * Returns all configuration objects.
     * @see https://on.cypress.io/config
     * @example
    ```
    Cypress.config()
    // {defaultCommandTimeout: 10000, pageLoadTimeout: 30000, ...}
    ```
     */
    config(): Config
    /**
     * Returns one configuration value.
     * @see https://on.cypress.io/config
     * @example
    ```
    Cypress.config('pageLoadTimeout')
    // 60000
    ```
     */
    config<K extends keyof Config>(key: K): Config[K]
    /**
     * Sets one configuration value.
     * @see https://on.cypress.io/config
     * @example
    ```
    Cypress.config('viewportWidth', 800)
    ```
     */
    config<K extends keyof TestConfigOverrides>(key: K, value: TestConfigOverrides[K]): void
    /**
     * Sets multiple configuration values at once.
     * @see https://on.cypress.io/config
     * @example
    ```
    Cypress.config({
      defaultCommandTimeout: 10000,
      viewportHeight: 900
    })
    ```
     */
    config(Object: ConfigOptions): void

    // no real way to type without generics
    /**
     * Returns all environment variables set with CYPRESS_ prefix or in "env" object in "cypress.config.{ts|js}"
     *
     * @see https://on.cypress.io/env
     */
    env(): ObjectLike
    /**
     * Returns specific environment variable or undefined
     * @see https://on.cypress.io/env
     * @example
     *    // cypress.config.js
     *    { "env": { "foo": "bar" } }
     *    Cypress.env("foo") // => bar
     */
    env(key: string): any
    /**
     * Set value for a variable.
     * Any value you change will be permanently changed for the remainder of your tests.
     * @see https://on.cypress.io/env
     * @example
     *    Cypress.env("host", "http://server.dev.local")
     */
    env(key: string, value: any): void
    /**
     * Set values for multiple variables at once. Values are merged with existing values.
     * @see https://on.cypress.io/env
     * @example
     *    Cypress.env({ host: "http://server.dev.local", foo: "foo" })
     */
    env(object: ObjectLike): void

    /**
     * @returns the number of test retries currently enabled for the run
     */
    getTestRetries(): number | null

    /**
     * Checks if a variable is a valid instance of `cy` or a `cy` chainable.
     *
     * @see https://on.cypress.io/iscy
     * @example
     *    Cypress.isCy(cy) // => true
     */
    isCy<TSubject = any>(obj: Chainable<TSubject>): obj is Chainable<TSubject>
    isCy(obj: any): obj is Chainable

    /**
     * Returns true if currently running the supplied browser name or matcher object. Also accepts an array of matchers.
     * @example isBrowser('chrome') will be true for the browser 'chrome:canary' and 'chrome:stable'
     * @example isBrowser({ name: 'firefox', channel: 'dev' }) will be true only for the browser 'firefox:dev' (Firefox Developer Edition)
     * @example isBrowser(['firefox', 'edge']) will be true only for the browsers 'firefox' and 'edge'
     * @example isBrowser('!firefox') will be true for every browser other than 'firefox'
     * @example isBrowser({ family: '!chromium'}) will be true for every browser not matching { family: 'chromium' }
     * @param matcher browser name or matcher object to check.
     */
    isBrowser(name: IsBrowserMatcher): boolean

    /**
     * Internal options for "cy.log" used in custom commands.
     *
     * @see https://on.cypress.io/cypress-log
     */
    log(options: Partial<LogConfig>): Log

    /**
     * @see https://on.cypress.io/api/commands
     */
    Commands: {
      add<T extends keyof Chainable>(name: T, fn: CommandFn<T>): void
      add<T extends keyof Chainable>(name: T, options: CommandOptions & {prevSubject: false}, fn: CommandFn<T>): void
      add<T extends keyof Chainable, S extends PrevSubject>(
          name: T, options: CommandOptions & { prevSubject: true | S | ['optional'] }, fn: CommandFnWithSubject<T, PrevSubjectMap[S]>,
      ): void
      add<T extends keyof Chainable, S extends PrevSubject>(
          name: T, options: CommandOptions & { prevSubject: S[] }, fn: CommandFnWithSubject<T, PrevSubjectMap<void>[S]>,
      ): void
      overwrite<T extends keyof Chainable>(name: T, fn: CommandFnWithOriginalFn<T>): void
      overwrite<T extends keyof Chainable, S extends PrevSubject>(name: T, fn: CommandFnWithOriginalFnAndSubject<T, PrevSubjectMap[S]>): void
    }

    /**
     * @see https://on.cypress.io/cookies
     */
    Cookies: {
      debug(enabled: boolean, options?: Partial<DebugOptions>): void
      preserveOnce(...names: string[]): void
      defaults(options: Partial<CookieDefaults>): CookieDefaults
    }

    /**
     * @see https://on.cypress.io/dom
     */
    dom: {
      /**
       * Returns a jQuery object obtained by wrapping an object in jQuery.
       */
      wrap(wrappingElement_function: JQuery.Selector | JQuery.htmlString | Element | JQuery | ((index: number) => string | JQuery)): JQuery
      query(selector: JQuery.Selector, context?: Element | JQuery): JQuery
      /**
       * Returns an array of raw elements pulled out from a jQuery object.
       */
      unwrap(obj: any): any
      /**
       * Returns a boolean indicating whether an object is a DOM object.
       */
      isDom(obj: any): boolean
      isType(element: JQuery | HTMLElement, type: string): boolean
      /**
       * Returns a boolean indicating whether an element is visible.
       */
      isVisible(element: JQuery | HTMLElement): boolean
      /**
       * Returns a boolean indicating whether an element is hidden.
       */
      isHidden(element: JQuery | HTMLElement, methodName?: string, options?: object): boolean
      /**
       * Returns a boolean indicating whether an element can receive focus.
       */
      isFocusable(element: JQuery | HTMLElement): boolean
      isTextLike(element: JQuery | HTMLElement): boolean
      /**
       * Returns a boolean indicating whether an element is scrollable.
       */
      isScrollable(element: Window | JQuery | HTMLElement): boolean
      /**
       * Returns a boolean indicating whether an element currently has focus.
       */
      isFocused(element: JQuery | HTMLElement): boolean
      /**
       * Returns a boolean indicating whether an element is detached from the DOM.
       */
      isDetached(element: JQuery | HTMLElement): boolean
      /**
       * Returns a boolean indicating whether an element is attached to the DOM.
       */
      isAttached(element: JQuery | HTMLElement | Window | Document): boolean
      isSelector(element: JQuery | HTMLElement, selector: JQuery.Selector): boolean
      /**
       * Returns a boolean indicating whether an element is a descendent of another element.
       */
      isDescendent(element1: JQuery | HTMLElement, element2: JQuery | HTMLElement): boolean
      /**
       * Returns a boolean indicating whether object is undefined or html, body, or document.
       */
      isUndefinedOrHTMLBodyDoc(obj: any): boolean
      /**
       * Returns a boolean indicating whether an object is a DOM element.
       */
      isElement(obj: any): boolean
      /**
       * Returns a boolean indicating whether a node is of document type.
       */
      isDocument(obj: any): boolean
      /**
       * Returns a boolean indicating whether an object is a window object.
       */
      isWindow(obj: any): obj is Window
      /**
       * Returns a boolean indicating whether an object is a jQuery object.
       */
      isJquery(obj: any): obj is JQuery
      isInputType(element: JQuery | HTMLElement, type: string | string[]): boolean
      stringify(element: JQuery | HTMLElement, form: string): string
      getElements(element: JQuery): JQuery | HTMLElement[]
      getContainsSelector(text: string, filter?: string): JQuery.Selector
      getFirstDeepestElement(elements: HTMLElement[], index?: number): HTMLElement
      getWindowByElement(element: JQuery | HTMLElement): JQuery | HTMLElement
      getReasonIsHidden(element: JQuery | HTMLElement, options?: object): string
      getFirstScrollableParent(element: JQuery | HTMLElement): JQuery | HTMLElement
      getFirstFixedOrStickyPositionParent(element: JQuery | HTMLElement): JQuery | HTMLElement
      getFirstStickyPositionParent(element: JQuery | HTMLElement): JQuery | HTMLElement
      getCoordsByPosition(left: number, top: number, xPosition?: string, yPosition?: string): number
      getElementPositioning(element: JQuery | HTMLElement): ElementPositioning
      getElementAtPointFromViewport(doc: Document, x: number, y: number): Element | null
      getElementCoordinatesByPosition(element: JQuery | HTMLElement, position: string): ElementCoordinates
      getElementCoordinatesByPositionRelativeToXY(element: JQuery | HTMLElement, x: number, y: number): ElementPositioning
    }

    /**
     * @see https://on.cypress.io/keyboard-api
     */
    Keyboard: {
      defaults(options: Partial<KeyboardDefaultsOptions>): void
    }

    /**
     * @see https://on.cypress.io/api/api-server
     */
    Server: {
      defaults(options: Partial<ServerOptions>): void
    }

    /**
     * @see https://on.cypress.io/screenshot-api
     */
    Screenshot: {
      defaults(options: Partial<ScreenshotDefaultsOptions>): void
    }

    /**
     * @see https://on.cypress.io/selector-playground-api
     */
    SelectorPlayground: {
      defaults(options: Partial<SelectorPlaygroundDefaultsOptions>): void
      getSelector($el: JQuery): JQuery.Selector
    }

    /**
     * These events come from Cypress as it issues commands and reacts to their state. These are all useful to listen to for debugging purposes.
     * @see https://on.cypress.io/catalog-of-events#App-Events
     */
    on: Actions

    /**
     * These events come from Cypress as it issues commands and reacts to their state. These are all useful to listen to for debugging purposes.
     * @see https://on.cypress.io/catalog-of-events#App-Events
     */
    once: Actions

    /**
     * These events come from Cypress as it issues commands and reacts to their state. These are all useful to listen to for debugging purposes.
     * @see https://on.cypress.io/catalog-of-events#App-Events
     */
    off: Actions

    /**
     * Trigger action
     * @private
     */
    action: (action: string, ...args: any[]) => void

    /**
     * Load  files
     * @private
     */
    onSpecWindow: (window: Window, specList: string[] | Array<() => Promise<void>>) => void
  }

  interface SessionOptions {
    validate?: () => false | void
  }

  type CanReturnChainable = void | Chainable | Promise<unknown>
  type ThenReturn<S, R> =
    R extends void ? Chainable<S> :
    R extends R | undefined ? Chainable<S | Exclude<R, undefined>> :
    Chainable<S>

  /**
   * Chainable interface for non-array Subjects
   */
  interface Chainable<Subject = any> {
    /**
     * Create an assertion. Assertions are automatically retried until they pass or time out.
     *
     * @alias should
     * @see https://on.cypress.io/and
     */
    and: Chainer<Subject>

    /**
     * Assign an alias for later use. Reference the alias later within a
     * [cy.get()](https://on.cypress.io/get) or
     * [cy.wait()](https://on.cypress.io/wait) command with a `@` prefix.
     * You can alias DOM elements, routes, stubs and spies.
     *
     * @see https://on.cypress.io/as
     * @see https://on.cypress.io/variables-and-aliases
     * @see https://on.cypress.io/get
     * @example
    ```
    // Get the aliased 'todos' elements
    cy.get('ul#todos').as('todos')
    //...hack hack hack...
    // later retrieve the todos
    cy.get('@todos')
    ```
     */
    as(alias: string): Chainable<Subject>

    /**
     * Select a file with the given <input> element, or drag and drop a file over any DOM subject.
     *
     * @param {FileReference} files - The file(s) to select or drag onto this element.
     * @see https://on.cypress.io/selectfile
     * @example
     *    cy.get('input[type=file]').selectFile(Cypress.Buffer.from('text'))
     *    cy.get('input[type=file]').selectFile({
     *      fileName: 'users.json',
     *      fileContents: [{name: 'John Doe'}]
     *    })
     */
    selectFile(files: FileReference | FileReference[], options?: Partial<SelectFileOptions>): Chainable<Subject>

    /**
     * Blur a focused element. This element must currently be in focus.
     * If you want to ensure an element is focused before blurring,
     * try using .focus() before .blur().
     *
     * @see https://on.cypress.io/blur
     */
    blur(options?: Partial<BlurOptions>): Chainable<Subject>

    /**
     * Check checkbox(es) or radio(s). This element must be an `<input>` with type `checkbox` or `radio`.
     *
     * @see https://on.cypress.io/check
     * @example
     *    // Check checkbox element
     *    cy.get('[type="checkbox"]').check()
     *    // Check first radio element
     *    cy.get('[type="radio"]').first().check()
     */
    check(options?: Partial<CheckOptions>): Chainable<Subject>
    /**
     * Check checkbox(es) or radio(s). This element must be an `<input>` with type `checkbox` or `radio`.
     *
     * @see https://on.cypress.io/check
     * @example
     *    // Select the radio with the value of 'US'
     *    cy.get('[type="radio"]').check('US')
     *    // Check the checkboxes with the values 'ga' and 'ca'
     *    cy.get('[type="checkbox"]').check(['ga', 'ca'])
     */
    check(value: string | string[], options?: Partial<CheckOptions>): Chainable<Subject>

    /**
     * Get the children of each DOM element within a set of DOM elements.
     *
     * @see https://on.cypress.io/children
     */
    children<E extends Node = HTMLElement>(options?: Partial<Loggable & Timeoutable>): Chainable<JQuery<E>>
    children<K extends keyof HTMLElementTagNameMap>(selector: K, options?: Partial<Loggable & Timeoutable>): Chainable<JQuery<HTMLElementTagNameMap[K]>>
    children<E extends Node = HTMLElement>(selector: string, options?: Partial<Loggable & Timeoutable>): Chainable<JQuery<E>>

    /**
     * Clear the value of an `input` or `textarea`.
     * An alias for `.type({selectall}{backspace})`
     *
     * @see https://on.cypress.io/clear
     */
    clear(options?: Partial<ClearOptions>): Chainable<Subject>

    /**
     * Clear a specific browser cookie.
     * Cypress automatically clears all cookies before each test to prevent state from being shared across tests. You shouldn't need to use this command unless you're using it to clear a specific cookie inside a single test.
     *
     * @see https://on.cypress.io/clearcookie
     */
    clearCookie(name: string, options?: Partial<Loggable & Timeoutable>): Chainable<null>

    /**
     * Clear all browser cookies.
     * Cypress automatically clears all cookies before each test to prevent state from being shared across tests. You shouldn't need to use this command unless you're using it to clear a specific cookie inside a single test.
     *
     * @see https://on.cypress.io/clearcookies
     */
    clearCookies(options?: Partial<Loggable & Timeoutable>): Chainable<null>

    /**
     * Clear data in local storage.
     * Cypress automatically runs this command before each test to prevent state from being
     * shared across tests. You shouldn't need to use this command unless you're using it
     * to clear localStorage inside a single test. Yields `localStorage` object.
     *
     * @see https://on.cypress.io/clearlocalstorage
     * @param {string} [key] - name of a particular item to remove (optional).
     * @example
      ```
      // Removes all local storage keys
      cy.clearLocalStorage()
        .should(ls => {
          expect(ls.getItem('prop1')).to.be.null
        })
      // Removes item "todos"
      cy.clearLocalStorage("todos")
      ```
     */
    clearLocalStorage(key?: string): Chainable<Storage>
    /**
     * Clear keys in local storage that match given regular expression.
     *
     * @see https://on.cypress.io/clearlocalstorage
     * @param {RegExp} re - regular expression to match.
     * @example
    ```
    // Clears all local storage matching /app-/
    cy.clearLocalStorage(/app-/)
    ```
     */
    clearLocalStorage(re: RegExp): Chainable<Storage>
    /**
      * Clear data in local storage.
      * Cypress automatically runs this command before each test to prevent state from being
      * shared across tests. You shouldn't need to use this command unless you're using it
      * to clear localStorage inside a single test. Yields `localStorage` object.
      *
      * @see https://on.cypress.io/clearlocalstorage
      * @param {options} [object] - options object
      * @example
       ```
       // Removes all local storage items, without logging
       cy.clearLocalStorage({ log: false })
       ```
      */
    clearLocalStorage(options: Partial<Loggable>): Chainable<Storage>
    /**
      * Clear data in local storage.
      * Cypress automatically runs this command before each test to prevent state from being
      * shared across tests. You shouldn't need to use this command unless you're using it
      * to clear localStorage inside a single test. Yields `localStorage` object.
      *
      * @see https://on.cypress.io/clearlocalstorage
      * @param {string} [key] - name of a particular item to remove (optional).
      * @param {options} [object] - options object
      * @example
       ```
       // Removes item "todos" without logging
       cy.clearLocalStorage("todos", { log: false })
       ```
      */
    clearLocalStorage(key: string, options: Partial<Loggable>): Chainable<Storage>

    /**
     * Click a DOM element.
     *
     * @see https://on.cypress.io/click
     * @example
     *    cy.get('button').click()          // Click on button
     *    cy.focused().click()              // Click on el with focus
     *    cy.contains('Welcome').click()    // Click on first el containing 'Welcome'
     */
    click(options?: Partial<ClickOptions>): Chainable<Subject>
    /**
     * Click a DOM element at specific corner / side.
     *
     * @param {PositionType} position - The position where the click should be issued.
     * The `center` position is the default position.
     * @see https://on.cypress.io/click
     * @example
     *    cy.get('button').click('topRight')
     */
    click(position: PositionType, options?: Partial<ClickOptions>): Chainable<Subject>
    /**
     * Click a DOM element at specific coordinates
     *
     * @param {number} x The distance in pixels from the element's left to issue the click.
     * @param {number} y The distance in pixels from the element's top to issue the click.
     * @see https://on.cypress.io/click
     * @example
    ```
    // The click below will be issued inside of the element
    // (15px from the left and 40px from the top).
    cy.get('button').click(15, 40)
    ```
     */
    click(x: number, y: number, options?: Partial<ClickOptions>): Chainable<Subject>

    /**
     * `cy.clock()` overrides native global functions related to time allowing them to be controlled
     * synchronously via [cy.tick()](https://on.cypress.io/tick) or the yielded clock object.
     * This includes controlling:
     * * `setTimeout`
     * * `clearTimeout`
     * * `setInterval`
     * * `clearInterval`
     * * `Date` Objects
     *
     * The clock starts at the unix epoch (timestamp of 0).
     * This means that when you instantiate new Date in your application,
     * it will have a time of January 1st, 1970.
     *
     * To restore the real clock call `.restore()`
     *
     * @example
     *  cy.clock()
     *  ...
     *  // restore the application clock
     *  cy.clock().then(clock => {
     *    clock.restore()
     *  })
     *  // or use this shortcut
     *  cy.clock().invoke('restore')
     *
     * @see https://on.cypress.io/clock
     */
    clock(): Chainable<Clock>
    /**
     * Mocks global clock and sets current timestamp to the given value.
     * Overrides all functions that deal with time.
     *
     * @see https://on.cypress.io/clock
     * @example
     *    // in your app code
     *    $('#date').text(new Date().toJSON())
     *    // in the spec file
     *    // March 14, 2017 timestamp or Date object
     *    const now = new Date(2017, 2, 14).getTime()
     *    cy.clock(now)
     *    cy.visit('/index.html')
     *    cy.get('#date').contains('2017-03-14')
     *    // to restore the real clock
     *    cy.clock().then(clock => {
     *      clock.restore()
     *    })
     *    // or use this shortcut
     *    cy.clock().invoke('restore')
     */
    clock(now: number | Date, options?: Loggable): Chainable<Clock>
    /**
     * Mocks global clock but only overrides specific functions.
     *
     * @see https://on.cypress.io/clock
     * @example
     *    // keep current date but override "setTimeout" and "clearTimeout"
     *    cy.clock(null, ['setTimeout', 'clearTimeout'])
     */
    clock(now: number | Date, functions?: Array<'setTimeout' | 'clearTimeout' | 'setInterval' | 'clearInterval' | 'Date'>, options?: Loggable): Chainable<Clock>
    /**
     * Mocks global clock and all functions.
     *
     * @see https://on.cypress.io/clock
     * @example
     *    // mock clock but do not log this command
     *    cy.clock({ log: false })
     */
    clock(options: Loggable): Chainable<Clock>

    /**
     * Get the first DOM element that matches the selector (whether it be itself or one of its ancestors).
     *
     * @see https://on.cypress.io/closest
     */
    closest<K extends keyof HTMLElementTagNameMap>(selector: K, options?: Partial<Loggable & Timeoutable>): Chainable<JQuery<HTMLElementTagNameMap[K]>>
    closest<E extends Node = HTMLElement>(selector: string, options?: Partial<Loggable & Timeoutable>): Chainable<JQuery<E>>

    /**
     * Get the DOM element containing the text.
     * DOM elements can contain more than the desired text and still match.
     * Additionally, Cypress prefers some DOM elements over the deepest element found.
     *
     * @see https://on.cypress.io/contains
     * @example
     *    // Yield el in .nav containing 'About'
     *    cy.get('.nav').contains('About')
     *    // Yield first el in document containing 'Hello'
     *    cy.contains('Hello')
     *    // you can use regular expression
     *    cy.contains(/^b\w+/)
     *    // yields <ul>...</ul>
     *    cy.contains('ul', 'apples')
     *    // tries to find the given text for up to 1 second
     *    cy.contains('my text to find', {timeout: 1000})
     */
    contains(content: string | number | RegExp, options?: Partial<Loggable & Timeoutable & CaseMatchable & Shadow>): Chainable<Subject>
    /**
     * Get the child DOM element that contains given text.
     *
     * @see https://on.cypress.io/contains
     * @example
     *    // Yield el in .nav containing 'About'
     *    cy.get('.nav').contains('About')
     */
    contains<E extends Node = HTMLElement>(content: string | number | RegExp): Chainable<JQuery<E>>
    /**
     * Get the DOM element with name "selector" containing the text or regular expression.
     *
     * @see https://on.cypress.io/contains
     * @example
     *    // yields <ul>...</ul>
     *    cy.contains('ul', 'apples')
     */
    contains<K extends keyof HTMLElementTagNameMap>(selector: K, text: string | number | RegExp, options?: Partial<Loggable & Timeoutable & CaseMatchable & Shadow>): Chainable<JQuery<HTMLElementTagNameMap[K]>>
    /**
     * Get the DOM element using CSS "selector" containing the text or regular expression.
     *
     * @see https://on.cypress.io/contains
     * @example
     *    // yields <... class="foo">... apples ...</...>
     *    cy.contains('.foo', 'apples')
     */
    contains<E extends Node = HTMLElement>(selector: string, text: string | number | RegExp, options?: Partial<Loggable & Timeoutable & CaseMatchable & Shadow>): Chainable<JQuery<E>>

    /**
     * Double-click a DOM element.
     *
     * @see https://on.cypress.io/dblclick
     */
    dblclick(options?: Partial<ClickOptions>): Chainable<Subject>
    /**
     * Double-click a DOM element at specific corner / side.
     *
     * @param {PositionType} position - The position where the click should be issued.
     * The `center` position is the default position.
     * @see https://on.cypress.io/dblclick
     * @example
     *    cy.get('button').dblclick('topRight')
     */
    dblclick(position: PositionType, options?: Partial<ClickOptions>): Chainable<Subject>
    /**
     * Double-click a DOM element at specific coordinates
     *
     * @param {number} x The distance in pixels from the element's left to issue the click.
     * @param {number} y The distance in pixels from the element's top to issue the click.
     * @see https://on.cypress.io/dblclick
     * @example
    ```
    // The click below will be issued inside of the element
    // (15px from the left and 40px from the top).
    cy.get('button').dblclick(15, 40)
    ```
     */
    dblclick(x: number, y: number, options?: Partial<ClickOptions>): Chainable<Subject>
    /**
     * Right-click a DOM element.
     *
     * @see https://on.cypress.io/rightclick
     */
    rightclick(options?: Partial<ClickOptions>): Chainable<Subject>
    /**
     * Right-click a DOM element at specific corner / side.
     *
     * @param {PositionType} position - The position where the click should be issued.
     * The `center` position is the default position.
     * @see https://on.cypress.io/click
     * @example
     *    cy.get('button').rightclick('topRight')
     */
    rightclick(position: PositionType, options?: Partial<ClickOptions>): Chainable<Subject>
    /**
     * Right-click a DOM element at specific coordinates
     *
     * @param {number} x The distance in pixels from the element's left to issue the click.
     * @param {number} y The distance in pixels from the element's top to issue the click.
     * @see https://on.cypress.io/rightclick
     * @example
    ```
    // The click below will be issued inside of the element
    // (15px from the left and 40px from the top).
    cy.get('button').rightclick(15, 40)
    ```
     */
    rightclick(x: number, y: number, options?: Partial<ClickOptions>): Chainable<Subject>

    /**
     * Set a debugger and log what the previous command yields.
     *
     * @see https://on.cypress.io/debug
     */
    debug(options?: Partial<Loggable>): Chainable<Subject>

    /**
      * Save/Restore browser Cookies, LocalStorage, and SessionStorage data resulting from the supplied `setup` function.
      *
      * Only available if the `experimentalSessionSupport` config option is enabled.
      *
      * @see https://on.cypress.io/session
      */
    session(id: string | object, setup?: SessionOptions['validate'], options?: SessionOptions): Chainable<null>

    /**
     * Get the window.document of the page that is currently active.
     *
     * @see https://on.cypress.io/document
     * @example
     *    cy.document()
     *      .its('contentType')
     *      .should('eq', 'text/html')
     */
    document(options?: Partial<Loggable & Timeoutable>): Chainable<Document>

    /**
     * Iterate through an array like structure (arrays or objects with a length property).
     *
     * @see https://on.cypress.io/each
     */
    each<E extends Node = HTMLElement>(fn: (element: JQuery<E>, index: number, $list: E[]) => void): Chainable<JQuery<E>> // Can't properly infer type without breaking down Chainable
    each(fn: (item: any, index: number, $list: any[]) => void): Chainable<Subject>

    /**
     * End a chain of commands
     *
     * @see https://on.cypress.io/end
     */
    end(): Chainable<null>

    /**
     * Get A DOM element at a specific index in an array of elements.
     *
     * @see https://on.cypress.io/eq
     * @param {Number} index A number indicating the index to find the element at within an array of elements. A negative number counts index from the end of the list.
     * @example
     *    cy.get('tbody>tr').eq(0)    // Yield first 'tr' in 'tbody'
     *    cy.get('ul>li').eq('4')     // Yield fifth 'li' in 'ul'
     *    cy.get('li').eq(-2) // Yields second from last 'li' element
     */
    eq<E extends Node = HTMLElement>(index: number, options?: Partial<Loggable & Timeoutable>): Chainable<JQuery<E>>

    /**
     * Execute a system command.
     * @see https://on.cypress.io/exec
     */
    exec(command: string, options?: Partial<ExecOptions>): Chainable<Exec>

    /**
     * Get the DOM elements that match a specific selector. Opposite of `.not()`
     *
     * @see https://on.cypress.io/filter
     */
    filter<K extends keyof HTMLElementTagNameMap>(selector: K, options?: Partial<Loggable & Timeoutable>): Chainable<JQuery<HTMLElementTagNameMap[K]>> // automatically returns the correct HTMLElement type
    /**
     * Get the DOM elements that match a specific selector. Opposite of `.not()`
     *
     * @see https://on.cypress.io/filter
     */
    filter<E extends Node = HTMLElement>(selector: string, options?: Partial<Loggable & Timeoutable>): Chainable<JQuery<E>>
    /**
     * Get the DOM elements that match a specific selector. Opposite of `.not()`
     *
     * @see https://on.cypress.io/filter
     */
    filter<E extends Node = HTMLElement>(fn: (index: number, element: E) => boolean, options?: Partial<Loggable & Timeoutable>): Chainable<JQuery<E>>

    /**
     * Get the descendent DOM elements of a specific selector.
     *
     * @see https://on.cypress.io/find
     * @example
     *    cy.get('.article').find('footer') // Yield 'footer' within '.article'
     */
    find<K extends keyof HTMLElementTagNameMap>(selector: K, options?: Partial<Loggable & Timeoutable & Shadow>): Chainable<JQuery<HTMLElementTagNameMap[K]>>
    /**
     * Finds the descendent DOM elements with the given selector.
     *
     * @see https://on.cypress.io/find
     * @example
     *    // Find the li's within the nav
     *    cy.get('.left-nav>.nav').find('>li')
     */
    find<E extends Node = HTMLElement>(selector: string, options?: Partial<Loggable & Timeoutable & Shadow>): Chainable<JQuery<E>>

    /**
     * Get the first DOM element within a set of DOM elements.
     *
     * @see https://on.cypress.io/first
     */
    first(options?: Partial<Loggable & Timeoutable>): Chainable<Subject>

    /**
     * Load a fixed set of data located in a file.
     *
     * @see https://on.cypress.io/fixture
     */
    fixture<Contents = any>(path: string, options?: Partial<Timeoutable>): Chainable<Contents> // no log?
    /**
     * Load a fixed set of data located in a file with given encoding.
     *
     * @see https://on.cypress.io/fixture
     */
    fixture<Contents = any>(path: string, encoding: Encodings, options?: Partial<Timeoutable>): Chainable<Contents> // no log?

    /**
     * Focus on a DOM element.
     *
     * @see https://on.cypress.io/focus
     * @example
     * cy.get('input').first().focus() // Focus on the first input
     */
    focus(options?: Partial<Loggable & Timeoutable>): Chainable<Subject>

    /**
     * Get the DOM element that is currently focused.
     *
     * @see https://on.cypress.io/focused
     * @example
     *    // Get the element that is focused
     *    cy.focused().then(function($el) {
     *       // do something with $el
     *    })
     *    // Blur the element with focus
     *    cy.focused().blur()
     *    // Make an assertion on the focused element
     *    cy.focused().should('have.attr', 'name', 'username')
     */
    focused(options?: Partial<Loggable & Timeoutable>): Chainable<JQuery>

    /**
     * Get one or more DOM elements by node name: input, button, etc.
     * @see https://on.cypress.io/get
     * @example
     *    cy.get('input').should('be.disabled')
     *    cy.get('button').should('be.visible')
     */
    get<K extends keyof HTMLElementTagNameMap>(selector: K, options?: Partial<Loggable & Timeoutable & Withinable & Shadow>): Chainable<JQuery<HTMLElementTagNameMap[K]>>
    /**
     * Get one or more DOM elements by selector.
     * The querying behavior of this command matches exactly how $(…) works in jQuery.
     * @see https://on.cypress.io/get
     * @example
     *    cy.get('.list>li')    // Yield the <li>'s in <.list>
     *    cy.get('ul li:first').should('have.class', 'active')
     *    cy.get('.dropdown-menu').click()
     */
    get<E extends Node = HTMLElement>(selector: string, options?: Partial<Loggable & Timeoutable & Withinable & Shadow>): Chainable<JQuery<E>>
    /**
     * Get one or more DOM elements by alias.
     * @see https://on.cypress.io/get#Alias
     * @example
     *    // Get the aliased 'todos' elements
     *    cy.get('ul#todos').as('todos')
     *    //...hack hack hack...
     *    //later retrieve the todos
     *    cy.get('@todos')
     */
    get<S = any>(alias: string, options?: Partial<Loggable & Timeoutable & Withinable & Shadow>): Chainable<S>

    /**
     * Get a browser cookie by its name.
     *
     * @see https://on.cypress.io/getcookie
     */
    getCookie(name: string, options?: Partial<Loggable & Timeoutable>): Chainable<Cookie | null>

    /**
     * Get all of the browser cookies.
     *
     * @see https://on.cypress.io/getcookies
     */
    getCookies(options?: Partial<Loggable & Timeoutable>): Chainable<Cookie[]>

    /**
     * Navigate back or forward to the previous or next URL in the browser's history.
     *
     * @see https://on.cypress.io/go
     */
    go(direction: HistoryDirection | number, options?: Partial<Loggable & Timeoutable>): Chainable<AUTWindow>

    /**
     * Get the current URL hash of the page that is currently active.
     *
     * @see https://on.cypress.io/hash
     */
    hash(options?: Partial<Loggable & Timeoutable>): Chainable<string>

    /**
     * Invoke a function on the previously yielded subject.
     *
     * @see https://on.cypress.io/invoke
     */
    invoke<K extends keyof Subject, F extends ((...args: any[]) => any) & Subject[K], R = ReturnType<F>>(
      functionName: K,
      ...args: any[]
    ): Chainable<R>
    invoke<K extends keyof Subject, F extends ((...args: any[]) => any) & Subject[K], R = ReturnType<F>>(
      options: Partial<Loggable & Timeoutable>,
      functionName: K,
      ...args: any[]
    ): Chainable<R>

    /**
     * Invoke a function in an array of functions.
     * @see https://on.cypress.io/invoke
     */
    invoke<T extends (...args: any[]) => any, Subject extends T[]>(index: number): Chainable<ReturnType<T>>
    invoke<T extends (...args: any[]) => any, Subject extends T[]>(options: Partial<Loggable & Timeoutable>, index: number): Chainable<ReturnType<T>>

    /**
   * Invoke a function on the previously yielded subject by a property path.
   * Property path invocation cannot be strongly-typed.
   * Invoking by a property path will always result in any.
   *
   * @see https://on.cypress.io/invoke
   */
    invoke(propertyPath: string, ...args: any[]): Chainable

    /**
     * Get a property's value on the previously yielded subject.
     *
     * @see https://on.cypress.io/its
     * @example
     *    // Get the 'width' property
     *    cy.wrap({width: '50'}).its('width')
     *    // Drill into nested properties by using dot notation
     *    cy.wrap({foo: {bar: {baz: 1}}}).its('foo.bar.baz')
     */
    its<K extends keyof Subject>(propertyName: K, options?: Partial<Loggable & Timeoutable>): Chainable<Subject[K]>
    its(propertyPath: string, options?: Partial<Loggable & Timeoutable>): Chainable

    /**
     * Get a value by index from an array yielded from the previous command.
     * @see https://on.cypress.io/its
     * @example
     *    cy.wrap(['a', 'b']).its(1).should('equal', 'b')
     */
    its<T, Subject extends T[]>(index: number, options?: Partial<Loggable & Timeoutable>): Chainable<T>

    /**
     * Get the last DOM element within a set of DOM elements.
     *
     * @see https://on.cypress.io/last
     */
    last<E extends Node = HTMLElement>(options?: Partial<Loggable & Timeoutable>): Chainable<JQuery<E>>

    /**
     * Get the global `window.location` object of the page that is currently active.
     *
     * @see https://on.cypress.io/location
     * @example
     *    cy.location() // Get location object
     */
    location(options?: Partial<Loggable & Timeoutable>): Chainable<Location>
    /**
     * Get a part of the global `window.location` object of the page that is currently active.
     *
     * @see https://on.cypress.io/location
     * @example
     *    cy.location('host') // Get the host of the location object
     *    cy.location('port') // Get the port of the location object
     *    // Assert on the href of the location
     *    cy.location('href').should('contain', '/tag/tutorials')
     */
    location<K extends keyof Location>(key: K, options?: Partial<Loggable & Timeoutable>): Chainable<Location[K]>

    /**
     * Print a message to the Cypress Command Log.
     *
     * @see https://on.cypress.io/log
     */
    log(message: string, ...args: any[]): Chainable<null>

    /**
     * Get the immediately following sibling of each DOM element within a set of DOM elements.
     *
     * @see https://on.cypress.io/next
     */
    next<K extends keyof HTMLElementTagNameMap>(selector: K, options?: Partial<Loggable & Timeoutable>): Chainable<JQuery<HTMLElementTagNameMap[K]>>
    /**
     * Get the immediately following sibling of each DOM element within a set of DOM elements.
     *
     * @see https://on.cypress.io/next
     * @example
     *    cy.get('nav a:first').next()
     */
    next<E extends Node = HTMLElement>(options?: Partial<Loggable & Timeoutable>): Chainable<JQuery<E>>
    /**
     * Get the immediately following sibling of each DOM element within a set of DOM elements that match selector
     *
     * @see https://on.cypress.io/next
     * @example
     *    cy.get('nav a:first').next('.menu-item)
     */
    next<E extends Node = HTMLElement>(selector: string, options?: Partial<Loggable & Timeoutable>): Chainable<JQuery<E>>

    /**
     * Get all following siblings of each DOM element in a set of matched DOM elements.
     *
     * @see https://on.cypress.io/nextall
     */
    nextAll<K extends keyof HTMLElementTagNameMap>(selector: K, options?: Partial<Loggable & Timeoutable>): Chainable<JQuery<HTMLElementTagNameMap[K]>>
    /**
     * Get all following siblings of each DOM element in a set of matched DOM elements.
     *
     * @see https://on.cypress.io/nextall
     */
    nextAll<E extends HTMLElement = HTMLElement>(options?: Partial<Loggable & Timeoutable>): Chainable<JQuery<E>>
    /**
     * Get all following siblings of each DOM element in a set of matched DOM elements.
     *
     * @see https://on.cypress.io/nextall
     */
    nextAll<E extends HTMLElement = HTMLElement>(selector: string, options?: Partial<Loggable & Timeoutable>): Chainable<JQuery<E>>

    /**
     * Get all following siblings of each DOM element in a set of matched DOM elements up to, but not including, the element provided.
     *
     * @see https://on.cypress.io/nextuntil
     */
    nextUntil<K extends keyof HTMLElementTagNameMap>(selector: K, options?: Partial<Loggable & Timeoutable>): Chainable<JQuery<HTMLElementTagNameMap[K]>>
    /**
     * Get all following siblings of each DOM element in a set of matched DOM elements up to, but not including, the element provided.
     *
     * @see https://on.cypress.io/nextuntil
     */
    nextUntil<E extends HTMLElement = HTMLElement>(options?: Partial<Loggable & Timeoutable>): Chainable<JQuery<E>>
    /**
     * Get all following siblings of each DOM element in a set of matched DOM elements up to, but not including, the element provided.
     *
     * @see https://on.cypress.io/nextuntil
     */
    nextUntil<E extends HTMLElement = HTMLElement>(selector: string, options?: Partial<Loggable & Timeoutable>): Chainable<JQuery<E>>

    /**
     * Filter DOM element(s) from a set of DOM elements. Opposite of `.filter()`
     *
     * @see https://on.cypress.io/not
     */
    not(selector: string, options?: Partial<Loggable & Timeoutable>): Chainable<JQuery>

    /**
     * These events come from Cypress as it issues commands and reacts to their state. These are all useful to listen to for debugging purposes.
     * @see https://on.cypress.io/catalog-of-events#App-Events
     */
    on: Actions

    /**
     * These events come from Cypress as it issues commands and reacts to their state. These are all useful to listen to for debugging purposes.
     * @see https://on.cypress.io/catalog-of-events#App-Events
     */
    once: Actions

    /**
     * These events come from Cypress as it issues commands and reacts to their state. These are all useful to listen to for debugging purposes.
     * @see https://on.cypress.io/catalog-of-events#App-Events
     */
    off: Actions

    /**
     * Get the parent DOM element of a set of DOM elements.
     *
     * @see https://on.cypress.io/parent
     */
    parent<K extends keyof HTMLElementTagNameMap>(selector: K, options?: Partial<Loggable & Timeoutable>): Chainable<JQuery<HTMLElementTagNameMap[K]>>
    /**
     * Get the parent DOM element of a set of DOM elements.
     *
     * @see https://on.cypress.io/parent
     */
    parent<E extends Node = HTMLElement>(options?: Partial<Loggable & Timeoutable>): Chainable<JQuery<E>>
    /**
     * Get the parent DOM element of a set of DOM elements.
     *
     * @see https://on.cypress.io/parent
     */
    parent<E extends Node = HTMLElement>(selector: string, options?: Partial<Loggable & Timeoutable>): Chainable<JQuery<E>>

    /**
     * Get the parent DOM elements of a set of DOM elements.
     *
     * @see https://on.cypress.io/parents
     */
    parents<K extends keyof HTMLElementTagNameMap>(selector: K, options?: Partial<Loggable & Timeoutable>): Chainable<JQuery<HTMLElementTagNameMap[K]>>
    /**
     * Get the parent DOM elements of a set of DOM elements.
     *
     * @see https://on.cypress.io/parents
     */
    parents<E extends Node = HTMLElement>(options?: Partial<Loggable & Timeoutable>): Chainable<JQuery<E>>
    /**
     * Get the parent DOM elements of a set of DOM elements.
     *
     * @see https://on.cypress.io/parents
     */
    parents<E extends Node = HTMLElement>(selector: string, options?: Partial<Loggable & Timeoutable>): Chainable<JQuery<E>>

    /**
     * Get all ancestors of each DOM element in a set of matched DOM elements up to, but not including, the element provided.
     *
     * @see https://on.cypress.io/parentsuntil
     */
    parentsUntil<K extends keyof HTMLElementTagNameMap>(selector: K, filter?: string, options?: Partial<Loggable & Timeoutable>): Chainable<JQuery<HTMLElementTagNameMap[K]>>
    /**
     * Get all ancestors of each DOM element in a set of matched DOM elements up to, but not including, the element provided.
     *
     * @see https://on.cypress.io/parentsuntil
     */
    parentsUntil<E extends Node = HTMLElement>(selector: string, filter?: string, options?: Partial<Loggable & Timeoutable>): Chainable<JQuery<E>>
    /**
     * Get all ancestors of each DOM element in a set of matched DOM elements up to, but not including, the element provided.
     *
     * @see https://on.cypress.io/parentsuntil
     */
    parentsUntil<E extends Node = HTMLElement>(element: E | JQuery<E>, filter?: string, options?: Partial<Loggable & Timeoutable>): Chainable<JQuery<E>>

    /**
     * Stop cy commands from running and allow interaction with the application under test. You can then "resume" running all commands or choose to step through the "next" commands from the Command Log.
     * This does not set a `debugger` in your code, unlike `.debug()`
     *
     * @see https://on.cypress.io/pause
     */
    pause(options?: Partial<Loggable>): Chainable<Subject>

    /**
     * Get the immediately preceding sibling of each element in a set of the elements.
     *
     * @example
     *    cy.get('nav').prev('a') // Yield previous 'a'
     * @see https://on.cypress.io/prev
     */
    prev<K extends keyof HTMLElementTagNameMap>(selector: K, options?: Partial<Loggable & Timeoutable>): Chainable<JQuery<HTMLElementTagNameMap[K]>>
    /**
     * Get the immediately preceding sibling of each element in a set of the elements.
     *
     * @example
     *    cy.get('li').prev() // Yield previous 'li'
     * @see https://on.cypress.io/prev
     */
    prev<E extends Node = HTMLElement>(options?: Partial<Loggable & Timeoutable>): Chainable<JQuery<E>>
    /**
     * Get the immediately preceding sibling of each element in a set of the elements that match selector.
     *
     * @example
     *    cy.get('nav').prev('.menu-item') // Yield previous '.menu-item'
     * @see https://on.cypress.io/prev
     */
    prev<E extends Node = HTMLElement>(selector: string, options?: Partial<Loggable & Timeoutable>): Chainable<JQuery<E>>

    /**
     * Get all previous siblings of each DOM element in a set of matched DOM elements.
     * > The querying behavior of this command matches exactly how [.prevAll()](http://api.jquery.com/prevAll) works in jQuery.
     *
     * @see https://on.cypress.io/prevall
     */
    prevAll<K extends keyof HTMLElementTagNameMap>(selector: K, options?: Partial<Loggable & Timeoutable>): Chainable<JQuery<HTMLElementTagNameMap[K]>>
    /**
     * Get all previous siblings of each DOM element in a set of matched DOM elements.
     * > The querying behavior of this command matches exactly how [.prevAll()](http://api.jquery.com/prevAll) works in jQuery.
     *
     * @see https://on.cypress.io/prevall
     */
    prevAll<E extends Node = HTMLElement>(options?: Partial<Loggable & Timeoutable>): Chainable<JQuery<E>>
    /**
     * Get all previous siblings of each DOM element in a set of matched DOM elements.
     * > The querying behavior of this command matches exactly how [.prevAll()](http://api.jquery.com/prevAll) works in jQuery.
     *
     * @see https://on.cypress.io/prevall
     */
    prevAll<E extends Node = HTMLElement>(selector: string, options?: Partial<Loggable & Timeoutable>): Chainable<JQuery<E>>

    /**
     * Get all previous siblings of each DOM element in a set of matched DOM elements up to, but not including, the element provided.
     * > The querying behavior of this command matches exactly how [.prevUntil()](http://api.jquery.com/prevUntil) works in jQuery.
     *
     * @see https://on.cypress.io/prevall
     */
    prevUntil<K extends keyof HTMLElementTagNameMap>(selector: K, filter?: string, options?: Partial<Loggable & Timeoutable>): Chainable<JQuery<HTMLElementTagNameMap[K]>>
    /**
     * Get all previous siblings of each DOM element in a set of matched DOM elements up to, but not including, the element provided.
     * > The querying behavior of this command matches exactly how [.prevUntil()](http://api.jquery.com/prevUntil) works in jQuery.
     *
     * @see https://on.cypress.io/prevall
     */
    prevUntil<E extends Node = HTMLElement>(selector: string, filter?: string, options?: Partial<Loggable & Timeoutable>): Chainable<JQuery<E>>
    /**
     * Get all previous siblings of each DOM element in a set of matched DOM elements up to, but not including, the element provided.
     * > The querying behavior of this command matches exactly how [.prevUntil()](http://api.jquery.com/prevUntil) works in jQuery.
     *
     * @see https://on.cypress.io/prevall
     */
    prevUntil<E extends Node = HTMLElement>(element: E | JQuery<E>, filter?: string, options?: Partial<Loggable & Timeoutable>): Chainable<JQuery<E>>

    /**
     * Read a file and yield its contents.
     *
     * @see https://on.cypress.io/readfile
     */
    readFile<Contents = any>(filePath: string, options?: Partial<Loggable & Timeoutable>): Chainable<Contents>
    /**
     * Read a file with given encoding and yield its contents.
     *
     * @see https://on.cypress.io/readfile
     * @example
     *    cy.readFile('foo.json', 'utf8')
     */
    readFile<Contents = any>(filePath: string, encoding: Encodings, options?: Partial<Loggable & Timeoutable>): Chainable<Contents>

    /**
     * Reload the page.
     *
     * @see https://on.cypress.io/reload
     * @example
     *    cy.reload()
     */
    reload(options?: Partial<Loggable & Timeoutable>): Chainable<AUTWindow>
    /**
     * Reload the page without cache
     *
     * @see https://on.cypress.io/reload
     * @param {Boolean} forceReload Whether to reload the current page without using the cache. true forces the reload without cache.
     * @example
     *    // Reload the page without using the cache
     *    cy.visit('http://localhost:3000/admin')
     *    cy.reload(true)
     */
    reload(forceReload: boolean): Chainable<AUTWindow>

    /**
     * Make an HTTP GET request.
     *
     * @see https://on.cypress.io/request
     * @example
     *    cy.request('http://dev.local/seed')
     */
    request<T = any>(url: string, body?: RequestBody): Chainable<Response<T>>
    /**
     * Make an HTTP request with specific method.
     *
     * @see https://on.cypress.io/request
     * @example
     *    cy.request('POST', 'http://localhost:8888/users', {name: 'Jane'})
     */
    request<T = any>(method: HttpMethod, url: string, body?: RequestBody): Chainable<Response<T>>
    /**
     * Make an HTTP request with specific behavior.
     *
     * @see https://on.cypress.io/request
     * @example
     *    cy.request({
     *      url: '/dashboard',
     *      followRedirect: false // turn off following redirects
     *    })
     */
    request<T = any>(options: Partial<RequestOptions>): Chainable<Response<T>>

    /**
     * Get the root DOM element.
     * The root element yielded is `<html>` by default.
     * However, when calling `.root()` from a `.within()` command,
     * the root element will point to the element you are "within".
     *
     * @see https://on.cypress.io/root
     */
    root<E extends Node = HTMLHtmlElement>(options?: Partial<Loggable>): Chainable<JQuery<E>> // can't do better typing unless we ignore the `.within()` case

    /**
     * @deprecated Use `cy.intercept()` instead.
     *
     * Use `cy.route()` to manage the behavior of network requests.
     * @see https://on.cypress.io/route
     * @example
     *    cy.server()
     *    cy.route('https://localhost:7777/users', [{id: 1, name: 'Pat'}])
     */
    route(url: string | RegExp, response?: string | object): Chainable<null>
    /**
     * @deprecated Use `cy.intercept()` instead.
     *
     * Spy or stub request with specific method and url.
     *
     * @see https://on.cypress.io/route
     * @example
     *    cy.server()
     *    // spy on POST /todos requests
     *    cy.route('POST', '/todos').as('add-todo')
     */
    route(method: string, url: string | RegExp, response?: string | object): Chainable<null>
    /**
     * @deprecated Use `cy.intercept()` instead.
     *
     * Set a route by returning an object literal from a callback function.
     * Functions that return a Promise will automatically be awaited.
     *
     * @see https://on.cypress.io/route
     * @example
     *    cy.server()
     *    cy.route(() => {
     *      // your logic here
     *      // return an appropriate routing object here
     *      return {
     *        method: 'POST',
     *        url: '/comments',
     *        response: this.commentsFixture
     *      }
     *    })
     */
    route(fn: () => RouteOptions): Chainable<null>
    /**
     * @deprecated Use `cy.intercept()` instead.
     *
     * Spy or stub a given route.
     *
     * @see https://on.cypress.io/route
     * @example
     *    cy.server()
     *    cy.route({
     *      method: 'DELETE',
     *      url: '/users',
     *      status: 412,
     *      delay: 1000
     *      // and other options, see documentation
     *    })
     */
    route(options: Partial<RouteOptions>): Chainable<null>

    /**
     * Take a screenshot of the application under test and the Cypress Command Log.
     *
     * @see https://on.cypress.io/screenshot
     * @example
     *    cy.screenshot()
     *    cy.get(".post").screenshot()
     */
    screenshot(options?: Partial<Loggable & Timeoutable & ScreenshotOptions>): Chainable<null>
    /**
     * Take a screenshot of the application under test and the Cypress Command Log and save under given filename.
     *
     * @see https://on.cypress.io/screenshot
     * @example
     *    cy.get(".post").screenshot("post-element")
     */
    screenshot(fileName: string, options?: Partial<Loggable & Timeoutable & ScreenshotOptions>): Chainable<null>

    /**
     * Scroll an element into view.
     *
     * @see https://on.cypress.io/scrollintoview
     */
    scrollIntoView(options?: Partial<ScrollIntoViewOptions>): Chainable<Subject>

    /**
     * Scroll to a specific position.
     *
     * @see https://on.cypress.io/scrollto
     */
    scrollTo(position: PositionType, options?: Partial<ScrollToOptions>): Chainable<Subject>
    /**
     * Scroll to a specific X,Y position.
     *
     * @see https://on.cypress.io/scrollto
     */
    scrollTo(x: number | string, y: number | string, options?: Partial<ScrollToOptions>): Chainable<Subject>

    /**
     * Select an `<option>` with specific text, value, or index within a `<select>`.
     *
     * @see https://on.cypress.io/select
     */
    select(valueOrTextOrIndex: string | number | Array<string | number>, options?: Partial<SelectOptions>): Chainable<Subject>

    /**
     * @deprecated Use `cy.intercept()` instead.
     *
     * Start a server to begin routing responses to `cy.route()` and `cy.request()`.
     *
     * @example
     *    // start server
     *    cy.server()
     *    // get default server options
     *    cy.server().should((server) => {
     *      expect(server.delay).to.eq(0)
     *      expect(server.method).to.eq('GET')
     *      expect(server.status).to.eq(200)
     *      // and many others options
     *    })
     *
     * @see https://on.cypress.io/server
     */
    server(options?: Partial<ServerOptions>): Chainable<ServerOptions>

    /**
     * Set a browser cookie.
     *
     * @see https://on.cypress.io/setcookie
     */
    setCookie(name: string, value: string, options?: Partial<SetCookieOptions>): Chainable<Cookie>

    /**
     * Traverse into an element's shadow root.
     *
     * @example
     *    cy.get('my-component')
     *    .shadow()
     *    .find('.my-button')
     *    .click()
     * @see https://on.cypress.io/shadow
     */
    shadow(): Chainable<Subject>

    /**
     * Create an assertion. Assertions are automatically retried until they pass or time out.
     *
     * @see https://on.cypress.io/should
     * @example
     *   // Assert on the href of the location
     *   cy.location('href').should('contain', '/tag/tutorials/')
     */
    should: Chainer<Subject>

    /**
     * Get sibling DOM elements.
     *
     * @see https://on.cypress.io/siblings
     * @example
     *    cy.get('td').siblings('a') // Yield all link siblings of "td"
     */
    siblings<K extends keyof HTMLElementTagNameMap>(selector: K, options?: Partial<Loggable & Timeoutable>): Chainable<JQuery<HTMLElementTagNameMap[K]>>
    /**
     * Get all sibling DOM elements.
     *
     * @see https://on.cypress.io/siblings
     * @example
     *    cy.get('td').siblings() // Yield all siblings of "td"
     */
    siblings<E extends Node = HTMLElement>(options?: Partial<Loggable & Timeoutable>): Chainable<JQuery<E>>
    /**
     * Get all sibling DOM elements that match given selector.
     *
     * @see https://on.cypress.io/siblings
     * @example
     *    // Yield all elements with class "foo" that are siblings of "td"
     *    cy.get('td').siblings('.foo')
     */
    siblings<E extends Node = HTMLElement>(selector: string, options?: Partial<Loggable & Timeoutable>): Chainable<JQuery<E>>

    /**
     * Returns a new spy function.
     * > Note: `.spy()` assumes you are already familiar with our guide: [Stubs, Spies, and Clocks](https://on.cypress.io/stubs-spies-and-clocks)
     *
     * @see https://on.cypress.io/spy
     * @example
     *    const fn = cy.spy() // returns "dumb" spy function
     *    fn(42)
     *    expect(fn).to.have.been.calledOnce
     *    expect(fn).to.have.always.been.calledWithExactly(42)
     */
    spy(): Agent<sinon.SinonSpy>
    /**
     * Wraps existing function and spies on it, while passing arguments and results.
     * @see https://on.cypress.io/spy
     * @example
     *    const add = (a, b) => a + b
     *    const spy = cy.spy(add)
     *    expect(spy(2, 3)).to.equal(5)
     *    expect(spy).to.have.been.calledWithExactly(2, 3)
     */
    spy(func: (...args: any[]) => any): Agent<sinon.SinonSpy>
    /**
     * Spy on a method.
     * @see https://on.cypress.io/spy
     * @example
     *    // assume App.start calls util.addListeners
     *    cy.spy(util, 'addListeners')
     *    App.start()
     *    expect(util.addListeners).to.be.called
     */
    spy<T>(obj: T, method: keyof T): Agent<sinon.SinonSpy>

    /**
     * Replace a function, record its usage and control its behavior.
     * > Note: `.stub()` assumes you are already familiar with our guide:
     * [Stubs, Spies, and Clocks](https://on.cypress.io/stubs-spies-and-clocks)
     *
     * @see https://on.cypress.io/stub
     * @example
     *    const fn = cy.stub() // stub without any arguments acts like a spy
     *    fn(42)
     *    expect(fn).to.have.been.calledOnce
     *    expect(fn).to.have.always.been.calledWithExactly(42)
     */
    stub(): Agent<sinon.SinonStub>
    /**
     * Stubs all the object's methods.
     *
     * @see https://on.cypress.io/stub
     * @example
     * const o = {
     *  toString () {
     *    return 'foo'
     *  }
     * }
     * expect(o.toString()).to.equal('foo')
     * cy.stub(o)
     * // because stub does not call original function
     * expect(o.toString()).to.equal(undefined)
     * expect(o.toString).to.have.been.calledOnce
     */
    stub(obj: any): Agent<sinon.SinonStub>
    /**
     * Stubs single method of an object.
     *
     * @see https://on.cypress.io/stub
     * @example
     *    const o = {}
     *    expect(o.toString()).to.equal('[object Object]')
     *    cy.stub(o, 'toString').callsFake(() => 'foo')
     *    expect(o.toString()).to.equal('foo')
     *    expect(o.toString).to.have.been.calledOnce
     */
    stub<T>(obj: T, method: keyof T): Agent<sinon.SinonStub>
    /**
     * Stubs a method on an object
     *
     * @deprecated Use `cy.stub(object, name).callsFake(fn)` instead
     */
    stub<T>(obj: T, method: keyof T, func: (...args: any[]) => any): Agent<sinon.SinonStub>

    /**
     * Submit a form.
     *
     * @see https://on.cypress.io/submit
     */
    submit(options?: Partial<Loggable & Timeoutable>): Chainable<Subject>

    /**
     * Expand an array into multiple arguments.
     * @see https://on.cypress.io/spread
     * @example
     *    cy.getCookies().spread((cookie1, cookie2, cookie3) => {
     *      // each cookie is now an individual argument
     *    })
     */
    spread<S extends object | any[] | string | number | boolean>(fn: (...args: any[]) => S): Chainable<S>
    /**
     * Expand an array into multiple arguments.
     * @see https://on.cypress.io/spread
     * @example
     *    cy.getCookies().spread((cookie1, cookie2, cookie3) => {
     *      // each cookie is now an individual argument
     *    })
     */
    spread(fn: (...args: any[]) => void): Chainable<Subject>

    /**
     * Run a task in Node via the plugins file.
     *
     * @see https://on.cypress.io/api/task
     */
    task<S = unknown>(event: string, arg?: any, options?: Partial<Loggable & Timeoutable>): Chainable<S>

    /**
     * Enables you to work with the subject yielded from the previous command.
     *
     * @see https://on.cypress.io/then
     */
    then<S>(fn: (this: ObjectLike, currentSubject: Subject) => Chainable<S>): Chainable<S>
    /**
     * Enables you to work with the subject yielded from the previous command.
     *
     * @see https://on.cypress.io/then
     */
    then<S>(options: Partial<Timeoutable>, fn: (this: ObjectLike, currentSubject: Subject) => Chainable<S>): Chainable<S>
    /**
     * Enables you to work with the subject yielded from the previous command / promise.
     *
     * @see https://on.cypress.io/then
     */
    then<S>(fn: (this: ObjectLike, currentSubject: Subject) => PromiseLike<S>): Chainable<S>
    /**
     * Enables you to work with the subject yielded from the previous command / promise.
     *
     * @see https://on.cypress.io/then
     */
    then<S>(options: Partial<Timeoutable>, fn: (this: ObjectLike, currentSubject: Subject) => PromiseLike<S>): Chainable<S>
    /**
     * Enables you to work with the subject yielded from the previous command / promise.
     *
     * @see https://on.cypress.io/then
     */
    then<S extends string | number | boolean>(fn: (this: ObjectLike, currentSubject: Subject) => S): Chainable<S>
    /**
     * Enables you to work with the subject yielded from the previous command / promise.
     *
     * @see https://on.cypress.io/then
     */
    then<S extends HTMLElement>(fn: (this: ObjectLike, currentSubject: Subject) => S): Chainable<JQuery<S>>
    /**
     * Enables you to work with the subject yielded from the previous command / promise.
     *
     * @see https://on.cypress.io/then
     */
    then<S extends ArrayLike<HTMLElement>>(fn: (this: ObjectLike, currentSubject: Subject) => S): Chainable<JQuery<S extends ArrayLike<infer T> ? T : never>>
    /**
     * Enables you to work with the subject yielded from the previous command / promise.
     *
     * @see https://on.cypress.io/then
     */
    then<S extends any[] | object>(fn: (this: ObjectLike, currentSubject: Subject) => S): Chainable<S>
    /**
     * Enables you to work with the subject yielded from the previous command / promise.
     *
     * @see https://on.cypress.io/then
     */
    then<S>(fn: (this: ObjectLike, currentSubject: Subject) => S): ThenReturn<Subject, S>
    /**
     * Enables you to work with the subject yielded from the previous command / promise.
     *
     * @see https://on.cypress.io/then
     */
    then<S extends HTMLElement>(options: Partial<Timeoutable>, fn: (this: ObjectLike, currentSubject: Subject) => S): Chainable<JQuery<S>>
    /**
     * Enables you to work with the subject yielded from the previous command / promise.
     *
     * @see https://on.cypress.io/then
     */
    then<S extends ArrayLike<HTMLElement>>(options: Partial<Timeoutable>, fn: (this: ObjectLike, currentSubject: Subject) => S): Chainable<JQuery<S extends ArrayLike<infer T> ? T : never>>
    /**
     * Enables you to work with the subject yielded from the previous command / promise.
     *
     * @see https://on.cypress.io/then
     */
    then<S extends object | any[] | string | number | boolean>(options: Partial<Timeoutable>, fn: (this: ObjectLike, currentSubject: Subject) => S): Chainable<S>
    /**
     * Enables you to work with the subject yielded from the previous command / promise.
     *
     * @see https://on.cypress.io/then
     */
    then<S>(options: Partial<Timeoutable>, fn: (this: ObjectLike, currentSubject: Subject) => S): ThenReturn<Subject, S>
    /**
     * Enables you to work with the subject yielded from the previous command.
     *
     * @see https://on.cypress.io/then
     * @example
     *    cy.get('.nav').then(($nav) => {})  // Yields .nav as first arg
     *    cy.location().then((loc) => {})   // Yields location object as first arg
     */
    then(fn: (this: ObjectLike, currentSubject: Subject) => void): Chainable<Subject>
    /**
     * Enables you to work with the subject yielded from the previous command.
     *
     * @see https://on.cypress.io/then
     * @example
     *    cy.get('.nav').then(($nav) => {})  // Yields .nav as first arg
     *    cy.location().then((loc) => {})   // Yields location object as first arg
     */
    then(options: Partial<Timeoutable>, fn: (this: ObjectLike, currentSubject: Subject) => void): Chainable<Subject>

    /**
     * Move time after overriding a native time function with [cy.clock()](https://on.cypress.io/clock).
     * `cy.clock()` must be called before `cy.tick()`
     *
     * @see https://on.cypress.io/clock
     * @example
     *  cy.clock()
     *  ...
     *  // advance time by 10 minutes
     *  cy.tick(600*1000)
     *  // you can restore the real clock
     *  cy.tick(1000).then(clock => {
     *    clock.restore()
     *  })
     *  // or use this shortcut
     *  cy.tick(5000).invoke('restore')
     */
    tick(milliseconds: number, options?: Partial<Loggable>): Chainable<Clock>

    /**
     * Get the `document.title` property of the page that is currently active.
     *
     * @see https://on.cypress.io/title
     */
    title(options?: Partial<Loggable & Timeoutable>): Chainable<string>

    /**
     * Trigger an event on a DOM element.
     *
     * @see https://on.cypress.io/trigger
     */
    trigger<K extends keyof DocumentEventMap>(eventName: K, options?: Partial<TriggerOptions & ObjectLike & DocumentEventMap[K]>): Chainable<Subject>
    /**
     * Trigger an event on a DOM element.
     *
     * @see https://on.cypress.io/trigger
     */
    trigger<K extends keyof DocumentEventMap>(eventName: K, position?: PositionType, options?: Partial<TriggerOptions & ObjectLike & DocumentEventMap[K]>): Chainable<Subject>
    /**
     * Trigger an event on a DOM element.
     *
     * @see https://on.cypress.io/trigger
     */
    trigger<K extends keyof DocumentEventMap>(eventName: K, x: number, y: number, options?: Partial<TriggerOptions & ObjectLike & DocumentEventMap[K]>): Chainable<Subject>
    /**
     * Trigger an event on a DOM element.
     * Custom events... If the following were `.triggerCustom`,
     * `.trigger` strongly typed with event data
     *
     * @see https://on.cypress.io/trigger
     * @example
     *    cy.get('a').trigger('mousedown')
     */
    trigger(eventName: string, position?: PositionType, options?: Partial<TriggerOptions & ObjectLike>): Chainable<Subject>
    /**
     * Trigger an event on a DOM element.
     * Custom events... If the following were `.triggerCustom`,
     * `.trigger` strongly typed with event data
     *
     * @see https://on.cypress.io/trigger
     * @example
     *    cy.get('a').trigger('mousedown')
     */
    trigger(eventName: string, options?: Partial<TriggerOptions & ObjectLike>): Chainable<Subject>
    /**
     * Trigger an event on a DOM element.
     * Custom events... If the following were `.triggerCustom`,
     * `.trigger` strongly typed with event data
     *
     * @see https://on.cypress.io/trigger
     * @example
     *    cy.get('a').trigger('mousedown')
     */
    trigger(eventName: string, x: number, y: number, options?: Partial<TriggerOptions & ObjectLike>): Chainable<Subject>

    /**
     * Type into a DOM element.
     *
     * @see https://on.cypress.io/type
     * @example
     *    cy.get('input').type('Hello, World')
     *    // type "hello" + press Enter
     *    cy.get('input').type('hello{enter}')
     */
    type(text: string, options?: Partial<TypeOptions>): Chainable<Subject>

    /**
     * Uncheck checkbox(es).
     *
     * @see https://on.cypress.io/uncheck
     * @example
     *    // Unchecks checkbox element
     *    cy.get('[type="checkbox"]').uncheck()
     *    // Uncheck element with the id 'saveUserName'
     *    cy.get('#saveUserName').uncheck()
     *    // Uncheck all checkboxes
     *    cy.get(':checkbox').uncheck()
     *    // Uncheck the checkbox with the value of 'ga'
     *    cy.get('input[type="checkbox"]').uncheck(['ga'])
     */
    uncheck(options?: Partial<CheckOptions>): Chainable<Subject>
    /**
     * Uncheck specific checkbox.
     *
     * @see https://on.cypress.io/uncheck
     * @example
     *    // Uncheck the checkbox with the value of 'ga'
     *    cy.get('input[type="checkbox"]').uncheck('ga')
     */
    uncheck(value: string, options?: Partial<CheckOptions>): Chainable<Subject>
    /**
     * Uncheck specific checkboxes.
     *
     * @see https://on.cypress.io/uncheck
     * @example
     *    // Uncheck the checkbox with the value of 'ga', 'ma'
     *    cy.get('input[type="checkbox"]').uncheck(['ga', 'ma'])
     */
    uncheck(values: string[], options?: Partial<CheckOptions>): Chainable<Subject>

    /**
     * Get the current URL of the page that is currently active.
     *
     * @alias cy.location('href')
     * @see https://on.cypress.io/url
     */
    url(options?: Partial<UrlOptions>): Chainable<string>

    /**
     * Control the size and orientation of the screen for your application.
     *
     * @see https://on.cypress.io/viewport
     * @example
     *    // Set viewport to 550px x 750px
     *    cy.viewport(550, 750)
     *    // Set viewport to 357px x 667px
     *    cy.viewport('iphone-6')
     */
    viewport(preset: ViewportPreset, orientation?: ViewportOrientation, options?: Partial<Loggable>): Chainable<null>
    /**
     * Set viewport to the given resolution.
     *
     * @see https://on.cypress.io/viewport
     * @example
     *    // Set viewport to 550px x 750px
     *    cy.viewport(550, 750)
     */
    viewport(width: number, height: number, options?: Partial<Loggable>): Chainable<null>

    /**
     * Visit the given url
     *
     * @param {string} url The URL to visit. If relative uses `baseUrl`
     * @param {VisitOptions} [options] Pass in an options object to change the default behavior of `cy.visit()`
     * @see https://on.cypress.io/visit
     * @example
     *    cy.visit('http://localhost:3000')
     *    cy.visit('/somewhere') // opens ${baseUrl}/somewhere
     *    cy.visit({
     *      url: 'http://google.com',
     *      method: 'POST'
     *    })
     *
     */
    visit(url: string, options?: Partial<VisitOptions>): Chainable<AUTWindow>
    visit(options: Partial<VisitOptions> & { url: string }): Chainable<AUTWindow>

    /**
     * Wait for a number of milliseconds.
     * You almost never need to wait for an arbitrary period of time.
     * There are always better ways to express this in Cypress, see the documentation.
     *
     * @see https://on.cypress.io/wait
     * @param {number} ms - Milliseconds to wait.
     * @example
     *    cy.wait(1000) // wait for 1 second
     */
    wait(ms: number, options?: Partial<Loggable & Timeoutable>): Chainable<Subject>

    /**
     * Get the window object of the page that is currently active.
     *
     * @see https://on.cypress.io/window
     * @example
    ```
    cy.visit('http://localhost:8080/app')
    cy.window().then(function(win){
      // win is the remote window
      // of the page at: http://localhost:8080/app
    })
    ```
     */
    window(options?: Partial<Loggable & Timeoutable>): Chainable<AUTWindow>

    /**
     * Scopes all subsequent cy commands to within this element.
     * Useful when working within a particular group of elements such as a `<form>`.
     * @see https://on.cypress.io/within
     * @example
    ```
    cy.get('form').within(($form) => {
      // cy.get() will only search for elements within form,
      // not within the entire document
      cy.get('input[name="username"]').type('john')
      cy.get('input[name="password"]').type('password')
      cy.root().submit()
    })
    ```
     */
    within(fn: (currentSubject: Subject) => void): Chainable<Subject>
    /**
     * Scopes all subsequent cy commands to within this element.
     * Useful when working within a particular group of elements such as a `<form>`.
     * @see https://on.cypress.io/within
     */
    within(options: Partial<Loggable>, fn: (currentSubject: Subject) => void): Chainable<Subject> // inconsistent argument order

    /**
     * Yield the element passed into `.wrap()`.
     *
     * @see https://on.cypress.io/wrap
     * @example
    ```
    // wraps DOM element
    cy.get('form').within(($form) => {
      // more commands
      cy.wrap($form).should('have.class', 'form-container')
    })
    ```
     */
    wrap<E extends Node = HTMLElement>(element: E | JQuery<E>, options?: Partial<Loggable & Timeoutable>): Chainable<JQuery<E>>
    /**
     * Yield the element passed into `.wrap()` to the next command in the Cypress chain.
     *
     * @see https://on.cypress.io/wrap
     * @example
    ```
    cy.wrap(new Promise((resolve, reject) => {
      setTimeout(resolve, 1000);
    }).then(result => {})
    ```
     */
    wrap<F extends Promise<S>, S>(promise: F, options?: Partial<Loggable & Timeoutable>): Chainable<S>
    /**
     * Yields whatever is passed into `.wrap()` to the next command in the Cypress chain.
     *
     * @see https://on.cypress.io/wrap
     * @example
    ```
    // Make assertions about object
    cy.wrap({ amount: 10 })
      .should('have.property', 'amount')
      .and('eq', 10)
    ```
     */
    wrap<S>(object: S, options?: Partial<Loggable & Timeoutable>): Chainable<S>

    /**
     * Write to a file with the specified contents.
     *
     * @see https://on.cypress.io/writefile
    ```
    cy.writeFile('path/to/message.txt', 'Hello World')
    ```
     */
    writeFile(filePath: string, contents: FileContents, encoding: Encodings): Chainable<null>
    /**
     * Write to a file with the specified encoding and contents.
     *
     * @see https://on.cypress.io/writefile
    ```
    cy.writeFile('path/to/ascii.txt', 'Hello World', {
      flag: 'a+',
      encoding: 'ascii'
    })
    ```
     */
    writeFile(filePath: string, contents: FileContents, options?: Partial<WriteFileOptions & Timeoutable>): Chainable<null>
    /**
     * Write to a file with the specified encoding and contents.
     *
     * An `encoding` option in `options` will override the `encoding` argument.
     *
     * @see https://on.cypress.io/writefile
    ```
    cy.writeFile('path/to/ascii.txt', 'Hello World', 'utf8', {
      flag: 'a+',
    })
    ```
     */
    writeFile(filePath: string, contents: FileContents, encoding: Encodings, options?: Partial<WriteFileOptions & Timeoutable>): Chainable<null>

    /**
     * jQuery library bound to the AUT
     *
     * @see https://on.cypress.io/$
     * @example
     *    cy.$$('p')
     */
    $$<TElement extends Element = HTMLElement>(selector: JQuery.Selector, context?: Element | Document | JQuery): JQuery<TElement>
  }

  type ChainableMethods<Subject = any> = {
    [P in keyof Chainable<Subject>]: Chainable<Subject>[P] extends ((...args: any[]) => any)
        ? Chainable<Subject>[P]
        : never
  }

  interface SinonSpyAgent<A extends sinon.SinonSpy> {
    log(shouldOutput?: boolean): Omit<A, 'withArgs'> & Agent<A>

    /**
     * Saves current spy / stub under an alias.
     * @see https://on.cypress.io/stubs-spies-and-clocks
     * @see https://on.cypress.io/as
     * @example
     *    cy.spy(win, 'fetch').as('winFetch') // Alias 'window.fetch' spy as "winFetch"
     */
    as(alias: string): Omit<A, 'withArgs'> & Agent<A>

    /**
     * Creates a spy / stub but only for calls with given arguments.
     * @see https://on.cypress.io/stubs-spies-and-clocks
     * @see https://on.cypress.io/as
     * @example
     *    const s = cy.stub(JSON, 'parse').withArgs('invalid').returns(42)
     *    expect(JSON.parse('invalid')).to.equal(42)
     *    expect(s).to.have.been.calledOnce
     */
    withArgs(...args: any[]): Omit<A, 'withArgs'> & Agent<A>
  }

  type Agent<T extends sinon.SinonSpy> = SinonSpyAgent<T> & T

  interface CookieDefaults {
    preserve: string | string[] | RegExp | ((cookie: any) => boolean)
  }

  interface Failable {
    /**
     * Whether to fail on response codes other than 2xx and 3xx
     *
     * @default {true}
     */
    failOnStatusCode: boolean

    /**
     * Whether Cypress should automatically retry status code errors under the hood
     *
     * @default {false}
     */
    retryOnStatusCodeFailure: boolean

    /**
     * Whether Cypress should automatically retry transient network errors under the hood
     *
     * @default {true}
     */
    retryOnNetworkFailure: boolean
  }

  /**
   * Options that control how a command behaves in the `within` scope.
   * These options will determine how nodes are selected.
   */

  interface Withinable {
    /**
     * Element to search for children in. If null, search begins from root-level DOM element.
     *
     * @default depends on context, null if outside of within wrapper
     */
    withinSubject: JQuery | HTMLElement | null
  }

  /**
   * Element traversal options for dealing with Shadow DOM
   */
  interface Shadow {
    /**
     * Include shadow DOM in search
     *
     * @default: false
     */
    includeShadowDom: boolean
  }

  /**
   * Options that control how a command is logged in the Reporter
   */
  interface Loggable {
    /**
     * Displays the command in the Command Log
     *
     * @default true
     */
    log: boolean
  }

  /**
   * Options that control how long Test Runner is waiting for command to succeed
   */
  interface Timeoutable {
    /**
     * Time to wait (ms)
     *
     * @default defaultCommandTimeout
     * @see https://docs.cypress.io/guides/references/configuration.html#Timeouts
     */
    timeout: number
  }

  /**
   * Options that check case sensitivity
   */
  interface CaseMatchable {
    /**
     * Check case sensitivity
     *
     * @default true
     */
    matchCase: boolean
  }

  /**
   * Options that control how long the Test Runner waits for an XHR request and response to succeed
   */
  interface TimeoutableXHR {
    /**
     * Time to wait for the request (ms)
     *
     * @default {@link Timeoutable#timeout}
     * @see https://docs.cypress.io/guides/references/configuration.html#Timeouts
     */
    requestTimeout: number
    /**
     * Time to wait for the response (ms)
     *
     * @default {@link Timeoutable#timeout}
     * @see https://docs.cypress.io/guides/references/configuration.html#Timeouts
     */
    responseTimeout: number
  }

  /**
   * Options to force an event, skipping Actionability check
   * @see https://docs.cypress.io/guides/core-concepts/interacting-with-elements.html#Actionability
   */
  interface Forceable {
    /**
     * Forces the action, disables waiting for actionability
     *
     * @default false
     */
    force: boolean
  }

  type scrollBehaviorOptions = false | 'center' | 'top' | 'bottom' | 'nearest'

  /**
   * Options to affect Actionability checks
   * @see https://docs.cypress.io/guides/core-concepts/interacting-with-elements.html#Actionability
   */
  interface ActionableOptions extends Forceable {
    /**
     * Whether to wait for elements to finish animating before executing commands
     *
     * @default true
     */
    waitForAnimations: boolean
    /**
     * The distance in pixels an element must exceed over time to be considered animating
     * @default 5
     */
    animationDistanceThreshold: number
    /**
     * Viewport position to which an element should be scrolled prior to action commands. Setting `false` disables scrolling.
     *
     * @default 'top'
     */
    scrollBehavior: scrollBehaviorOptions
  }

  interface SelectFileOptions extends Loggable, Timeoutable, ActionableOptions {
    /**
     * Which user action to perform. `select` matches selecting a file while
     * `drag-drop` matches dragging files from the operating system into the
     * document.
     *
     * @default 'select'
     */
    action: 'select' | 'drag-drop'
  }

  interface BlurOptions extends Loggable, Forceable { }

  interface CheckOptions extends Loggable, Timeoutable, ActionableOptions {
    interval: number
  }

  interface ClearOptions extends Loggable, Timeoutable, ActionableOptions {
    interval: number
  }

  /**
   * Object to change the default behavior of .click().
   */
  interface ClickOptions extends Loggable, Timeoutable, ActionableOptions {
    /**
     * Serially click multiple elements
     *
     * @default false
     */
    multiple: boolean
    /**
     * Activates the control key during click
     *
     * @default false
     */
    ctrlKey: boolean
    /**
     * Activates the control key during click
     *
     * @default false
     */
    controlKey: boolean
    /**
     * Activates the alt key (option key for Mac) during click
     *
     * @default false
     */
    altKey: boolean
    /**
     * Activates the alt key (option key for Mac) during click
     *
     * @default false
     */
    optionKey: boolean
    /**
     * Activates the shift key during click
     *
     * @default false
     */
    shiftKey: boolean
    /**
     * Activates the meta key (Windows key or command key for Mac) during click
     *
     * @default false
     */
    metaKey: boolean
    /**
     * Activates the meta key (Windows key or command key for Mac) during click
     *
     * @default false
     */
    commandKey: boolean
    /**
     * Activates the meta key (Windows key or command key for Mac) during click
     *
     * @default false
     */
    cmdKey: boolean
  }

  interface PEMCert {
    /**
     * Path to the certificate file, relative to project root.
     */
    cert: string
    /**
     * Path to the private key file, relative to project root.
     */
    key: string
    /**
     * Path to a text file containing the passphrase, relative to project root.
     */
    passphrase?: string
  }

  interface PFXCert {
    /**
     * Path to the certificate container, relative to project root.
     */
    pfx: string
    /**
     * Path to a text file containing the passphrase, relative to project root.
     */
    passphrase?: string
  }

  interface ClientCertificate {
    /**
     * URL to match requests against. Wildcards following [minimatch](https://github.com/isaacs/minimatch) rules are supported.
     */
    url: string
    /**
     * Paths to one or more CA files to validate certs against, relative to project root.
     */
    ca?: string[]
    /**
     * A PEM format certificate/private key pair or PFX certificate container
     */
    certs: PEMCert[] | PFXCert[]
  }

  interface ResolvedConfigOptions<ComponentDevServerOpts = any> {
    /**
     * Url used as prefix for [cy.visit()](https://on.cypress.io/visit) or [cy.request()](https://on.cypress.io/request) command's url
     * @default null
     */
    baseUrl: string | null
    /**
     * Any values to be set as [environment variables](https://docs.cypress.io/guides/guides/environment-variables.html)
     * @default {}
     */
    env: { [key: string]: any }
    /**
     * A String or Array of glob patterns used to ignore test files that would otherwise be shown in your list of tests. Cypress uses minimatch with the options: {dot: true, matchBase: true}. We suggest using http://globtester.com to test what files would match.
     * @default "*.hot-update.js"
     */
    excludeSpecPattern: string | string[]
    /**
     * The number of tests for which snapshots and command data are kept in memory. Reduce this number if you are experiencing high memory consumption in your browser during a test run.
     * @default 50
     */
    numTestsKeptInMemory: number
    /**
     * Port used to host Cypress. Normally this is a randomly generated port
     * @default null
     */
    port: number | null
    /**
     * The [reporter](https://docs.cypress.io/guides/guides/reporters.html) used when running headlessly or in CI
     * @default "spec"
     */
    reporter: string
    /**
     * Some reporters accept [reporterOptions](https://on.cypress.io/reporters) that customize their behavior
     * @default "spec"
     */
    reporterOptions: { [key: string]: any }
    /**
     * Slow test threshold in milliseconds. Only affects the visual output of some reporters. For example, the spec reporter will display the test time in yellow if over the threshold.
     * @default 10000
     */
    slowTestThreshold: number
    /**
     * Whether Cypress will watch and restart tests on test file changes
     * @default true
     */
    watchForFileChanges: boolean
    /**
     * Time, in milliseconds, to wait until most DOM based commands are considered timed out
     * @default 4000
     */
    defaultCommandTimeout: number
    /**
     * Time, in milliseconds, to wait for a system command to finish executing during a [cy.exec()](https://on.cypress.io/exec) command
     * @default 60000
     */
    execTimeout: number
    /**
     * Time, in milliseconds, to wait for page transition events or [cy.visit()](https://on.cypress.io/visit), [cy.go()](https://on.cypress.io/go), [cy.reload()](https://on.cypress.io/reload) commands to fire their page load events
     * @default 60000
     */
    pageLoadTimeout: number
    /**
     * Time, in milliseconds, to wait for an XHR request to go out in a [cy.wait()](https://on.cypress.io/wait) command
     * @default 5000
     */
    requestTimeout: number
    /**
     * Time, in milliseconds, to wait until a response in a [cy.request()](https://on.cypress.io/request), [cy.wait()](https://on.cypress.io/wait), [cy.fixture()](https://on.cypress.io/fixture), [cy.getCookie()](https://on.cypress.io/getcookie), [cy.getCookies()](https://on.cypress.io/getcookies), [cy.setCookie()](https://on.cypress.io/setcookie), [cy.clearCookie()](https://on.cypress.io/clearcookie), [cy.clearCookies()](https://on.cypress.io/clearcookies), and [cy.screenshot()](https://on.cypress.io/screenshot) commands
     * @default 30000
     */
    responseTimeout: number
    /**
     * Time, in milliseconds, to wait for a task to finish executing during a cy.task() command
     * @default 60000
     */
    taskTimeout: number
    /**
     * Path to folder where application files will attempt to be served from
     * @default root project folder
     */
    fileServerFolder: string
    /**
     * Path to folder containing fixture files (Pass false to disable)
     * @default "cypress/fixtures"
     */
    fixturesFolder: string | false
    /**
     * Path to folder where files downloaded during a test are saved
     * @default "cypress/downloads"
     */
    downloadsFolder: string
    /**
     * If set to `system`, Cypress will try to find a `node` executable on your path to use when executing your plugins. Otherwise, Cypress will use the Node version bundled with Cypress.
     * @default "bundled"
     */
    nodeVersion: 'system' | 'bundled'
    /**
     * The application under test cannot redirect more than this limit.
     * @default 20
     */
    redirectionLimit: number
    /**
     * If `nodeVersion === 'system'` and a `node` executable is found, this will be the full filesystem path to that executable.
     * @default null
     */
    resolvedNodePath: string
    /**
     * The version of `node` that is being used to execute plugins.
     * @example 1.2.3
     */
    resolvedNodeVersion: string
    /**
     * Whether Cypress will take a screenshot when a test fails during cypress run.
     * @default true
     */
    screenshotOnRunFailure: boolean
    /**
     * Path to folder where screenshots will be saved from [cy.screenshot()](https://on.cypress.io/screenshot) command or after a headless or CI run's test failure
     * @default "cypress/screenshots"
     */
    screenshotsFolder: string | false
    /**
     * Path to file to load before test files load. This file is compiled and bundled. (Pass false to disable)
     * @default "cypress/support/{e2e|component}.js"
     */
    supportFile: string | false
    /**
     * Path to folder where videos will be saved after a headless or CI run
     * @default "cypress/videos"
     */
    videosFolder: string
    /**
     * Whether Cypress will trash assets within the screenshotsFolder and videosFolder before headless test runs.
     * @default true
     */
    trashAssetsBeforeRuns: boolean
    /**
     * The quality setting for the video compression, in Constant Rate Factor (CRF). The value can be false to disable compression or a value between 0 and 51, where a lower value results in better quality (at the expense of a higher file size).
     * @default 32
     */
    videoCompression: number | false
    /**
     * Whether Cypress will record a video of the test run when running headlessly.
     * @default true
     */
    video: boolean
    /**
     * Whether Cypress will upload the video to the Dashboard even if all tests are passing. This applies only when recording your runs to the Dashboard. Turn this off if you'd like the video uploaded only when there are failing tests.
     * @default true
     */
    videoUploadOnPasses: boolean
    /**
     * Whether Chrome Web Security for same-origin policy and insecure mixed content is enabled. Read more about this here
     * @default true
     */
    chromeWebSecurity: boolean
    /**
     * Default height in pixels for the application under tests' viewport (Override with [cy.viewport()](https://on.cypress.io/viewport) command)
     * @default 660
     */
    viewportHeight: number
    /**
     * Default width in pixels for the application under tests' viewport. (Override with [cy.viewport()](https://on.cypress.io/viewport) command)
     * @default 1000
     */
    viewportWidth: number
    /**
     * The distance in pixels an element must exceed over time to be considered animating
     * @default 5
     */
    animationDistanceThreshold: number
    /**
     * Whether to wait for elements to finish animating before executing commands
     * @default true
     */
    waitForAnimations: boolean
    /**
     * Viewport position to which an element should be scrolled prior to action commands. Setting `false` disables scrolling.
     * @default 'top'
     */
    scrollBehavior: scrollBehaviorOptions
    /**
     * Enable experimental session support. See https://on.cypress.io/session
     * @default false
     */
    experimentalSessionSupport: boolean
    /**
     * Allows listening to the `before:run`, `after:run`, `before:spec`, and `after:spec` events in the plugins file during interactive mode.
     * @default false
     */
    experimentalInteractiveRunEvents: boolean
    /**
     * Generate and save commands directly to your test suite by interacting with your app as an end user would.
     * @default false
     */
    experimentalSourceRewriting: boolean
    /**
     * Number of times to retry a failed test.
     * If a number is set, tests will retry in both runMode and openMode.
     * To enable test retries only in runMode, set e.g. `{ openMode: null, runMode: 2 }`
     * @default null
     */
    retries: Nullable<number | { runMode?: Nullable<number>, openMode?: Nullable<number> }>
    /**
     * Enables including elements within the shadow DOM when using querying
     * commands (e.g. cy.get(), cy.find()). Can be set globally in cypress.config.{ts|js},
     * per-suite or per-test in the test configuration object, or programmatically
     * with Cypress.config()
     * @default false
     */
    includeShadowDom: boolean

    /**
     * The list of hosts to be blocked
     */
    blockHosts: null | string | string[]
    /**
     * A unique ID for the project used for recording
     */
    projectId: null | string
    /**
     * Path to the support folder.
     */
    supportFolder: string
    /**
     * Glob pattern to determine what test files to load.
     */
    specPattern: string | string[]
    /**
     * The user agent the browser sends in all request headers.
     */
    userAgent: null | string
    /**
     * Polyfills `window.fetch` to enable Network spying and stubbing
     */
    experimentalFetchPolyfill: boolean

    /**
     * Override default config options for Component Testing runner.
     * @default {}
     */
    component: ComponentConfigOptions<ComponentDevServerOpts>

    /**
     * Override default config options for E2E Testing runner.
     * @default {}
     */
    e2e: Omit<CoreConfigOptions, 'indexHtmlFile'>

    /**
     * An array of objects defining the certificates
     */
    clientCertificates: ClientCertificate[]

    /**
     * Handle Cypress plugins
     */
<<<<<<< HEAD
    setupNodeEvents: (on: PluginEvents, config: PluginConfigOptions) => Promise<PluginConfigOptions | void> | PluginConfigOptions | void
=======
    setupNodeEvents: (on: PluginEvents, config: PluginConfigOptions) => Promise<PluginConfigOptions> | PluginConfigOptions

    indexHtmlFile: string
>>>>>>> 7bdf4d43
  }

  /**
   * Options appended to config object on runtime.
   */
  interface RuntimeConfigOptions extends Partial<RuntimeServerConfigOptions> {
    /**
     * Absolute path to the config file (default: <projectRoot>/cypress.config.{ts|js})
     */
    configFile: string
    /**
     * CPU architecture, from Node `os.arch()`
     *
     * @see https://nodejs.org/api/os.html#os_os_arch
     */
    arch: string
    /**
     * Available browsers found on your system.
     */
    browsers: Browser[]
    /**
     * Hosts mappings to IP addresses.
     */
    hosts: null | string[]
    /**
     * Whether Cypress was launched via 'cypress open' (interactive mode)
     */
    isInteractive: boolean
    /**
     * Whether Cypress will search for and replace
     * obstructive JS code in .js or .html files.
     *
     * @see https://on.cypress.io/configuration#modifyObstructiveCode
     */
    modifyObstructiveCode: boolean
    /**
     * The platform Cypress is running on.
     */
    platform: 'linux' | 'darwin' | 'win32'
    /**
     * The Cypress version being used.
     */
    version: string

    // Internal or Unlisted at server/lib/config_options
    namespace: string
    projectRoot: string
    devServerPublicPathRoute: string
    cypressBinaryRoot: string
  }

  /**
   * Optional options added before the server starts
   */
  interface RuntimeServerConfigOptions {
    /**
     * The browser Cypress is running on.
     */
    browser: Browser
    // Internal or Unlisted at server/lib/config_options
    autoOpen: boolean
    browserUrl: string
    clientRoute: string
    cypressEnv: string
    isNewProject: boolean
    isTextTerminal: boolean
    morgan: boolean
    parentTestsFolder: string
    parentTestsFolderDisplay: string
    projectName: string
    proxyUrl: string
    remote: RemoteState
    report: boolean
    reporterRoute: string
    reporterUrl: string
    socketId: null | string
    socketIoCookie: string
    socketIoRoute: string
    spec: Cypress['spec'] | null
    specs: Array<Cypress['spec']>
    xhrRoute: string
    xhrUrl: string
  }

  interface TestConfigOverrides extends Partial<Pick<ConfigOptions, 'animationDistanceThreshold' | 'blockHosts' | 'defaultCommandTimeout' | 'env' | 'execTimeout' | 'includeShadowDom' | 'numTestsKeptInMemory' | 'pageLoadTimeout' | 'redirectionLimit' | 'requestTimeout' | 'responseTimeout' | 'retries' | 'screenshotOnRunFailure' | 'slowTestThreshold' | 'scrollBehavior' | 'taskTimeout' | 'viewportHeight' | 'viewportWidth' | 'waitForAnimations'>> {
    browser?: IsBrowserMatcher | IsBrowserMatcher[]
    keystrokeDelay?: number
  }

  /**
   * All configuration items are optional.
   */
  type CoreConfigOptions = Partial<Omit<ResolvedConfigOptions, TestingType>>

  interface DefineDevServerConfig {
    // This interface can be extended by the user, to inject the types for their
    // preferred bundler: e.g.
    //
    // import type * as webpack from 'webpack'
    //
    // declare global {
    //   namespace Cypress {
    //     interface DefineDevServerConfig {
    //       webpackConfig?: webpack.Configuration
    //     }
    //   }
    // }
    [key: string]: any
  }

  type PickConfigOpt<T> = T extends keyof DefineDevServerConfig ? DefineDevServerConfig[T] : any

  type DevServerFn<ComponentDevServerOpts = any> = (cypressDevServerConfig: DevServerConfig, devServerConfig: ComponentDevServerOpts) => ResolvedDevServerConfig | Promise<ResolvedDevServerConfig>

  type DevServerConfigObject = {
    bundler: 'webpack'
    framework: 'react'
    webpackConfig?: PickConfigOpt<'webpackConfig'>
  }

  interface ComponentConfigOptions<ComponentDevServerOpts = any> extends Omit<CoreConfigOptions, 'baseUrl'> {
    devServer: DevServerFn<ComponentDevServerOpts> | DevServerConfigObject
    devServerConfig?: ComponentDevServerOpts
  }

  /**
   * Config options that can be assigned on cypress.config.{ts|js} file
   */
  type UserConfigOptions<ComponentDevServerOpts = any> = Omit<ResolvedConfigOptions<ComponentDevServerOpts>, 'baseUrl' | 'excludeSpecPattern' | 'supportFile' | 'specPattern' | 'indexHtmlFile'>

  /**
   * Takes ComponentDevServerOpts to track the signature of the devServerConfig for the provided `devServer`,
   * so we have proper completion for `devServerConfig`
   */
  type ConfigOptions<ComponentDevServerOpts = any> = Partial<UserConfigOptions<ComponentDevServerOpts>>

  interface PluginConfigOptions extends ResolvedConfigOptions, RuntimeConfigOptions {
    /**
    * Absolute path to the root of the project
    */
    projectRoot: string
    /**
     * Type of test and associated runner that was launched.
     */
    testingType: TestingType
    /**
     * Cypress version.
     */
    version: string
  }

  interface DebugOptions {
    verbose: boolean
  }

  /**
   * Options object to change the default behavior of cy.exec().
   */
  interface ExecOptions extends Loggable, Timeoutable {
    /**
     * Whether to fail if the command exits with a non-zero code
     *
     * @default true
     */
    failOnNonZeroExit: boolean
    /**
     * Object of environment variables to set before the command executes
     * (e.g. {USERNAME: 'johndoe'}). Will be merged with existing
     * system environment variables
     *
     * @default {}
     */
    env: object
  }

  /**
   * Options for Cypress.Keyboard.defaults()
   */
  interface KeyboardDefaultsOptions {
    /**
    * Time, in milliseconds, between each keystroke when typing. (Pass 0 to disable)
    *
    * @default 10
    */
    keystrokeDelay: number
  }

  /**
   * Full set of possible options for cy.request call
   */
  interface RequestOptions extends Loggable, Timeoutable, Failable {
    auth: object
    body: RequestBody
    encoding: Encodings
    followRedirect: boolean
    form: boolean
    gzip: boolean
    headers: object
    method: HttpMethod
    qs: object
    url: string
  }

  interface RouteOptions {
    method: HttpMethod
    url: string | RegExp
    response: any
    status: number
    delay: number
    headers: object | null
    force404: boolean
    onRequest(...args: any[]): void
    onResponse(...args: any[]): void
    onAbort(...args: any[]): void
  }

  interface Dimensions {
    x: number
    y: number
    width: number
    height: number
  }

  type Padding =
    | number
    | [number]
    | [number, number]
    | [number, number, number]
    | [number, number, number, number]

  interface ScreenshotOptions {
    blackout: string[]
    capture: 'runner' | 'viewport' | 'fullPage'
    clip: Dimensions
    disableTimersAndAnimations: boolean
    padding: Padding
    scale: boolean
    overwrite: boolean
    onBeforeScreenshot: ($el: JQuery) => void
    onAfterScreenshot: ($el: JQuery, props: {
      path: string
      size: number
      dimensions: {
        width: number
        height: number
      }
      multipart: boolean
      pixelRatio: number
      takenAt: string
      name: string
      blackout: string[]
      duration: number
      testAttemptIndex: number
    }) => void
  }

  interface ScreenshotDefaultsOptions extends ScreenshotOptions {
    screenshotOnRunFailure: boolean
  }

  interface SelectorPlaygroundDefaultsOptions {
    selectorPriority: string[]
    onElement: ($el: JQuery) => string | null | undefined
  }

  interface ScrollToOptions extends Loggable, Timeoutable {
    /**
     * Scrolls over the duration (in ms)
     *
     * @default 0
     */
    duration: number
    /**
     * Will scroll with the easing animation
     *
     * @default 'swing'
     */
    easing: 'swing' | 'linear'
    /**
     * Ensure element is scrollable. Error if element is not scrollable
     *
     * @default true
     */
    ensureScrollable: boolean
  }

  interface ScrollIntoViewOptions extends ScrollToOptions {
    /**
     * Amount to scroll after the element has been scrolled into view
     *
     * @default {top: 0, left: 0}
     */
    offset: Offset
  }

  interface SelectOptions extends Loggable, Timeoutable, Forceable {
    interval: number
  }

  /**
   * Setting default options for cy.server()
   * @see https://on.cypress.io/server
   */
  interface ServerOptions {
    delay: number
    method: HttpMethod
    status: number
    headers: object
    response: any
    onRequest(...args: any[]): void
    onResponse(...args: any[]): void
    onAbort(...args: any[]): void
    enable: boolean
    force404: boolean
    urlMatchingOptions: object
    ignore(xhr: Request): void
    onAnyRequest(route: RouteOptions, proxy: any): void
    onAnyResponse(route: RouteOptions, proxy: any): void
    onAnyAbort(route: RouteOptions, proxy: any): void
  }

  interface Session {
    // Clear all saved sessions and re-run the current spec file.
    clearAllSavedSessions: () => Promise<void>
  }

  type SameSiteStatus = 'no_restriction' | 'strict' | 'lax'

  interface SetCookieOptions extends Loggable, Timeoutable {
    path: string
    domain: string
    secure: boolean
    httpOnly: boolean
    expiry: number
    sameSite: SameSiteStatus
  }

  interface ShadowDomOptions {
    includeShadowDom?: boolean
  }

  /**
   * Options that control `cy.type` command
   *
   * @see https://on.cypress.io/type
   */
  interface TypeOptions extends Loggable, Timeoutable, ActionableOptions {
    /**
     * Delay after each keypress (ms)
     *
     * @default 10
     */
    delay: number
    /**
     * Parse special characters for strings surrounded by `{}`,
     * such as `{esc}`. Set to `false` to type the literal characters instead
     *
     * @default true
     */
    parseSpecialCharSequences: boolean
    /**
     * Keep a modifier activated between commands
     *
     * @default true
     */
    release: boolean
  }

  /**
   * Visit website options
   *
   * @see https://on.cypress.io/visit
   */
  interface VisitOptions extends Loggable, Timeoutable, Failable {
    /**
     * The URL to visit. Behaves the same as the `url` argument.
     */
    url: string

    /**
     * The HTTP method to use in the visit. Can be `GET` or `POST`.
     *
     * @default "GET"
     */
    method: 'GET' | 'POST'

    /**
     * An optional body to send along with a `POST` request. If it is a string, it will be passed along unmodified. If it is an object, it will be URL encoded to a string and sent with a `Content-Type: application/x-www-urlencoded` header.
     *
     * @example
     *    cy.visit({
     *      url: 'http://www.example.com/form.html',
     *      method: 'POST',
     *      body: {
     *        "field1": "foo",
     *        "field2": "bar"
     *      }
     *    })
     */
    body: RequestBody

    /**
     * An object that maps HTTP header names to values to be sent along with the request.
     *
     * @example
     *    cy.visit({
     *      url: 'http://www.example.com',
     *      headers: {
     *        'Accept-Language': 'en-US'
     *      }
     *    })
     */
    headers: { [header: string]: string }

    /**
     * Called before your page has loaded all of its resources.
     *
     * @param {AUTWindow} contentWindow the remote page's window object
     */
    onBeforeLoad(win: AUTWindow): void

    /**
     * Called once your page has fired its load event.
     *
     * @param {AUTWindow} contentWindow the remote page's window object
     */
    onLoad(win: AUTWindow): void

    /**
     * Cypress will automatically apply the right authorization headers
     * if you're attempting to visit an application that requires
     * Basic Authentication.
     *
     * @example
     *    cy.visit('https://www.acme.com/', {
     *      auth: {
     *        username: 'wile',
     *        password: 'coyote'
     *      }
     *    })
     */
    auth: Auth

    /**
     * Query parameters to append to the `url` of the request.
     */
    qs: object
  }

  /**
   * Options to change the default behavior of .trigger()
   */
  interface TriggerOptions extends Loggable, Timeoutable, ActionableOptions {
    /**
     * Whether the event bubbles
     *
     * @default true
     */
    bubbles: boolean
    /**
     * Whether the event is cancelable
     *
     * @default true
     */
    cancelable: boolean
    /**
     * The type of the event you want to trigger
     *
     * @default 'Event'
     */
    eventConstructor: string
  }

  /**
   * Options to change the default behavior of .url()
   */
  interface UrlOptions extends Loggable, Timeoutable {
    /**
     * Whether the url is decoded
     *
     * @default false
     */
    decode: boolean
  }

  /** Options to change the default behavior of .writeFile */
  interface WriteFileOptions extends Loggable {
    flag: string
    encoding: Encodings
  }

  // Kind of onerous, but has a nice auto-complete.
  /**
   * @see https://on.cypress.io/should
   *
   * @interface Chainer
   * @template Subject
   */
  interface Chainer<Subject> {
    // chai
    /**
     * Asserts that the target's `type` is equal to the given string type.
     * Types are case insensitive. See the `type-detect` project page for info on the type detection algorithm:
     * https://github.com/chaijs/type-detect.
     * @example
     *    cy.wrap('foo').should('be.a', 'string')
     * @see http://chaijs.com/api/bdd/#method_a
     * @see https://on.cypress.io/assertions
     */
    (chainer: 'be.a', type: string): Chainable<Subject>
    /**
     * Asserts that the target is a number or a date greater than the given number or date n respectively.
     * However, it's often best to assert that the target is equal to its expected value.
     * @example
     *    cy.wrap(6).should('be.above', 5)
     * @see http://chaijs.com/api/bdd/#method_above
     * @see https://on.cypress.io/assertions
     */
    (chainer: 'be.above', value: number | Date): Chainable<Subject>
    /**
     * Asserts that the target's `type` is equal to the given string type.
     * Types are case insensitive. See the `type-detect` project page for info on the type detection algorithm:
     * https://github.com/chaijs/type-detect.
     * @example
     *    cy.wrap({ foo: 'bar' }).should('be.an', 'object')
     * @alias a
     * @see http://chaijs.com/api/bdd/#method_a
     * @see https://on.cypress.io/assertions
     */
    (chainer: 'be.an', value: string): Chainable<Subject>
    /**
     * Asserts that the target is a number or a `n` date greater than or equal to the given number or date n respectively.
     * However, it's often best to assert that the target is equal to its expected value.
     * @example
     *    cy.wrap(6).should('be.at.least', 5)
     * @see http://chaijs.com/api/bdd/#method_least
     * @see https://on.cypress.io/assertions
     */
    (chainer: 'be.at.least', value: number | Date): Chainable<Subject>
    /**
     * Asserts that the target is a number or a `n` date less than or equal to the given number or date n respectively.
     * However, it's often best to assert that the target is equal to its expected value.
     * @example
     *    cy.wrap(4).should('be.below', 5)
     * @see http://chaijs.com/api/bdd/#method_below
     * @see https://on.cypress.io/assertions
     */
    (chainer: 'be.below', value: number): Chainable<Subject>
    /**
     * Asserts that the target is an `arguments` object.
     * @example
     *    cy.wrap(arguments).should('be.arguments')
     * @see http://chaijs.com/api/bdd/#method_arguments
     * @see https://on.cypress.io/assertions
     */
    (chainer: 'be.arguments'): Chainable<Subject>
    /**
     * Asserts that the target is a number that's within a given +/- `delta` range of the given number `expected`. However, it's often best to assert that the target is equal to its expected value.
     * @example
     *    cy.wrap(5.1).should('be.approximately', 5, 0.5)
     * @alias closeTo
     * @see http://chaijs.com/api/bdd/#method_closeto
     * @see https://on.cypress.io/assertions
     */
    (chainer: 'be.approximately', value: number, delta: number): Chainable<Subject>
    /**
     * Asserts that the target is a number that's within a given +/- `delta` range of the given number `expected`. However, it's often best to assert that the target is equal to its expected value.
     * @example
     *    cy.wrap(5.1).should('be.closeTo', 5, 0.5)
     * @see http://chaijs.com/api/bdd/#method_closeto
     * @see https://on.cypress.io/assertions
     */
    (chainer: 'be.closeTo', value: number, delta: number): Chainable<Subject>
    /**
     * When the target is a string or array, .empty asserts that the target's length property is strictly (===) equal to 0
     * @example
     *    cy.wrap([]).should('be.empty')
     *    cy.wrap('').should('be.empty')
     * @see http://chaijs.com/api/bdd/#method_empty
     * @see https://on.cypress.io/assertions
     */
    (chainer: 'be.empty'): Chainable<Subject>
    /**
     * Asserts that the target is an instance of the given `constructor`.
     * @example
     *    cy.wrap([1, 2]).should('be.instanceOf', Array)
     * @see http://chaijs.com/api/bdd/#method_instanceof
     * @see https://on.cypress.io/assertions
     */
    (chainer: 'be.instanceOf', value: any): Chainable<Subject>
    /**
     * Asserts that the target is strictly (`===`) equal to `false`.
     * @example
     *    cy.wrap(false).should('be.false')
     * @see http://chaijs.com/api/bdd/#method_false
     * @see https://on.cypress.io/assertions
     */
    (chainer: 'be.false'): Chainable<Subject>
    /**
     * Asserts that the target is a number or a date greater than the given number or date n respectively.
     * However, it's often best to assert that the target is equal to its expected value.
     * @example
     *    cy.wrap(6).should('be.greaterThan', 5)
     * @alias above
     * @see http://chaijs.com/api/bdd/#method_above
     * @see https://on.cypress.io/assertions
     */
    (chainer: 'be.greaterThan', value: number): Chainable<Subject>
    /**
     * Asserts that the target is a number or a date greater than the given number or date n respectively.
     * However, it's often best to assert that the target is equal to its expected value.
     * @example
     *    cy.wrap(6).should('be.gt', 5)
     * @alias above
     * @see http://chaijs.com/api/bdd/#method_above
     * @see https://on.cypress.io/assertions
     */
    (chainer: 'be.gt', value: number): Chainable<Subject>
    /**
     * Asserts that the target is a number or a `n` date greater than or equal to the given number or date n respectively.
     * However, it's often best to assert that the target is equal to its expected value.
     * @example
     *    cy.wrap(6).should('be.gte', 5)
     * @alias least
     * @see http://chaijs.com/api/bdd/#method_least
     * @see https://on.cypress.io/assertions
     */
    (chainer: 'be.gte', value: number): Chainable<Subject>
    /**
     * Asserts that the target is a number or a `n` date less than or equal to the given number or date n respectively.
     * However, it's often best to assert that the target is equal to its expected value.
     * @example
     *    cy.wrap(4).should('be.lessThan', 5)
     * @alias below
     * @see http://chaijs.com/api/bdd/#method_below
     * @see https://on.cypress.io/assertions
     */
    (chainer: 'be.lessThan', value: number): Chainable<Subject>
    /**
     * Asserts that the target is a number or a `n` date less than or equal to the given number or date n respectively.
     * However, it's often best to assert that the target is equal to its expected value.
     * @example
     *    cy.wrap(4).should('be.lt', 5)
     * @alias below
     * @see http://chaijs.com/api/bdd/#method_below
     * @see https://on.cypress.io/assertions
     */
    (chainer: 'be.lt', value: number): Chainable<Subject>
    /**
     * Asserts that the target is a number or a date less than or equal to the given number or date n respectively.
     * However, it's often best to assert that the target is equal to its expected value.
     * @example
     *    cy.wrap(4).should('be.lte', 5)
     * @alias most
     * @see http://chaijs.com/api/bdd/#method_most
     * @see https://on.cypress.io/assertions
     */
    (chainer: 'be.lte', value: number): Chainable<Subject>
    /**
     * Asserts that the target is loosely (`==`) equal to `true`. However, it's often best to assert that the target is strictly (`===`) or deeply equal to its expected value.
     * @example
     *    cy.wrap(1).should('be.ok')
     * @see http://chaijs.com/api/bdd/#method_ok
     * @see https://on.cypress.io/assertions
     */
    (chainer: 'be.ok'): Chainable<Subject>
    /**
     * Asserts that the target is strictly (`===`) equal to true.
     * @example
     *    cy.wrap(true).should('be.true')
     * @see http://chaijs.com/api/bdd/#method_true
     * @see https://on.cypress.io/assertions
     */
    (chainer: 'be.true'): Chainable<Subject>
    /**
     * Asserts that the target is strictly (`===`) equal to undefined.
     * @example
     *    cy.wrap(undefined).should('be.undefined')
     * @see http://chaijs.com/api/bdd/#method_undefined
     * @see https://on.cypress.io/assertions
     */
    (chainer: 'be.undefined'): Chainable<Subject>
    /**
     * Asserts that the target is strictly (`===`) equal to null.
     * @example
     *    cy.wrap(null).should('be.null')
     * @see http://chaijs.com/api/bdd/#method_null
     * @see https://on.cypress.io/assertions
     */
    (chainer: 'be.null'): Chainable<Subject>
    /**
     * Asserts that the target is strictly (`===`) equal to NaN.
     * @example
     *    cy.wrap(NaN).should('be.NaN')
     * @see http://chaijs.com/api/bdd/#method_null
     * @see https://on.cypress.io/assertions
     */
    (chainer: 'be.NaN'): Chainable<Subject>
    /**
     * Asserts that the target is a number or a date greater than or equal to the given number or date `start`, and less than or equal to the given number or date `finish` respectively.
     * However, it's often best to assert that the target is equal to its expected value.
     * @example
     *    cy.wrap(6).should('be.within', 5, 10)
     * @see http://chaijs.com/api/bdd/#method_within
     * @see https://on.cypress.io/assertions
     */
    (chainer: 'be.within', start: number, end: number): Chainable<Subject>
    (chainer: 'be.within', start: Date, end: Date): Chainable<Subject>
    /**
     * When one argument is provided, `.change` asserts that the given function `subject` returns a different value when it's invoked before the target function compared to when it's invoked afterward.
     * However, it's often best to assert that `subject` is equal to its expected value.
     * @example
     *    let dots = ''
     *    function addDot() { dots += '.' }
     *    function getDots() { return dots }
     *    cy.wrap(addDot).should('change', getDots)
     * @see http://chaijs.com/api/bdd/#method_change
     * @see https://on.cypress.io/assertions
     */
    (chainer: 'change', fn: (...args: any[]) => any): Chainable<Subject>
    /**
     * When two arguments are provided, `.change` asserts that the value of the given object `subject`'s `prop` property is different before invoking the target function compared to afterward.
     * @example
     *    const myObj = { dots: '' }
     *    function addDot() { myObj.dots += '.' }
     *    cy.wrap(addDot).should('change', myObj, 'dots')
     * @see http://chaijs.com/api/bdd/#method_change
     * @see https://on.cypress.io/assertions
     */
    (chainer: 'change', obj: object, prop: string): Chainable<Subject>
    /**
     * When the target is a string, `.include` asserts that the given string val is a substring of the target.
     * @example
     *    cy.wrap('tester').should('contain', 'test')
     * @alias include
     * @see http://chaijs.com/api/bdd/#method_include
     * @see https://on.cypress.io/assertions
     */
    (chainer: 'contain', value: any): Chainable<Subject>
    /**
     * When one argument is provided, `.decrease` asserts that the given function `subject` returns a lesser number when it's invoked after invoking the target function compared to when it's invoked beforehand.
     * `.decrease` also causes all `.by` assertions that follow in the chain to assert how much lesser of a number is returned. It's often best to assert that the return value decreased by the expected amount, rather than asserting it decreased by any amount.
     * @example
     *    let val = 1
     *    function subtractTwo() { val -= 2 }
     *    function getVal() { return val }
     *    cy.wrap(subtractTwo).should('decrease', getVal)
     * @see http://chaijs.com/api/bdd/#method_decrease
     * @see https://on.cypress.io/assertions
     */
    (chainer: 'decrease', fn: (...args: any[]) => any): Chainable<Subject>
    /**
     * When two arguments are provided, `.decrease` asserts that the value of the given object `subject`'s `prop` property is lesser after invoking the target function compared to beforehand.
     * @example
     *    let val = 1
     *    function subtractTwo() { val -= 2 }
     *    function getVal() { return val }
     *    cy.wrap(subtractTwo).should('decrease', getVal)
     * @see http://chaijs.com/api/bdd/#method_decrease
     * @see https://on.cypress.io/assertions
     */
    (chainer: 'decrease', obj: object, prop: string): Chainable<Subject>
    /**
     * Causes all `.equal`, `.include`, `.members`, `.keys`, and `.property` assertions that follow in the chain to use deep equality instead of strict (`===`) equality. See the `deep-eql` project page for info on the deep equality algorithm: https://github.com/chaijs/deep-eql.
     * @example
     *    cy.wrap({ a: 1 }).should('deep.equal', { a: 1 })
     * @see http://chaijs.com/api/bdd/#method_deep
     * @see https://on.cypress.io/assertions
     */
    (chainer: 'deep.equal', value: Subject): Chainable<Subject>
    /**
     * Asserts that the target is not strictly (`===`) equal to either `null` or `undefined`. However, it's often best to assert that the target is equal to its expected value.
     * @example
     *    cy.wrap(1).should('exist')
     * @see http://chaijs.com/api/bdd/#method_exist
     * @see https://on.cypress.io/assertions
     */
    (chainer: 'exist'): Chainable<Subject>
    /**
     * Asserts that the target is strictly (`===`) equal to the given `val`.
     * @example
     *    cy.wrap(1).should('eq', 1)
     * @alias equal
     * @see http://chaijs.com/api/bdd/#method_equal
     * @see https://on.cypress.io/assertions
     */
    (chainer: 'eq', value: any): Chainable<Subject>
    /**
     * Asserts that the target is deeply equal to the given `obj`. See the `deep-eql` project page for info on the deep equality algorithm: https://github.com/chaijs/deep-eql.
     * @example
     *    cy.wrap({a: 1}).should('eql', {a: 1}).and('not.equal', {a: 1})
     * @see http://chaijs.com/api/bdd/#method_eql
     * @see https://on.cypress.io/assertions
     */
    (chainer: 'eql', value: any): Chainable<Subject>
    /**
     * Asserts that the target is strictly (`===`) equal to the given `val`.
     * @example
     *    cy.wrap(1).should('equal', 1)
     * @see http://chaijs.com/api/bdd/#method_equal
     * @see https://on.cypress.io/assertions
     */
    (chainer: 'equal', value: any): Chainable<Subject>
    /**
   * Causes all `.key` assertions that follow in the chain to require that the target have all of the given keys. This is the opposite of `.any`, which only requires that the target have at least one of the given keys.
   * @example
   *    cy.wrap({ a: 1, b: 2 }).should('have.all.key', 'a', 'b')
   * @see http://chaijs.com/api/bdd/#method_all
   * @see https://on.cypress.io/assertions
   */
    (chainer: 'have.all.key', ...value: string[]): Chainable<Subject>
    /**
     * Causes all `.key` assertions that follow in the chain to only require that the target have at least one of the given keys. This is the opposite of `.all`, which requires that the target have all of the given keys.
     * @example
     *    cy.wrap({ a: 1, b: 2 }).should('have.any.key', 'a')
     * @see http://chaijs.com/api/bdd/#method_any
     * @see https://on.cypress.io/assertions
     */
    (chainer: 'have.any.key', ...value: string[]): Chainable<Subject>
    /**
     * Causes all `.keys` assertions that follow in the chain to require that the target have all of the given keys. This is the opposite of `.any`, which only requires that the target have at least one of the given keys.
     * @example
     *    cy.wrap({ a: 1, b: 2 }).should('have.all.keys', 'a', 'b')
     * @see http://chaijs.com/api/bdd/#method_all
     * @see https://on.cypress.io/assertions
     */
    (chainer: 'have.all.keys' | 'have.keys' | 'have.deep.keys' | 'have.all.deep.keys', ...value: string[]): Chainable<Subject>
    /**
     * Causes all `.keys` assertions that follow in the chain to only require that the target have at least one of the given keys. This is the opposite of `.all`, which requires that the target have all of the given keys.
     * @example
     *    cy.wrap({ a: 1, b: 2 }).should('have.any.keys', 'a')
     * @see http://chaijs.com/api/bdd/#method_any
     * @see https://on.cypress.io/assertions
     */
    (chainer: 'have.any.keys' | 'include.any.keys', ...value: string[]): Chainable<Subject>
    /**
     * Causes all `.keys` assertions that follow in the chain to require the target to be a superset of the expected set, rather than an identical set.
     * @example
     *    cy.wrap({ a: 1, b: 2 }).should('include.all.keys', 'a', 'b')
     * @see http://chaijs.com/api/bdd/#method_keys
     * @see https://on.cypress.io/assertions
     */
    (chainer: 'include.all.keys', ...value: string[]): Chainable<Subject>
    /**
     * Asserts that the target has a property with the given key `name`. See the `deep-eql` project page for info on the deep equality algorithm: https://github.com/chaijs/deep-eql.
     * @example
     *    cy.wrap({ x: {a: 1 }}).should('have.deep.property', 'x', { a: 1 })
     * @see http://chaijs.com/api/bdd/#method_property
     * @see https://on.cypress.io/assertions
     */
    (chainer: 'have.deep.property', value: string, obj: object): Chainable<Subject>
    /**
     * Asserts that the target's `length` property is equal to the given number `n`.
     * @example
     *    cy.wrap([1, 2, 3]).should('have.length', 3)
     *    cy.wrap('foo').should('have.length', 3)
     * @alias lengthOf
     * @see http://chaijs.com/api/bdd/#method_lengthof
     * @see https://on.cypress.io/assertions
     */
    (chainer: 'have.length' | 'have.lengthOf', value: number): Chainable<Subject>
    /**
     * Asserts that the target's `length` property is greater than to the given number `n`.
     * @example
     *    cy.wrap([1, 2, 3]).should('have.length.greaterThan', 2)
     *    cy.wrap('foo').should('have.length.greaterThan', 2)
     * @see http://chaijs.com/api/bdd/#method_lengthof
     * @see https://on.cypress.io/assertions
     */
    (chainer: 'have.length.greaterThan' | 'have.lengthOf.greaterThan', value: number): Chainable<Subject>
    /**
     * Asserts that the target's `length` property is greater than to the given number `n`.
     * @example
     *    cy.wrap([1, 2, 3]).should('have.length.gt', 2)
     *    cy.wrap('foo').should('have.length.gt', 2)
     * @see http://chaijs.com/api/bdd/#method_lengthof
     * @see https://on.cypress.io/assertions
     */
    (chainer: 'have.length.gt' | 'have.lengthOf.gt' | 'have.length.above' | 'have.lengthOf.above', value: number): Chainable<Subject>
    /**
     * Asserts that the target's `length` property is greater than or equal to the given number `n`.
     * @example
     *    cy.wrap([1, 2, 3]).should('have.length.gte', 2)
     *    cy.wrap('foo').should('have.length.gte', 2)
     * @see http://chaijs.com/api/bdd/#method_lengthof
     * @see https://on.cypress.io/assertions
     */
    (chainer: 'have.length.gte' | 'have.lengthOf.gte' | 'have.length.at.least' | 'have.lengthOf.at.least', value: number): Chainable<Subject>
    /**
     * Asserts that the target's `length` property is less than to the given number `n`.
     * @example
     *    cy.wrap([1, 2, 3]).should('have.length.lessThan', 4)
     *    cy.wrap('foo').should('have.length.lessThan', 4)
     * @see http://chaijs.com/api/bdd/#method_lengthof
     * @see https://on.cypress.io/assertions
     */
    (chainer: 'have.length.lessThan' | 'have.lengthOf.lessThan', value: number): Chainable<Subject>
    /**
     * Asserts that the target's `length` property is less than to the given number `n`.
     * @example
     *    cy.wrap([1, 2, 3]).should('have.length.lt', 4)
     *    cy.wrap('foo').should('have.length.lt', 4)
     * @see http://chaijs.com/api/bdd/#method_lengthof
     * @see https://on.cypress.io/assertions
     */
    (chainer: 'have.length.lt' | 'have.lengthOf.lt' | 'have.length.below' | 'have.lengthOf.below', value: number): Chainable<Subject>
    /**
     * Asserts that the target's `length` property is less than or equal to the given number `n`.
     * @example
     *    cy.wrap([1, 2, 3]).should('have.length.lte', 4)
     *    cy.wrap('foo').should('have.length.lte', 4)
     * @see http://chaijs.com/api/bdd/#method_lengthof
     * @see https://on.cypress.io/assertions
     */
    (chainer: 'have.length.lte' | 'have.lengthOf.lte' | 'have.length.at.most' | 'have.lengthOf.at.most', value: number): Chainable<Subject>
    /**
     * Asserts that the target's `length` property is within `start` and `finish`.
     * @example
     *    cy.wrap([1, 2, 3]).should('have.length.within', 1, 5)
     * @see http://chaijs.com/api/bdd/#method_lengthof
     * @see https://on.cypress.io/assertions
     */
    (chainer: 'have.length.within' | 'have.lengthOf.within', start: number, finish: number): Chainable<Subject>
    /**
     * Asserts that the target array has the same members as the given array `set`.
     * @example
     *    cy.wrap([1, 2, 3]).should('have.members', [2, 1, 3])
     * @see http://chaijs.com/api/bdd/#method_members
     * @see https://on.cypress.io/assertions
     */
    (chainer: 'have.members' | 'have.deep.members', values: any[]): Chainable<Subject>
    /**
     * Asserts that the target array has the same members as the given array where order matters.
     * @example
     *    cy.wrap([1, 2, 3]).should('have.ordered.members', [1, 2, 3])
     * @see http://chaijs.com/api/bdd/#method_members
     * @see https://on.cypress.io/assertions
     */
    (chainer: 'have.ordered.members', values: any[]): Chainable<Subject>
    /**
     * Causes all `.property` and `.include` assertions that follow in the chain to ignore inherited properties.
     * @example
     *    Object.prototype.b = 2
     *    cy.wrap({ a: 1 }).should('have.property', 'a').and('not.have.ownProperty', 'b')
     * @see http://chaijs.com/api/bdd/#method_ownproperty
     * @see https://on.cypress.io/assertions
     */
    (chainer: 'have.ownProperty', property: string): Chainable<Subject>
    /**
     * Asserts that the target has a property with the given key `name`.
     * @example
     *    cy.wrap({ a: 1 }).should('have.property', 'a')
     *    cy.wrap({ a: 1 }).should('have.property', 'a', 1)
     * @see http://chaijs.com/api/bdd/#method_property
     * @see https://on.cypress.io/assertions
     */
    (chainer: 'have.property' | 'have.nested.property' | 'have.own.property' | 'have.a.property' | 'have.deep.property' | 'have.deep.own.property' | 'have.deep.nested.property', property: string, value?: any): Chainable<Subject>
    /**
     * Asserts that the target has its own property descriptor with the given key name.
     * @example
     *    cy.wrap({a: 1}).should('have.ownPropertyDescriptor', 'a', { value: 1 })
     * @see http://chaijs.com/api/bdd/#method_ownpropertydescriptor
     * @see https://on.cypress.io/assertions
     */
    (chainer: 'have.ownPropertyDescriptor' | 'haveOwnPropertyDescriptor', name: string, descriptor?: PropertyDescriptor): Chainable<Subject>
    /**
     * Asserts that the target string contains the given substring `str`.
     * @example
     *    cy.wrap('foobar').should('have.string', 'bar')
     * @see http://chaijs.com/api/bdd/#method_string
     * @see https://on.cypress.io/assertions
     */
    (chainer: 'have.string', match: string | RegExp): Chainable<Subject>
    /**
     * When the target is a string, `.include` asserts that the given string `val` is a substring of the target.
     * @example
     *    cy.wrap('foobar').should('include', 'foo')
     * @see http://chaijs.com/api/bdd/#method_include
     * @see https://on.cypress.io/assertions
     */
    (chainer: 'include' | 'deep.include' | 'nested.include' | 'own.include' | 'deep.own.include' | 'deep.nested.include', value: any): Chainable<Subject>
    /**
     * When the target is a string, `.include` asserts that the given string `val` is a substring of the target.
     * @example
     *    cy.wrap([1, 2, 3]).should('include.members', [1, 2])
     * @see http://chaijs.com/api/bdd/#method_members
     * @see https://on.cypress.io/assertions
     */
    (chainer: 'include.members' | 'include.ordered.members' | 'include.deep.ordered.members', value: any[]): Chainable<Subject>
    /**
     * When one argument is provided, `.increase` asserts that the given function `subject` returns a greater number when it's
     * invoked after invoking the target function compared to when it's invoked beforehand.
     * `.increase` also causes all `.by` assertions that follow in the chain to assert how much greater of a number is returned.
     * It's often best to assert that the return value increased by the expected amount, rather than asserting it increased by any amount.
     *
     * When two arguments are provided, `.increase` asserts that the value of the given object `subject`'s `prop` property is greater after
     * invoking the target function compared to beforehand.
     *
     * @example
     *    let val = 1
     *    function addTwo() { val += 2 }
     *    function getVal() { return val }
     *    cy.wrap(addTwo).should('increase', getVal)
     *
     *    const myObj = { val: 1 }
     *    function addTwo() { myObj.val += 2 }
     *    cy.wrap(addTwo).should('increase', myObj, 'val')
     * @see http://chaijs.com/api/bdd/#method_increase
     * @see https://on.cypress.io/assertions
     */
    (chainer: 'increase', value: object, property?: string): Chainable<Subject>
    /**
     * Asserts that the target matches the given regular expression `re`.
     * @example
     *    cy.wrap('foobar').should('match', /^foo/)
     * @see http://chaijs.com/api/bdd/#method_match
     * @see https://on.cypress.io/assertions
     */
    (chainer: 'match', value: RegExp): Chainable<Subject>
    /**
     * When the target is a non-function object, `.respondTo` asserts that the target has a `method` with the given name method. The method can be own or inherited, and it can be enumerable or non-enumerable.
     * @example
     *    class Cat {
     *      meow() {}
     *    }
     *    cy.wrap(new Cat()).should('respondTo', 'meow')
     * @see http://chaijs.com/api/bdd/#method_respondto
     * @see https://on.cypress.io/assertions
     */
    (chainer: 'respondTo', value: string): Chainable<Subject>
    /**
     * Invokes the given `matcher` function with the target being passed as the first argument, and asserts that the value returned is truthy.
     * @example
     *    cy.wrap(1).should('satisfy', (num) => num > 0)
     * @see http://chaijs.com/api/bdd/#method_satisfy
     * @see https://on.cypress.io/assertions
     */
    (chainer: 'satisfy', fn: (val: any) => boolean): Chainable<Subject>
    /**
     * When no arguments are provided, `.throw` invokes the target function and asserts that an error is thrown.
     * When one argument is provided, and it's a string, `.throw` invokes the target function and asserts that an error is thrown with a message that contains that string.
     * @example
     *    function badFn() { throw new TypeError('Illegal salmon!') }
     *    cy.wrap(badFn).should('throw')
     *    cy.wrap(badFn).should('throw', 'salmon')
     *    cy.wrap(badFn).should('throw', /salmon/)
     * @see http://chaijs.com/api/bdd/#method_throw
     * @see https://on.cypress.io/assertions
     */
    (chainer: 'throw', value?: string | RegExp): Chainable<Subject>
    /**
     * When no arguments are provided, `.throw` invokes the target function and asserts that an error is thrown.
     * When one argument is provided, and it's a string, `.throw` invokes the target function and asserts that an error is thrown with a message that contains that string.
     * @example
     *    function badFn() { throw new TypeError('Illegal salmon!') }
     *    cy.wrap(badFn).should('throw')
     *    cy.wrap(badFn).should('throw', 'salmon')
     *    cy.wrap(badFn).should('throw', /salmon/)
     * @see http://chaijs.com/api/bdd/#method_throw
     * @see https://on.cypress.io/assertions
     */
    // tslint:disable-next-line ban-types
    (chainer: 'throw', error: Error | Function, expected?: string | RegExp): Chainable<Subject>
    /**
     * Asserts that the target is a member of the given array list.
     * @example
     *    cy.wrap(1).should('be.oneOf', [1, 2, 3])
     * @see http://chaijs.com/api/bdd/#method_oneof
     * @see https://on.cypress.io/assertions
     */
    (chainer: 'be.oneOf', list: ReadonlyArray<any>): Chainable<Subject>
    /**
     * Asserts that the target is extensible, which means that new properties can be added to it.
     * @example
     *    cy.wrap({a: 1}).should('be.extensible')
     * @see http://chaijs.com/api/bdd/#method_extensible
     * @see https://on.cypress.io/assertions
     */
    (chainer: 'be.extensible'): Chainable<Subject>
    /**
     * Asserts that the target is sealed, which means that new properties can't be added to it, and its existing properties can't be reconfigured or deleted.
     * @example
     *    let sealedObject = Object.seal({})
     *    let frozenObject = Object.freeze({})
     *    cy.wrap(sealedObject).should('be.sealed')
     *    cy.wrap(frozenObject).should('be.sealed')
     * @see http://chaijs.com/api/bdd/#method_sealed
     * @see https://on.cypress.io/assertions
     */
    (chainer: 'be.sealed'): Chainable<Subject>
    /**
     * Asserts that the target is frozen, which means that new properties can't be added to it, and its existing properties can't be reassigned to different values, reconfigured, or deleted.
     * @example
     *    let frozenObject = Object.freeze({})
     *    cy.wrap(frozenObject).should('be.frozen')
     * @see http://chaijs.com/api/bdd/#method_frozen
     * @see https://on.cypress.io/assertions
     */
    (chainer: 'be.frozen'): Chainable<Subject>
    /**
     * Asserts that the target is a number, and isn't `NaN` or positive/negative `Infinity`.
     * @example
     *    cy.wrap(1).should('be.finite')
     * @see http://chaijs.com/api/bdd/#method_finite
     * @see https://on.cypress.io/assertions
     */
    (chainer: 'be.finite'): Chainable<Subject>

    // chai.not
    /**
     * Asserts that the target's `type` is not equal to the given string type.
     * Types are case insensitive. See the `type-detect` project page for info on the type detection algorithm:
     * https://github.com/chaijs/type-detect.
     * @example
     *    cy.wrap('foo').should('not.be.a', 'number')
     * @see http://chaijs.com/api/bdd/#method_a
     * @see https://on.cypress.io/assertions
     */
    (chainer: 'not.be.a', type: string): Chainable<Subject>
    /**
     * Asserts that the target is a not number or not a date greater than the given number or date n respectively.
     * However, it's often best to assert that the target is equal to its expected value.
     * @example
     *    cy.wrap(6).should('not.be.above', 10)
     * @see http://chaijs.com/api/bdd/#method_above
     * @see https://on.cypress.io/assertions
     */
    (chainer: 'not.be.above', value: number | Date): Chainable<Subject>
    /**
     * Asserts that the target's `type` is not equal to the given string type.
     * Types are case insensitive. See the `type-detect` project page for info on the type detection algorithm:
     * https://github.com/chaijs/type-detect.
     * @example
     *    cy.wrap('foo').should('not.be.an', 'object')
     * @alias a
     * @see http://chaijs.com/api/bdd/#method_a
     * @see https://on.cypress.io/assertions
     */
    (chainer: 'not.be.an', value: string): Chainable<Subject>
    /**
     * Asserts that the target is not a number or not a `n` date greater than or equal to the given number or date n respectively.
     * However, it's often best to assert that the target is equal to its expected value.
     * @example
     *    cy.wrap(6).should('not.be.at.least', 10)
     * @see http://chaijs.com/api/bdd/#method_least
     * @see https://on.cypress.io/assertions
     */
    (chainer: 'not.be.at.least', value: number | Date): Chainable<Subject>
    /**
     * Asserts that the target is not a number or not a `n` date less than or equal to the given number or date n respectively.
     * However, it's often best to assert that the target is equal to its expected value.
     * @example
     *    cy.wrap(4).should('not.be.below', 1)
     * @see http://chaijs.com/api/bdd/#method_below
     * @see https://on.cypress.io/assertions
     */
    (chainer: 'not.be.below', value: number): Chainable<Subject>
    /**
     * Asserts that the target is not an `arguments` object.
     * @example
     *    cy.wrap(1).should('not.be.arguments')
     * @see http://chaijs.com/api/bdd/#method_arguments
     * @see https://on.cypress.io/assertions
     */
    (chainer: 'not.be.arguments'): Chainable<Subject>
    /**
     * Asserts that the target is a not number that's within a given +/- `delta` range of the given number `expected`. However, it's often best to assert that the target is equal to its expected value.
     * @example
     *    cy.wrap(5.1).should('not.be.approximately', 6, 0.5)
     * @alias closeTo
     * @see http://chaijs.com/api/bdd/#method_closeto
     * @see https://on.cypress.io/assertions
     */
    (chainer: 'not.be.approximately', value: number, delta: number): Chainable<Subject>
    /**
     * Asserts that the target is not a number that's within a given +/- `delta` range of the given number `expected`. However, it's often best to assert that the target is equal to its expected value.
     * @example
     *    cy.wrap(5.1).should('not.be.closeTo', 6, 0.5)
     * @see http://chaijs.com/api/bdd/#method_closeto
     * @see https://on.cypress.io/assertions
     */
    (chainer: 'not.be.closeTo', value: number, delta: number): Chainable<Subject>
    /**
     * When the target is a not string or array, .empty asserts that the target's length property is strictly (===) equal to 0
     * @example
     *    cy.wrap([1]).should('not.be.empty')
     *    cy.wrap('foo').should('not.be.empty')
     * @see http://chaijs.com/api/bdd/#method_empty
     * @see https://on.cypress.io/assertions
     */
    (chainer: 'not.be.empty'): Chainable<Subject>
    /**
     * Asserts that the target is not an instance of the given `constructor`.
     * @example
     *    cy.wrap([1, 2]).should('not.be.instanceOf', String)
     * @see http://chaijs.com/api/bdd/#method_instanceof
     * @see https://on.cypress.io/assertions
     */
    (chainer: 'not.be.instanceOf', value: any): Chainable<Subject>
    /**
     * Asserts that the target is not strictly (`===`) equal to `false`.
     * @example
     *    cy.wrap(true).should('not.be.false')
     * @see http://chaijs.com/api/bdd/#method_false
     * @see https://on.cypress.io/assertions
     */
    (chainer: 'not.be.false'): Chainable<Subject>
    /**
     * Asserts that the target is a not number or a date greater than the given number or date n respectively.
     * However, it's often best to assert that the target is equal to its expected value.
     * @example
     *    cy.wrap(6).should('be.greaterThan', 7)
     * @alias above
     * @see http://chaijs.com/api/bdd/#method_above
     * @see https://on.cypress.io/assertions
     */
    (chainer: 'not.be.greaterThan', value: number): Chainable<Subject>
    /**
     * Asserts that the target is a not number or a date greater than the given number or date n respectively.
     * However, it's often best to assert that the target is equal to its expected value.
     * @example
     *    cy.wrap(6).should('not.be.gt', 7)
     * @alias above
     * @see http://chaijs.com/api/bdd/#method_above
     * @see https://on.cypress.io/assertions
     */
    (chainer: 'not.be.gt', value: number): Chainable<Subject>
    /**
     * Asserts that the target is a not number or a `n` date greater than or equal to the given number or date n respectively.
     * However, it's often best to assert that the target is equal to its expected value.
     * @example
     *    cy.wrap(6).should('not.be.gte', 7)
     * @alias least
     * @see http://chaijs.com/api/bdd/#method_least
     * @see https://on.cypress.io/assertions
     */
    (chainer: 'not.be.gte', value: number): Chainable<Subject>
    /**
     * Asserts that the target is not a number or a `n` date less than or equal to the given number or date n respectively.
     * However, it's often best to assert that the target is equal to its expected value.
     * @example
     *    cy.wrap(4).should('not.be.lessThan', 3)
     * @alias below
     * @see http://chaijs.com/api/bdd/#method_below
     * @see https://on.cypress.io/assertions
     */
    (chainer: 'not.be.lessThan', value: number): Chainable<Subject>
    /**
     * Asserts that the target is not a number or a `n` date less than or equal to the given number or date n respectively.
     * However, it's often best to assert that the target is equal to its expected value.
     * @example
     *    cy.wrap(4).should('not.be.lt', 3)
     * @alias below
     * @see http://chaijs.com/api/bdd/#method_below
     * @see https://on.cypress.io/assertions
     */
    (chainer: 'not.be.lt', value: number): Chainable<Subject>
    /**
     * Asserts that the target is not a number or a date less than or equal to the given number or date n respectively.
     * However, it's often best to assert that the target is equal to its expected value.
     * @example
     *    cy.wrap(4).should('not.be.lte', 3)
     * @alias most
     * @see http://chaijs.com/api/bdd/#method_most
     * @see https://on.cypress.io/assertions
     */
    (chainer: 'not.be.lte', value: number): Chainable<Subject>
    /**
     * Asserts that the target is not loosely (`==`) equal to `true`. However, it's often best to assert that the target is strictly (`===`) or deeply equal to its expected value.
     * @example
     *    cy.wrap(0).should('not.be.ok')
     * @see http://chaijs.com/api/bdd/#method_ok
     * @see https://on.cypress.io/assertions
     */
    (chainer: 'not.be.ok'): Chainable<Subject>
    /**
     * Asserts that the target is not strictly (`===`) equal to true.
     * @example
     *    cy.wrap(false).should('not.be.true')
     * @see http://chaijs.com/api/bdd/#method_true
     * @see https://on.cypress.io/assertions
     */
    (chainer: 'not.be.true'): Chainable<Subject>
    /**
     * Asserts that the target is not strictly (`===`) equal to undefined.
     * @example
     *    cy.wrap(true).should('not.be.undefined')
     * @see http://chaijs.com/api/bdd/#method_undefined
     * @see https://on.cypress.io/assertions
     */
    (chainer: 'not.be.undefined'): Chainable<Subject>
    /**
     * Asserts that the target is strictly (`===`) equal to null.
     * @example
     *    cy.wrap(null).should('not.be.null')
     * @see http://chaijs.com/api/bdd/#method_null
     * @see https://on.cypress.io/assertions
     */
    (chainer: 'not.be.null'): Chainable<Subject>
    /**
     * Asserts that the target is strictly (`===`) equal to NaN.
     * @example
     *    cy.wrap(NaN).should('not.be.NaN')
     * @see http://chaijs.com/api/bdd/#method_nan
     * @see https://on.cypress.io/assertions
     */
    (chainer: 'not.be.NaN'): Chainable<Subject>
    /**
     * Asserts that the target is not a number or a date greater than or equal to the given number or date `start`, and less than or equal to the given number or date `finish` respectively.
     * However, it's often best to assert that the target is equal to its expected value.
     * @example
     *    cy.wrap(3).should('not.be.within', 5, 10)
     * @see http://chaijs.com/api/bdd/#method_within
     * @see https://on.cypress.io/assertions
     */
    (chainer: 'not.be.within', start: number, end: number): Chainable<Subject>
    (chainer: 'not.be.within', start: Date, end: Date): Chainable<Subject>
    /**
     * When one argument is provided, `.change` asserts that the given function `subject` returns a different value when it's invoked before the target function compared to when it's invoked afterward.
     * However, it's often best to assert that `subject` is equal to its expected value.
     * @example
     *    let dots = ''
     *    function addDot() { dots += '.' }
     *    function getDots() { return dots }
     *    cy.wrap(() => {}).should('not.change', getDots)
     * @see http://chaijs.com/api/bdd/#method_change
     * @see https://on.cypress.io/assertions
     */
    (chainer: 'not.change', fn: (...args: any[]) => any): Chainable<Subject>
    /**
     * When two arguments are provided, `.change` asserts that the value of the given object `subject`'s `prop` property is different before invoking the target function compared to afterward.
     * @example
     *    const myObj = { dots: '' }
     *    function addDot() { myObj.dots += '.' }
     *    cy.wrap(() => {}).should('not.change', myObj, 'dots')
     * @see http://chaijs.com/api/bdd/#method_change
     * @see https://on.cypress.io/assertions
     */
    (chainer: 'not.change', obj: object, prop: string): Chainable<Subject>
    /**
     * When the target is a string, `.include` asserts that the given string val is a substring of the target.
     * @example
     *    cy.wrap('tester').should('not.contain', 'foo')
     * @alias include
     * @see http://chaijs.com/api/bdd/#method_include
     * @see https://on.cypress.io/assertions
     */
    (chainer: 'not.contain', value: any): Chainable<Subject>
    /**
     * When one argument is provided, `.decrease` asserts that the given function `subject` does not returns a lesser number when it's invoked after invoking the target function compared to when it's invoked beforehand.
     * `.decrease` also causes all `.by` assertions that follow in the chain to assert how much lesser of a number is returned. It's often best to assert that the return value decreased by the expected amount, rather than asserting it decreased by any amount.
     * @example
     *    let val = 1
     *    function subtractTwo() { val -= 2 }
     *    function getVal() { return val }
     *    cy.wrap(() => {}).should('not.decrease', getVal)
     * @see http://chaijs.com/api/bdd/#method_decrease
     * @see https://on.cypress.io/assertions
     */
    (chainer: 'not.decrease', fn: (...args: any[]) => any): Chainable<Subject>
    /**
     * When two arguments are provided, `.decrease` asserts that the value of the given object `subject`'s `prop` property is not lesser after invoking the target function compared to beforehand.
     * @example
     *    const myObj = { val: 1 }
     *    function subtractTwo() { myObj.val -= 2 }
     *    cy.wrap(() => {}).should('not.decrease', myObj, 'val')
     * @see http://chaijs.com/api/bdd/#method_decrease
     * @see https://on.cypress.io/assertions
     */
    (chainer: 'not.decrease', obj: object, prop: string): Chainable<Subject>
    /**
     * Causes all `.equal`, `.include`, `.members`, `.keys`, and `.property` assertions that follow in the chain to not use deep equality instead of strict (`===`) equality. See the `deep-eql` project page for info on the deep equality algorithm: https://github.com/chaijs/deep-eql.
     * @example
     *    cy.wrap({ a: 1 }).should('not.deep.equal', { b: 1 })
     * @see http://chaijs.com/api/bdd/#method_deep
     * @see https://on.cypress.io/assertions
     */
    (chainer: 'not.deep.equal', value: Subject): Chainable<Subject>
    /**
     * Asserts that the target is not strictly (`===`) equal to either `null` or `undefined`. However, it's often best to assert that the target is equal to its expected value.
     * @example
     *    cy.wrap(null).should('not.exist')
     * @see http://chaijs.com/api/bdd/#method_exist
     * @see https://on.cypress.io/assertions
     */
    (chainer: 'not.exist'): Chainable<Subject>
    /**
     * Asserts that the target is not strictly (`===`) equal to the given `val`.
     * @example
     *    cy.wrap(1).should('not.eq', 2)
     * @alias equal
     * @see http://chaijs.com/api/bdd/#method_equal
     * @see https://on.cypress.io/assertions
     */
    (chainer: 'not.eq', value: any): Chainable<Subject>
    /**
     * Asserts that the target is not deeply equal to the given `obj`. See the `deep-eql` project page for info on the deep equality algorithm: https://github.com/chaijs/deep-eql.
     * @example
     *    cy.wrap({a: 1}).should('not.eql', {c: 1}).and('not.equal', {a: 1})
     * @see http://chaijs.com/api/bdd/#method_eql
     * @see https://on.cypress.io/assertions
     */
    (chainer: 'not.eql', value: any): Chainable<Subject>
    /**
     * Asserts that the target is not strictly (`===`) equal to the given `val`.
     * @example
     *    cy.wrap(1).should('not.equal', 2)
     * @see http://chaijs.com/api/bdd/#method_equal
     * @see https://on.cypress.io/assertions
     */
    (chainer: 'not.equal', value: any): Chainable<Subject>
    /**
     * Causes all `.keys` assertions that follow in the chain to not require that the target have all of the given keys. This is the opposite of `.any`, which only requires that the target have at least one of the given keys.
     * @example
     *    cy.wrap({ a: 1, b: 2 }).should('not.have.all.keys', 'c', 'd')
     * @see http://chaijs.com/api/bdd/#method_all
     * @see https://on.cypress.io/assertions
     */
    (chainer: 'not.have.all.keys' | 'not.have.keys' | 'not.have.deep.keys' | 'not.have.all.deep.keys', ...value: string[]): Chainable<Subject>
    /**
     * Causes all `.keys` assertions that follow in the chain to only require that the target not have at least one of the given keys. This is the opposite of `.all`, which requires that the target have all of the given keys.
     * @example
     *    cy.wrap({ a: 1, b: 2 }).should('not.have.any.keys', 'c')
     * @see http://chaijs.com/api/bdd/#method_any
     * @see https://on.cypress.io/assertions
     */
    (chainer: 'not.have.any.keys' | 'not.include.any.keys', ...value: string[]): Chainable<Subject>
    /**
     * Asserts that the target does not have a property with the given key `name`. See the `deep-eql` project page for info on the deep equality algorithm: https://github.com/chaijs/deep-eql.
     * @example
     *    cy.wrap({ x: {a: 1 }}).should('not.have.deep.property', 'y', { a: 1 })
     * @see http://chaijs.com/api/bdd/#method_property
     * @see https://on.cypress.io/assertions
     */
    (chainer: 'not.have.deep.property', value: string, obj: object): Chainable<Subject>
    /**
     * Asserts that the target's `length` property is not equal to the given number `n`.
     * @example
     *    cy.wrap([1, 2, 3]).should('not.have.length', 2)
     * cy.wrap('foo').should('not.have.length', 2)
     * @alias lengthOf
     * @see http://chaijs.com/api/bdd/#method_lengthof
     * @see https://on.cypress.io/assertions
     */
    (chainer: 'not.have.length' | 'not.have.lengthOf', value: number): Chainable<Subject>
    /**
     * Asserts that the target's `length` property is not greater than to the given number `n`.
     * @example
     *    cy.wrap([1, 2, 3]).should('not.have.length.greaterThan', 4)
     *    cy.wrap('foo').should('not.have.length.greaterThan', 4)
     * @see http://chaijs.com/api/bdd/#method_lengthof
     * @see https://on.cypress.io/assertions
     */
    (chainer: 'not.have.length.greaterThan' | 'not.have.lengthOf.greaterThan', value: number): Chainable<Subject>
    /**
     * Asserts that the target's `length` property is not greater than to the given number `n`.
     * @example
     *    cy.wrap([1, 2, 3]).should('not.have.length.gt', 4)
     *    cy.wrap('foo').should('not.have.length.gt', 4)
     * @see http://chaijs.com/api/bdd/#method_lengthof
     * @see https://on.cypress.io/assertions
     */
    (chainer: 'not.have.length.gt' | 'not.have.lengthOf.gt' | 'not.have.length.above' | 'not.have.lengthOf.above', value: number): Chainable<Subject>
    /**
     * Asserts that the target's `length` property is not greater than or equal to the given number `n`.
     * @example
     *    cy.wrap([1, 2, 3]).should('not.have.length.gte', 4)
     *    cy.wrap('foo').should('not.have.length.gte', 4)
     * @see http://chaijs.com/api/bdd/#method_lengthof
     * @see https://on.cypress.io/assertions
     */
    (chainer: 'not.have.length.gte' | 'not.have.lengthOf.gte' | 'not.have.length.at.least' | 'not.have.lengthOf.at.least', value: number): Chainable<Subject>
    /**
     * Asserts that the target's `length` property is less than to the given number `n`.
     * @example
     *    cy.wrap([1, 2, 3]).should('have.length.lessThan', 2)
     *    cy.wrap('foo').should('have.length.lessThan', 2)
     * @see http://chaijs.com/api/bdd/#method_lengthof
     * @see https://on.cypress.io/assertions
     */
    (chainer: 'not.have.length.lessThan' | 'not.have.lengthOf.lessThan', value: number): Chainable<Subject>
    /**
     * Asserts that the target's `length` property is not less than to the given number `n`.
     * @example
     *    cy.wrap([1, 2, 3]).should('not.have.length.lt', 2)
     *    cy.wrap('foo').should('not.have.length.lt', 2)
     * @see http://chaijs.com/api/bdd/#method_lengthof
     * @see https://on.cypress.io/assertions
     */
    (chainer: 'not.have.length.lt' | 'not.have.lengthOf.lt' | 'not.have.length.below' | 'not.have.lengthOf.below', value: number): Chainable<Subject>
    /**
     * Asserts that the target's `length` property is not less than or equal to the given number `n`.
     * @example
     *    cy.wrap([1, 2, 3]).should('not.have.length.lte', 2)
     *    cy.wrap('foo').should('not.have.length.lte', 2)
     * @see http://chaijs.com/api/bdd/#method_lengthof
     * @see https://on.cypress.io/assertions
     */
    (chainer: 'not.have.length.lte' | 'not.have.lengthOf.lte' | 'not.have.length.at.most' | 'not.have.lengthOf.at.most', value: number): Chainable<Subject>
    /**
     * Asserts that the target's `length` property is within `start` and `finish`.
     * @example
     *    cy.wrap([1, 2, 3]).should('not.have.length.within', 6, 12)
     * @see http://chaijs.com/api/bdd/#method_lengthof
     * @see https://on.cypress.io/assertions
     */
    (chainer: 'not.have.length.within' | 'not.have.lengthOf.within', start: number, finish: number): Chainable<Subject>
    /**
     * Asserts that the target array does not have the same members as the given array `set`.
     * @example
     *    cy.wrap([1, 2, 3]).should('not.have.members', [4, 5, 6])
     * @see http://chaijs.com/api/bdd/#method_members
     * @see https://on.cypress.io/assertions
     */
    (chainer: 'not.have.members' | 'not.have.deep.members', values: any[]): Chainable<Subject>
    /**
     * Asserts that the target array does not have the same members as the given array where order matters.
     * @example
     *    cy.wrap([1, 2, 3]).should('not. have.ordered.members', [4, 5, 6])
     * @see http://chaijs.com/api/bdd/#method_members
     * @see https://on.cypress.io/assertions
     */
    (chainer: 'not.have.ordered.members', values: any[]): Chainable<Subject>
    /**
     * Causes all `.property` and `.include` assertions that follow in the chain to ignore inherited properties.
     * @example
     *    Object.prototype.b = 2
     *    cy.wrap({ a: 1 }).should('have.property', 'a').and('not.have.ownProperty', 'b')
     * @see http://chaijs.com/api/bdd/#method_ownproperty
     * @see https://on.cypress.io/assertions
     */
    (chainer: 'not.have.ownProperty', property: string): Chainable<Subject>
    /**
     * Asserts that the target has a property with the given key `name`.
     * @example
     *    cy.wrap({ a: 1 }).should('not.have.property', 'b')
     *    cy.wrap({ a: 1 }).should('not.have.property', 'b', 1)
     * @see http://chaijs.com/api/bdd/#method_property
     * @see https://on.cypress.io/assertions
     */
    (chainer: 'not.have.property' | 'not.have.nested.property' | 'not.have.own.property' | 'not.have.a.property' | 'not.have.deep.property' | 'not.have.deep.own.property' | 'not.have.deep.nested.property', property: string, value?: any): Chainable<Subject>
    /**
     * Asserts that the target has its own property descriptor with the given key name.
     * @example
     *    cy.wrap({a: 1}).should('not.have.ownPropertyDescriptor', 'a', { value: 2 })
     * @see http://chaijs.com/api/bdd/#method_ownpropertydescriptor
     * @see https://on.cypress.io/assertions
     */
    (chainer: 'not.have.ownPropertyDescriptor' | 'not.haveOwnPropertyDescriptor', name: string, descriptor?: PropertyDescriptor): Chainable<Subject>
    /**
     * Asserts that the target string does not contains the given substring `str`.
     * @example
     *    cy.wrap('foobar').should('not.have.string', 'baz')
     * @see http://chaijs.com/api/bdd/#method_string
     * @see https://on.cypress.io/assertions
     */
    (chainer: 'not.have.string', match: string | RegExp): Chainable<Subject>
    /**
     * When the target is a string, `.include` asserts that the given string `val` is not a substring of the target.
     * @example
     *    cy.wrap('foobar').should('not.include', 'baz')
     * @see http://chaijs.com/api/bdd/#method_include
     * @see https://on.cypress.io/assertions
     */
    (chainer: 'not.include' | 'not.deep.include' | 'not.nested.include' | 'not.own.include' | 'not.deep.own.include' | 'not.deep.nested.include', value: any): Chainable<Subject>
    /**
     * When the target is a string, `.include` asserts that the given string `val` is not a substring of the target.
     * @example
     *    cy.wrap([1, 2, 3]).should('not.include.members', [4, 5])
     * @see http://chaijs.com/api/bdd/#method_members
     * @see https://on.cypress.io/assertions
     */
    (chainer: 'not.include.members' | 'not.include.ordered.members' | 'not.include.deep.ordered.members', value: any[]): Chainable<Subject>
    /**
     * When one argument is provided, `.increase` asserts that the given function `subject` returns a greater number when it's
     * invoked after invoking the target function compared to when it's invoked beforehand.
     * `.increase` also causes all `.by` assertions that follow in the chain to assert how much greater of a number is returned.
     * It's often best to assert that the return value increased by the expected amount, rather than asserting it increased by any amount.
     *
     * When two arguments are provided, `.increase` asserts that the value of the given object `subject`'s `prop` property is greater after
     * invoking the target function compared to beforehand.
     *
     * @example
     *    let val = 1
     *    function addTwo() { val += 2 }
     *    function getVal() { return val }
     *    cy.wrap(() => {}).should('not.increase', getVal)
     *
     *    const myObj = { val: 1 }
     *    function addTwo() { myObj.val += 2 }
     *    cy.wrap(addTwo).should('increase', myObj, 'val')
     * @see http://chaijs.com/api/bdd/#method_increase
     * @see https://on.cypress.io/assertions
     */
    (chainer: 'not.increase', value: object, property?: string): Chainable<Subject>
    /**
     * Asserts that the target does not match the given regular expression `re`.
     * @example
     *    cy.wrap('foobar').should('not.match', /baz$/)
     * @see http://chaijs.com/api/bdd/#method_match
     * @see https://on.cypress.io/assertions
     */
    (chainer: 'not.match', value: RegExp): Chainable<Subject>
    /**
     * When the target is a non-function object, `.respondTo` asserts that the target does not have a `method` with the given name method. The method can be own or inherited, and it can be enumerable or non-enumerable.
     * @example
     *    class Cat {
     *      meow() {}
     *    }
     *    cy.wrap(new Cat()).should('not.respondTo', 'bark')
     * @see http://chaijs.com/api/bdd/#method_respondto
     * @see https://on.cypress.io/assertions
     */
    (chainer: 'not.respondTo', value: string): Chainable<Subject>
    /**
     * Invokes the given `matcher` function with the target being passed as the first argument, and asserts that the value returned is falsy.
     * @example
     *    cy.wrap(1).should('not.satisfy', (num) => num < 0)
     * @see http://chaijs.com/api/bdd/#method_satisfy
     * @see https://on.cypress.io/assertions
     */
    (chainer: 'not.satisfy', fn: (val: any) => boolean): Chainable<Subject>
    /**
     * When no arguments are provided, `.throw` invokes the target function and asserts that no error is thrown.
     * When one argument is provided, and it's a string, `.throw` invokes the target function and asserts that no error is thrown with a message that contains that string.
     * @example
     *    function badFn() { console.log('Illegal salmon!') }
     *    cy.wrap(badFn).should('not.throw')
     *    cy.wrap(badFn).should('not.throw', 'salmon')
     *    cy.wrap(badFn).should('not.throw', /salmon/)
     * @see http://chaijs.com/api/bdd/#method_throw
     * @see https://on.cypress.io/assertions
     */
    (chainer: 'not.throw', value?: string | RegExp): Chainable<Subject>
    /**
     * When no arguments are provided, `.throw` invokes the target function and asserts that no error is thrown.
     * When one argument is provided, and it's a string, `.throw` invokes the target function and asserts that no error is thrown with a message that contains that string.
     * @example
     *    function badFn() { console.log('Illegal salmon!') }
     *    cy.wrap(badFn).should('not.throw')
     *    cy.wrap(badFn).should('not.throw', 'salmon')
     *    cy.wrap(badFn).should('not.throw', /salmon/)
     * @see http://chaijs.com/api/bdd/#method_throw
     * @see https://on.cypress.io/assertions
     */
    // tslint:disable-next-line ban-types
    (chainer: 'not.throw', error: Error | Function, expected?: string | RegExp): Chainable<Subject>
    /**
     * Asserts that the target is a member of the given array list.
     * @example
     *    cy.wrap(42).should('not.be.oneOf', [1, 2, 3])
     * @see http://chaijs.com/api/bdd/#method_oneof
     * @see https://on.cypress.io/assertions
     */
    (chainer: 'not.be.oneOf', list: ReadonlyArray<any>): Chainable<Subject>
    /**
     * Asserts that the target is extensible, which means that new properties can be added to it.
     * @example
     *    let o = Object.seal({})
     *    cy.wrap(o).should('not.be.extensible')
     * @see http://chaijs.com/api/bdd/#method_extensible
     * @see https://on.cypress.io/assertions
     */
    (chainer: 'not.be.extensible'): Chainable<Subject>
    /**
     * Asserts that the target is sealed, which means that new properties can't be added to it, and its existing properties can't be reconfigured or deleted.
     * @example
     *    cy.wrap({a: 1}).should('be.sealed')
     *    cy.wrap({a: 1}).should('be.sealed')
     * @see http://chaijs.com/api/bdd/#method_sealed
     * @see https://on.cypress.io/assertions
     */
    (chainer: 'not.be.sealed'): Chainable<Subject>
    /**
     * Asserts that the target is frozen, which means that new properties can't be added to it, and its existing properties can't be reassigned to different values, reconfigured, or deleted.
     * @example
     *    cy.wrap({a: 1}).should('not.be.frozen')
     * @see http://chaijs.com/api/bdd/#method_frozen
     * @see https://on.cypress.io/assertions
     */
    (chainer: 'not.be.frozen'): Chainable<Subject>
    /**
     * Asserts that the target is a number, and isn't `NaN` or positive/negative `Infinity`.
     * @example
     *    cy.wrap(NaN).should('not.be.finite')
     *    cy.wrap(Infinity).should('not.be.finite')
     * @see http://chaijs.com/api/bdd/#method_finite
     * @see https://on.cypress.io/assertions
     */
    (chainer: 'not.be.finite'): Chainable<Subject>

    // sinon-chai
    /**
     * Assert spy/stub was called the `new` operator.
     * Beware that this is inferred based on the value of the this object and the spy function's prototype, so it may give false positives if you actively return the right kind of object.
     * @see http://sinonjs.org/releases/v4.1.3/spies/#spycalledwithnew
     * @see https://on.cypress.io/assertions
     */
    (chainer: 'be.always.calledWithNew' | 'always.have.been.calledWithNew'): Chainable<Subject>
    /**
     * Assert if spy was always called with matching arguments (and possibly others).
     * @see http://sinonjs.org/releases/v4.1.3/spies/#spyalwayscalledwithmatcharg1-arg2-
     * @see https://on.cypress.io/assertions
     */
    (chainer: 'be.always.calledWithMatch' | 'always.have.been.calledWithMatch', ...args: any[]): Chainable<Subject>
    /**
     * Assert spy always returned the provided value.
     * @see http://sinonjs.org/releases/v4.1.3/spies/#spyalwaysreturnedobj
     * @see https://on.cypress.io/assertions
     */
    (chainer: 'always.returned' | 'have.always.returned', value: any): Chainable<Subject>
    /**
     * `true` if the spy was called at least once
     * @see http://sinonjs.org/releases/v4.1.3/spies/#spycalled
     * @see https://on.cypress.io/assertions
     */
    (chainer: 'be.called' | 'have.been.called'): Chainable<Subject>
    /**
     * Assert spy was called after `anotherSpy`
     * @see http://sinonjs.org/releases/v4.1.3/spies/#spycalledafteranotherspy
     * @see https://on.cypress.io/assertions
     */
    (chainer: 'be.calledAfter' | 'have.been.calledAfter', spy: sinon.SinonSpy): Chainable<Subject>
    /**
     * Assert spy was called before `anotherSpy`
     * @see http://sinonjs.org/releases/v4.1.3/spies/#spycalledbeforeanotherspy
     * @see https://on.cypress.io/assertions
     */
    (chainer: 'be.calledBefore' | 'have.been.calledBefore', spy: sinon.SinonSpy): Chainable<Subject>
    /**
     * Assert spy was called at least once with `obj` as `this`. `calledOn` also accepts a matcher (see [matchers](http://sinonjs.org/releases/v4.1.3/spies/#matchers)).
     * @see http://sinonjs.org/releases/v4.1.3/spies/#spycalledonobj
     * @see https://on.cypress.io/assertions
     */
    (chainer: 'be.calledOn' | 'have.been.calledOn', context: any): Chainable<Subject>
    /**
     * Assert spy was called exactly once
     * @see http://sinonjs.org/releases/v4.1.3/spies/#spycalledonce
     * @see https://on.cypress.io/assertions
     */
    (chainer: 'be.calledOnce' | 'have.been.calledOnce'): Chainable<Subject>
    /**
     * Assert spy was called exactly three times
     * @see http://sinonjs.org/releases/v4.1.3/spies/#spycalledthrice
     * @see https://on.cypress.io/assertions
     */
    (chainer: 'be.calledThrice' | 'have.been.calledThrice'): Chainable<Subject>
    /**
     * Assert spy was called exactly twice
     * @see http://sinonjs.org/releases/v4.1.3/spies/#spycalledtwice
     * @see https://on.cypress.io/assertions
     */
    (chainer: 'be.calledTwice' | 'have.been.calledTwice'): Chainable<Subject>
    /**
     * Assert spy was called at least once with the provided arguments and no others.
     * @see http://sinonjs.org/releases/v4.1.3/spies/#spycalledwithexactlyarg1-arg2-
     * @see https://on.cypress.io/assertions
     */
    (chainer: 'be.calledWithExactly' | 'have.been.calledWithExactly', ...args: any[]): Chainable<Subject>
    /**
     * Assert spy was called with matching arguments (and possibly others).
     * @see http://sinonjs.org/releases/v4.1.3/spies/#spycalledwithmatcharg1-arg2-
     * @see https://on.cypress.io/assertions
     */
    (chainer: 'be.calledWithMatch' | 'have.been.calledWithMatch', ...args: any[]): Chainable<Subject>
    /**
     * Assert spy/stub was called the `new` operator.
     * Beware that this is inferred based on the value of the this object and the spy function's prototype, so it may give false positives if you actively return the right kind of object.
     * @see http://sinonjs.org/releases/v4.1.3/spies/#spycalledwithnew
     * @see https://on.cypress.io/assertions
     */
    (chainer: 'be.calledWithNew' | 'have.been.calledWithNew'): Chainable<Subject>
    /**
     * Assert spy always threw an exception.
     * @see http://sinonjs.org/releases/v4.1.3/spies/#spyalwaysthrew
     * @see https://on.cypress.io/assertions
     */
    (chainer: 'have.always.thrown', value?: Error | typeof Error | string): Chainable<Subject>
    /**
     * Assert the number of calls.
     * @see http://sinonjs.org/releases/v4.1.3/spies/#spycallcount
     * @see https://on.cypress.io/assertions
     */
    (chainer: 'have.callCount', value: number): Chainable<Subject>
    /**
     * Assert spy threw an exception at least once.
     * @see http://sinonjs.org/releases/v4.1.3/spies/#spythrew
     * @see https://on.cypress.io/assertions
     */
    (chainer: 'have.thrown', value?: Error | typeof Error | string): Chainable<Subject>
    /**
     * Assert spy returned the provided value at least once. (see [matchers](http://sinonjs.org/releases/v4.1.3/spies/#matchers))
     * @see http://sinonjs.org/releases/v4.1.3/spies/#spyreturnedobj
     * @see https://on.cypress.io/assertions
     */
    (chainer: 'returned' | 'have.returned', value: any): Chainable<Subject>
    /**
     * Assert spy was called before anotherSpy, and no spy calls occurred between spy and anotherSpy.
     * @see http://sinonjs.org/releases/v4.1.3/spies/#spycalledimmediatelybeforeanotherspy
     * @see https://on.cypress.io/assertions
     */
    (chainer: 'be.calledImmediatelyBefore' | 'have.been.calledImmediatelyBefore', anotherSpy: sinon.SinonSpy): Chainable<Subject>
    /**
     * Assert spy was called after anotherSpy, and no spy calls occurred between anotherSpy and spy.
     * @see http://sinonjs.org/releases/v4.1.3/spies/#spycalledimmediatelyafteranotherspy
     * @see https://on.cypress.io/assertions
     */
    (chainer: 'be.calledImmediatelyAfter' | 'have.been.calledImmediatelyAfter', anotherSpy: sinon.SinonSpy): Chainable<Subject>
    /**
     * Assert the spy was always called with obj as this
     * @see http://sinonjs.org/releases/v4.1.3/spies/#spyalwayscalledonobj
     * @see https://on.cypress.io/assertions
     */
    (chainer: 'be.always.calledOn' | 'always.have.been.calledOn', obj: any): Chainable<Subject>
    /**
     * Assert spy was called at least once with the provided arguments.
     * @see http://sinonjs.org/releases/v4.1.3/spies/#spycalledwitharg1-arg2-
     * @see https://on.cypress.io/assertions
     */
    (chainer: 'be.calledWith' | 'have.been.calledWith', ...args: any[]): Chainable<Subject>
    /**
     * Assert spy was always called with the provided arguments (and possibly others).
     * @see http://sinonjs.org/releases/v4.1.3/spies/#spyalwayscalledwitharg1-arg2-
     * @see https://on.cypress.io/assertions
     */
    (chainer: 'be.always.calledWith' | 'always.have.been.calledWith', ...args: any[]): Chainable<Subject>
    /**
     * Assert spy was called at exactly once with the provided arguments.
     * @see http://sinonjs.org/releases/v4.1.3/spies/#spycalledwitharg1-arg2-
     * @see https://on.cypress.io/assertions
     */
    (chainer: 'be.calledOnceWith' | 'have.been.calledOnceWith', ...args: any[]): Chainable<Subject>
    /**
     * Assert spy was always called with the exact provided arguments.
     * @see http://sinonjs.org/releases/v4.1.3/spies/#spyalwayscalledwithexactlyarg1-arg2-
     * @see https://on.cypress.io/assertions
     */
    (chainer: 'be.always.calledWithExactly' | 'have.been.calledWithExactly', ...args: any[]): Chainable<Subject>
    /**
     * Assert spy was called at exactly once with the provided arguments.
     * @see http://sinonjs.org/releases/v4.1.3/spies/#
     * @see https://on.cypress.io/assertions
     */
    (chainer: 'be.calledOnceWithExactly' | 'have.been.calledOnceWithExactly', ...args: any[]): Chainable<Subject>
    /**
     * Assert spy always returned the provided value.
     * @see http://sinonjs.org/releases/v4.1.3/spies/#
     * @see https://on.cypress.io/assertions
     */
    (chainer: 'have.always.returned', obj: any): Chainable<Subject>

    // sinon-chai.not
    /**
     * Assert spy/stub was not called the `new` operator.
     * Beware that this is inferred based on the value of the this object and the spy function's prototype, so it may give false positives if you actively return the right kind of object.
     * @see http://sinonjs.org/releases/v4.1.3/spies/#spycalledwithnew
     * @see https://on.cypress.io/assertions
     */
    (chainer: 'not.be.always.calledWithNew' | 'not.always.have.been.calledWithNew'): Chainable<Subject>
    /**
     * Assert if spy was not always called with matching arguments (and possibly others).
     * @see http://sinonjs.org/releases/v4.1.3/spies/#spyalwayscalledwithmatcharg1-arg2-
     * @see https://on.cypress.io/assertions
     */
    (chainer: 'not.be.always.calledWithMatch' | 'not.always.have.been.calledWithMatch', ...args: any[]): Chainable<Subject>
    /**
     * Assert spy not always returned the provided value.
     * @see http://sinonjs.org/releases/v4.1.3/spies/#spyalwaysreturnedobj
     * @see https://on.cypress.io/assertions
     */
    (chainer: 'not.always.returned' | 'not.have.always.returned', value: any): Chainable<Subject>
    /**
     * `true` if the spy was not called at least once
     * @see http://sinonjs.org/releases/v4.1.3/spies/#spycalled
     * @see https://on.cypress.io/assertions
     */
    (chainer: 'not.be.called' | 'not.have.been.called'): Chainable<Subject>
    /**
     * Assert spy was not.called after `anotherSpy`
     * @see http://sinonjs.org/releases/v4.1.3/spies/#spycalledafteranotherspy
     * @see https://on.cypress.io/assertions
     */
    (chainer: 'not.be.calledAfter' | 'not.have.been.calledAfter', spy: sinon.SinonSpy): Chainable<Subject>
    /**
     * Assert spy was not called before `anotherSpy`
     * @see http://sinonjs.org/releases/v4.1.3/spies/#spycalledbeforeanotherspy
     * @see https://on.cypress.io/assertions
     */
    (chainer: 'not.be.calledBefore' | 'not.have.been.calledBefore', spy: sinon.SinonSpy): Chainable<Subject>
    /**
     * Assert spy was not called at least once with `obj` as `this`. `calledOn` also accepts a matcher (see [matchers](http://sinonjs.org/releases/v4.1.3/spies/#matchers)).
     * @see http://sinonjs.org/releases/v4.1.3/spies/#spycalledonobj
     * @see https://on.cypress.io/assertions
     */
    (chainer: 'not.be.calledOn' | 'not.have.been.calledOn', context: any): Chainable<Subject>
    /**
     * Assert spy was not called exactly once
     * @see http://sinonjs.org/releases/v4.1.3/spies/#spycalledonce
     * @see https://on.cypress.io/assertions
     */
    (chainer: 'not.be.calledOnce' | 'not.have.been.calledOnce'): Chainable<Subject>
    /**
     * Assert spy was not called exactly three times
     * @see http://sinonjs.org/releases/v4.1.3/spies/#spycalledthrice
     * @see https://on.cypress.io/assertions
     */
    (chainer: 'not.be.calledThrice' | 'not.have.been.calledThrice'): Chainable<Subject>
    /**
     * Assert spy was not called exactly twice
     * @see http://sinonjs.org/releases/v4.1.3/spies/#spycalledtwice
     * @see https://on.cypress.io/assertions
     */
    (chainer: 'not.be.calledTwice' | 'not.have.been.calledTwice'): Chainable<Subject>
    /**
     * Assert spy was not called at least once with the provided arguments and no others.
     * @see http://sinonjs.org/releases/v4.1.3/spies/#spycalledwithexactlyarg1-arg2-
     * @see https://on.cypress.io/assertions
     */
    (chainer: 'not.be.calledWithExactly' | 'not.have.been.calledWithExactly', ...args: any[]): Chainable<Subject>
    /**
     * Assert spy was not called with matching arguments (and possibly others).
     * @see http://sinonjs.org/releases/v4.1.3/spies/#spycalledwithmatcharg1-arg2-
     * @see https://on.cypress.io/assertions
     */
    (chainer: 'not.be.calledWithMatch' | 'not.have.been.calledWithMatch', ...args: any[]): Chainable<Subject>
    /**
     * Assert spy/stub was not called the `new` operator.
     * Beware that this is inferred based on the value of the this object and the spy function's prototype, so it may give false positives if you actively return the right kind of object.
     * @see http://sinonjs.org/releases/v4.1.3/spies/#spycalledwithnew
     * @see https://on.cypress.io/assertions
     */
    (chainer: 'not.be.calledWithNew' | 'not.have.been.calledWithNew'): Chainable<Subject>
    /**
     * Assert spy did not always throw an exception.
     * @see http://sinonjs.org/releases/v4.1.3/spies/#spyalwaysthrew
     * @see https://on.cypress.io/assertions
     */
    (chainer: 'not.have.always.thrown', value?: Error | typeof Error | string): Chainable<Subject>
    /**
     * Assert not the number of calls.
     * @see http://sinonjs.org/releases/v4.1.3/spies/#spycallcount
     * @see https://on.cypress.io/assertions
     */
    (chainer: 'not.have.callCount', value: number): Chainable<Subject>
    /**
     * Assert spy did not throw an exception at least once.
     * @see http://sinonjs.org/releases/v4.1.3/spies/#spythrew
     * @see https://on.cypress.io/assertions
     */
    (chainer: 'not.have.thrown', value?: Error | typeof Error | string): Chainable<Subject>
    /**
     * Assert spy did not return the provided value at least once. (see [matchers](http://sinonjs.org/releases/v4.1.3/spies/#matchers))
     * @see http://sinonjs.org/releases/v4.1.3/spies/#spyreturnedobj
     * @see https://on.cypress.io/assertions
     */
    (chainer: 'not.returned' | 'not.have.returned', value: any): Chainable<Subject>
    /**
     * Assert spy was called before anotherSpy, and no spy calls occurred between spy and anotherSpy.
     * @see http://sinonjs.org/releases/v4.1.3/spies/#spycalledimmediatelybeforeanotherspy
     * @see https://on.cypress.io/assertions
     */
    (chainer: 'not.be.calledImmediatelyBefore' | 'not.have.been.calledImmediatelyBefore', anotherSpy: sinon.SinonSpy): Chainable<Subject>
    /**
     * Assert spy was called after anotherSpy, and no spy calls occurred between anotherSpy and spy.
     * @see http://sinonjs.org/releases/v4.1.3/spies/#spycalledimmediatelyafteranotherspy
     * @see https://on.cypress.io/assertions
     */
    (chainer: 'not.be.calledImmediatelyAfter' | 'not.have.been.calledImmediatelyAfter', anotherSpy: sinon.SinonSpy): Chainable<Subject>
    /**
     * Assert the spy was always called with obj as this
     * @see http://sinonjs.org/releases/v4.1.3/spies/#spyalwayscalledonobj
     * @see https://on.cypress.io/assertions
     */
    (chainer: 'not.be.always.calledOn' | 'not.always.have.been.calledOn', obj: any): Chainable<Subject>
    /**
     * Assert spy was called at least once with the provided arguments.
     * @see http://sinonjs.org/releases/v4.1.3/spies/#spycalledwitharg1-arg2-
     * @see https://on.cypress.io/assertions
     */
    (chainer: 'not.be.calledWith' | 'not.have.been.calledWith', ...args: any[]): Chainable<Subject>
    /**
     * Assert spy was always called with the provided arguments (and possibly others).
     * @see http://sinonjs.org/releases/v4.1.3/spies/#spyalwayscalledwitharg1-arg2-
     * @see https://on.cypress.io/assertions
     */
    (chainer: 'not.be.always.calledWith' | 'not.always.have.been.calledWith', ...args: any[]): Chainable<Subject>
    /**
     * Assert spy was called at exactly once with the provided arguments.
     * @see http://sinonjs.org/releases/v4.1.3/spies/#spycalledwitharg1-arg2-
     * @see https://on.cypress.io/assertions
     */
    (chainer: 'not.be.calledOnceWith' | 'not.have.been.calledOnceWith', ...args: any[]): Chainable<Subject>
    /**
     * Assert spy was always called with the exact provided arguments.
     * @see http://sinonjs.org/releases/v4.1.3/spies/#spyalwayscalledwithexactlyarg1-arg2-
     * @see https://on.cypress.io/assertions
     */
    (chainer: 'not.be.always.calledWithExactly' | 'not.have.been.calledWithExactly', ...args: any[]): Chainable<Subject>
    /**
     * Assert spy was called at exactly once with the provided arguments.
     * @see http://sinonjs.org/releases/v4.1.3/spies/#
     * @see https://on.cypress.io/assertions
     */
    (chainer: 'not.be.calledOnceWithExactly' | 'not.have.been.calledOnceWithExactly', ...args: any[]): Chainable<Subject>
    /**
     * Assert spy always returned the provided value.
     * @see http://sinonjs.org/releases/v4.1.3/spies/#
     * @see https://on.cypress.io/assertions
     */
    (chainer: 'not.have.always.returned', obj: any): Chainable<Subject>

    // jquery-chai
    /**
     * Assert that at least one element of the selection is checked, using `.is(':checked')`.
     * @example
     *    cy.get('#result').should('be.checked')
     * @see http://chaijs.com/plugins/chai-jquery/#checked
     * @see https://on.cypress.io/assertions
     */
    (chainer: 'be.checked'): Chainable<Subject>
    /**
     * Assert that at least one element of the selection is disabled, using `.is(':disabled')`.
     * @example
     *    cy.get('#result').should('be.disabled')
     * @see http://chaijs.com/plugins/chai-jquery/#disabled
     * @see https://on.cypress.io/assertions
     */
    (chainer: 'be.disabled'): Chainable<Subject>
    /**
     * Assert that at least one element of the selection is empty, using `.is(':empty')`. If the object asserted against is not a jQuery object, the original implementation will be called.
     * @example
     *    cy.get('#result').should('be.empty')
     * @see http://chaijs.com/plugins/chai-jquery/#empty
     * @see https://on.cypress.io/assertions
     */
    (chainer: 'be.empty'): Chainable<Subject>
    /**
     * Assert that at least one element of the selection is enabled, using `.is(':enabled')`.
     * @example
     *    cy.get('#result').should('be.enabled')
     * @see http://chaijs.com/plugins/chai-jquery/#enabled
     * @see https://on.cypress.io/assertions
     */
    (chainer: 'be.enabled'): Chainable<Subject>
    /**
     * Assert that at least one element of the selection is hidden, using `.is(':hidden')`.
     * @example
     *    cy.get('#result').should('be.hidden')
     * @see http://chaijs.com/plugins/chai-jquery/#hidden
     * @see https://on.cypress.io/assertions
     */
    (chainer: 'be.hidden'): Chainable<Subject>
    /**
     * Assert that at least one element of the selection is selected, using `.is(':selected')`.
     * @example
     *    cy.get('#result').should('be.selected')
     * @see http://chaijs.com/plugins/chai-jquery/#selected
     * @see https://on.cypress.io/assertions
     */
    (chainer: 'be.selected'): Chainable<Subject>
    /**
     * Assert that at least one element of the selection is visible, using `.is(':visible')`.
     * @example
     *    cy.get('#result').should('be.visible')
     * @see http://chaijs.com/plugins/chai-jquery/#visible
     * @see https://on.cypress.io/assertions
     */
    (chainer: 'be.visible'): Chainable<Subject>
    /**
     * Assert that the selection contains the given text, using `:contains()`. If the object asserted against is not a jQuery object, or if `contain` is not called as a function, the original implementation will be called.
     * @example
     *    cy.get('#result').should('contain', 'text')
     * @see http://chaijs.com/plugins/chai-jquery/#containtext
     * @see https://on.cypress.io/assertions
     */
    (chainer: 'contain', value: string): Chainable<Subject>
    /**
     * Assert that at least one element of the selection is focused.
     * @example
     *    cy.get('#result').should('have.focus')
     *    cy.get('#result').should('be.focused')
     * @see https://on.cypress.io/assertions
     */
    (chainer: 'have.focus'): Chainable<Subject>
    /**
     * Assert that at least one element of the selection is focused.
     * @example
     *    cy.get('#result').should('be.focused')
     *    cy.get('#result').should('have.focus')
     * @see https://on.cypress.io/assertions
     */
    (chainer: 'be.focused'): Chainable<Subject>
    /**
     * Assert that the selection is not empty. Note that this overrides the built-in chai assertion. If the object asserted against is not a jQuery object, the original implementation will be called.
     * @example
     *    cy.get('#result').should('exist')
     * @see http://chaijs.com/plugins/chai-jquery/#exist
     * @see https://on.cypress.io/assertions
     */
    (chainer: 'exist'): Chainable<Subject>
    /**
     * Assert that the first element of the selection has the given attribute, using `.attr()`. Optionally, assert a particular value as well. The return value is available for chaining.
     * @example
     *    cy.get('#result').should('have.attr', 'role')
     *    cy.get('#result').should('have.attr', 'role', 'menu')
     * @see http://chaijs.com/plugins/chai-jquery/#attrname-value
     * @see https://on.cypress.io/assertions
     */
    (chainer: 'have.attr', value: string, match?: string): Chainable<Subject>
    /**
     * Assert that the first element of the selection has the given attribute, using `.attr()`. Optionally, assert a particular value as well. The return value is available for chaining.
     * @example
     *    cy.get('#result').should('have.class', 'success')
     * @see http://chaijs.com/plugins/chai-jquery/#classclassname
     * @see https://on.cypress.io/assertions
     */
    (chainer: 'have.class', value: string): Chainable<Subject>
    /**
     * Assert that the first element of the selection has the given CSS property, using `.css()`. Optionally, assert a particular value as well. The return value is available for chaining.
     * @example
     *    cy.get('#result').should('have.css', 'display', 'none')
     * @see http://chaijs.com/plugins/chai-jquery/#cssname-value
     * @see https://on.cypress.io/assertions
     */
    (chainer: 'have.css', value: string, match?: string): Chainable<Subject>
    /**
     * Assert that the first element of the selection has the given data value, using `.data()`. Optionally, assert a particular value as well. The return value is available for chaining.
     * @example
     *    cy.get('#result').should('have.data', 'foo', 'bar')
     * @see http://chaijs.com/plugins/chai-jquery/#dataname-value
     * @see https://on.cypress.io/assertions
     */
    (chainer: 'have.data', value: string, match?: string): Chainable<Subject>
    /**
     * Assert that the selection contains at least one element which has a descendant matching the given selector, using `.has()`.
     * @example
     *    cy.get('#result').should('have.descendants', 'h1')
     * @see http://chaijs.com/plugins/chai-jquery/#descendantsselector
     * @see https://on.cypress.io/assertions
     */
    (chainer: 'have.descendants', selector: string): Chainable<Subject>
    /**
     * Assert that the html of the first element of the selection is equal to the given html, using `.html()`.
     * @example
     *    cy.get('#result').should('have.html', '<em>John Doe</em>')
     * @see http://chaijs.com/plugins/chai-jquery/#htmlhtml
     * @see https://on.cypress.io/assertions
     */
    (chainer: 'have.html', value: string): Chainable<Subject>
    /**
     * Assert that the html of the first element of the selection partially contains the given html, using `.html()`.
     * @example
     *    cy.get('#result').should('contain.html', '<em>John Doe</em>')
     * @see http://chaijs.com/plugins/chai-jquery/#htmlhtml
     * @see https://on.cypress.io/assertions
     */
    (chainer: 'contain.html', value: string): Chainable<Subject>
    /**
     * Assert that the html of the first element of the selection partially contains the given html, using `.html()`.
     * @example
     *    cy.get('#result').should('include.html', '<em>John Doe</em>')
     * @see http://chaijs.com/plugins/chai-jquery/#htmlhtml
     * @see https://on.cypress.io/assertions
     */
    (chainer: 'include.html', value: string): Chainable<Subject>
    /**
     * Assert that the first element of the selection has the given id, using `.attr('id')`.
     * @example
     *    cy.get('#result').should('have.id', 'result')
     * @see http://chaijs.com/plugins/chai-jquery/#idid
     * @see https://on.cypress.io/assertions
     */
    (chainer: 'have.id', value: string, match?: string): Chainable<Subject>
    /**
     * Assert that the first element of the selection has the given property, using `.prop()`. Optionally, assert a particular value as well. The return value is available for chaining.
     * @example
     *    cy.get('#result').should('have.prop', 'disabled')
     *    cy.get('#result').should('have.prop', 'disabled', false)
     * @see http://chaijs.com/plugins/chai-jquery/#propname-value
     * @see https://on.cypress.io/assertions
     */
    (chainer: 'have.prop', value: string, match?: any): Chainable<Subject>
    /**
     * Assert that the text of the first element of the selection is equal to the given text, using `.text()`.
     * @example
     *    cy.get('#result').should('have.text', 'John Doe')
     * @see http://chaijs.com/plugins/chai-jquery/#texttext
     * @see https://on.cypress.io/assertions
     */
    (chainer: 'have.text', value: string): Chainable<Subject>
    /**
     * Assert that the text of the first element of the selection partially contains the given text, using `.text()`.
     * @example
     *    cy.get('#result').should('contain.text', 'John Doe')
     * @see http://chaijs.com/plugins/chai-jquery/#texttext
     * @see https://on.cypress.io/assertions
     */
    (chainer: 'contain.text', value: string): Chainable<Subject>
    /**
     * Assert that the text of the first element of the selection partially contains the given text, using `.text()`.
     * @example
     *    cy.get('#result').should('include.text', 'John Doe')
     * @see http://chaijs.com/plugins/chai-jquery/#texttext
     * @see https://on.cypress.io/assertions
     */
    (chainer: 'include.text', value: string): Chainable<Subject>
    /**
     * Assert that the first element of the selection has the given value, using `.val()`.
     * @example
     *    cy.get('textarea').should('have.value', 'foo bar baz')
     * @see http://chaijs.com/plugins/chai-jquery/#valuevalue
     * @see https://on.cypress.io/assertions
     */
    (chainer: 'have.value', value: string): Chainable<Subject>
    /**
     * Assert that the first element of the selection partially contains the given value, using `.val()`.
     * @example
     *    cy.get('textarea').should('contain.value', 'foo bar baz')
     * @see http://chaijs.com/plugins/chai-jquery/#valuevalue
     * @see https://on.cypress.io/assertions
     */
    (chainer: 'contain.value', value: string): Chainable<Subject>
    /**
     * Assert that the first element of the selection partially contains the given value, using `.val()`.
     * @example
     *    cy.get('textarea').should('include.value', 'foo bar baz')
     * @see http://chaijs.com/plugins/chai-jquery/#valuevalue
     * @see https://on.cypress.io/assertions
     */
    (chainer: 'include.value', value: string): Chainable<Subject>
    /**
     * Assert that the selection matches a given selector, using `.is()`. Note that this overrides the built-in chai assertion. If the object asserted against is not a jQuery object, the original implementation will be called.
     * @example
     *    cy.get('#result').should('match', ':empty')
     * @see http://chaijs.com/plugins/chai-jquery/#matchselector
     * @see https://on.cypress.io/assertions
     */
    (chainer: 'match', value: string): Chainable<Subject>

    // jquery-chai.not
    /**
     * Assert that at least one element of the selection is not checked, using `.is(':checked')`.
     * @example
     *    cy.get('#result').should('not.be.checked')
     * @see http://chaijs.com/plugins/chai-jquery/#checked
     * @see https://on.cypress.io/assertions
     */
    (chainer: 'not.be.checked'): Chainable<Subject>
    /**
     * Assert that at least one element of the selection is not disabled, using `.is(':disabled')`.
     * @example
     *    cy.get('#result').should('not.be.disabled')
     * @see http://chaijs.com/plugins/chai-jquery/#disabled
     * @see https://on.cypress.io/assertions
     */
    (chainer: 'not.be.disabled'): Chainable<Subject>
    /**
     * Assert that at least one element of the selection is not empty, using `.is(':empty')`. If the object asserted against is not a jQuery object, the original implementation will be called.
     * @example
     *    cy.get('#result').should('not.be.empty')
     * @see http://chaijs.com/plugins/chai-jquery/#empty
     * @see https://on.cypress.io/assertions
     */
    (chainer: 'not.be.empty'): Chainable<Subject>
    /**
     * Assert that at least one element of the selection is not enabled, using `.is(':enabled')`.
     * @example
     *    cy.get('#result').should('not.be.enabled')
     * @see http://chaijs.com/plugins/chai-jquery/#enabled
     * @see https://on.cypress.io/assertions
     */
    (chainer: 'not.be.enabled'): Chainable<Subject>
    /**
     * Assert that at least one element of the selection is not hidden, using `.is(':hidden')`.
     * @example
     *    cy.get('#result').should('not.be.hidden')
     * @see http://chaijs.com/plugins/chai-jquery/#hidden
     * @see https://on.cypress.io/assertions
     */
    (chainer: 'not.be.hidden'): Chainable<Subject>
    /**
     * Assert that at least one element of the selection is not selected, using `.is(':selected')`.
     * @example
     *    cy.get('#result').should('not.be.selected')
     * @see http://chaijs.com/plugins/chai-jquery/#selected
     * @see https://on.cypress.io/assertions
     */
    (chainer: 'not.be.selected'): Chainable<Subject>
    /**
     * Assert that at least one element of the selection is not visible, using `.is(':visible')`.
     * @example
     *    cy.get('#result').should('not.be.visible')
     * @see http://chaijs.com/plugins/chai-jquery/#visible
     * @see https://on.cypress.io/assertions
     */
    (chainer: 'not.be.visible'): Chainable<Subject>
    /**
     * Assert that no element of the selection is focused.
     * @example
     *    cy.get('#result').should('not.have.focus')
     *    cy.get('#result').should('not.be.focused')
     * @see https://on.cypress.io/assertions
     */
    (chainer: 'not.have.focus'): Chainable<Subject>
    /**
     * Assert that no element of the selection is focused.
     * @example
     *    cy.get('#result').should('not.be.focused')
     *    cy.get('#result').should('not.have.focus')
     * @see https://on.cypress.io/assertions
     */
    (chainer: 'not.be.focused'): Chainable<Subject>
    /**
     * Assert that the selection does not contain the given text, using `:contains()`. If the object asserted against is not a jQuery object, or if `contain` is not called as a function, the original implementation will be called.
     * @example
     *    cy.get('#result').should('not.contain', 'text')
     * @see http://chaijs.com/plugins/chai-jquery/#containtext
     * @see https://on.cypress.io/assertions
     */
    (chainer: 'not.contain', value: string): Chainable<Subject>
    /**
     * Assert that the selection is empty. Note that this overrides the built-in chai assertion. If the object asserted against is not a jQuery object, the original implementation will be called.
     * @example
     *    cy.get('#result').should('not.exist')
     * @see http://chaijs.com/plugins/chai-jquery/#exist
     * @see https://on.cypress.io/assertions
     */
    (chainer: 'not.exist'): Chainable<Subject>
    /**
     * Assert that the first element of the selection does not have the given attribute, using `.attr()`. Optionally, assert a particular value as well. The return value is available for chaining.
     * @example
     *    cy.get('#result').should('not.have.attr', 'role')
     *    cy.get('#result').should('not.have.attr', 'role', 'menu')
     * @see http://chaijs.com/plugins/chai-jquery/#attrname-value
     * @see https://on.cypress.io/assertions
     */
    (chainer: 'not.have.attr', value: string, match?: string): Chainable<Subject>
    /**
     * Assert that the first element of the selection does not have the given attribute, using `.attr()`. Optionally, assert a particular value as well. The return value is available for chaining.
     * @example
     *    cy.get('#result').should('not.have.class', 'success')
     * @see http://chaijs.com/plugins/chai-jquery/#classclassname
     * @see https://on.cypress.io/assertions
     */
    (chainer: 'not.have.class', value: string): Chainable<Subject>
    /**
     * Assert that the first element of the selection does not have the given CSS property, using `.css()`. Optionally, assert a particular value as well. The return value is available for chaining.
     * @example
     *    cy.get('#result').should('not.have.css', 'display', 'none')
     * @see http://chaijs.com/plugins/chai-jquery/#cssname-value
     * @see https://on.cypress.io/assertions
     */
    (chainer: 'not.have.css', value: string, match?: string): Chainable<Subject>
    /**
     * Assert that the first element of the selection does not have the given data value, using `.data()`. Optionally, assert a particular value as well. The return value is available for chaining.
     * @example
     *    cy.get('#result').should('not.have.data', 'foo', 'bar')
     * @see http://chaijs.com/plugins/chai-jquery/#dataname-value
     * @see https://on.cypress.io/assertions
     */
    (chainer: 'not.have.data', value: string, match?: string): Chainable<Subject>
    /**
     * Assert that the selection does not contain at least one element which has a descendant matching the given selector, using `.has()`.
     * @example
     *    cy.get('#result').should('not.have.descendants', 'h1')
     * @see http://chaijs.com/plugins/chai-jquery/#descendantsselector
     * @see https://on.cypress.io/assertions
     */
    (chainer: 'not.have.descendants', selector: string): Chainable<Subject>
    /**
     * Assert that the html of the first element of the selection is not equal to the given html, using `.html()`.
     * @example
     *    cy.get('#result').should('not.have.html', '<em>John Doe</em>')
     * @see http://chaijs.com/plugins/chai-jquery/#htmlhtml
     * @see https://on.cypress.io/assertions
     */
    (chainer: 'not.have.html', value: string): Chainable<Subject>
    /**
     * Assert that the html of the first element of the selection does not contain the given html, using `.html()`.
     * @example
     *    cy.get('#result').should('not.contain.html', '<em>John Doe</em>')
     * @see http://chaijs.com/plugins/chai-jquery/#htmlhtml
     * @see https://on.cypress.io/assertions
     */
    (chainer: 'not.contain.html', value: string): Chainable<Subject>
    /**
     * Assert that the html of the first element of the selection does not contain the given html, using `.html()`.
     * @example
     *    cy.get('#result').should('not.include.html', '<em>John Doe</em>')
     * @see http://chaijs.com/plugins/chai-jquery/#htmlhtml
     * @see https://on.cypress.io/assertions
     */
    (chainer: 'not.include.html', value: string): Chainable<Subject>
    /**
     * Assert that the first element of the selection does not have the given id, using `.attr('id')`.
     * @example
     *    cy.get('#result').should('not.have.id', 'result')
     * @see http://chaijs.com/plugins/chai-jquery/#idid
     * @see https://on.cypress.io/assertions
     */
    (chainer: 'not.have.id', value: string, match?: string): Chainable<Subject>
    /**
     * Assert that the first element of the selection does not have the given property, using `.prop()`. Optionally, assert a particular value as well. The return value is available for chaining.
     * @example
     *    cy.get('#result').should('not.have.prop', 'disabled')
     *    cy.get('#result').should('not.have.prop', 'disabled', false)
     * @see http://chaijs.com/plugins/chai-jquery/#propname-value
     * @see https://on.cypress.io/assertions
     */
    (chainer: 'not.have.prop', value: string, match?: any): Chainable<Subject>
    /**
     * Assert that the text of the first element of the selection is not equal to the given text, using `.text()`.
     * @example
     *    cy.get('#result').should('not.have.text', 'John Doe')
     * @see http://chaijs.com/plugins/chai-jquery/#texttext
     * @see https://on.cypress.io/assertions
     */
    (chainer: 'not.have.text', value: string): Chainable<Subject>
    /**
     * Assert that the text of the first element of the selection does not contain the given text, using `.text()`.
     * @example
     *    cy.get('#result').should('not.contain.text', 'John Doe')
     * @see http://chaijs.com/plugins/chai-jquery/#texttext
     * @see https://on.cypress.io/assertions
     */
    (chainer: 'not.contain.text', value: string): Chainable<Subject>
    /**
     * Assert that the text of the first element of the selection does not contain the given text, using `.text()`.
     * @example
     *    cy.get('#result').should('not.include.text', 'John Doe')
     * @see http://chaijs.com/plugins/chai-jquery/#texttext
     * @see https://on.cypress.io/assertions
     */
    (chainer: 'not.include.text', value: string): Chainable<Subject>
    /**
     * Assert that the first element of the selection does not have the given value, using `.val()`.
     * @example
     *    cy.get('textarea').should('not.have.value', 'foo bar baz')
     * @see http://chaijs.com/plugins/chai-jquery/#valuevalue
     * @see https://on.cypress.io/assertions
     */
    (chainer: 'not.have.value', value: string): Chainable<Subject>
    /**
     * Assert that the first element of the selection does not contain the given value, using `.val()`.
     * @example
     *    cy.get('textarea').should('not.contain.value', 'foo bar baz')
     * @see http://chaijs.com/plugins/chai-jquery/#valuevalue
     * @see https://on.cypress.io/assertions
     */
    (chainer: 'not.contain.value', value: string): Chainable<Subject>
    /**
     * Assert that the first element of the selection does not contain the given value, using `.val()`.
     * @example
     *    cy.get('textarea').should('not.include.value', 'foo bar baz')
     * @see http://chaijs.com/plugins/chai-jquery/#valuevalue
     * @see https://on.cypress.io/assertions
     */
    (chainer: 'not.include.value', value: string): Chainable<Subject>
    /**
     * Assert that the selection does not match a given selector, using `.is()`. Note that this overrides the built-in chai assertion. If the object asserted against is not a jQuery object, the original implementation will be called.
     * @example
     *    cy.get('#result').should('not.match', ':empty')
     * @see http://chaijs.com/plugins/chai-jquery/#matchselector
     * @see https://on.cypress.io/assertions
     */
    (chainer: 'not.match', value: string): Chainable<Subject>

    // fallback
    /**
     * Create an assertion. Assertions are automatically retried until they pass or time out.
     * Ctrl+Space will invoke auto-complete in most editors.
     * @see https://on.cypress.io/should
     */
    (chainers: string, value?: any): Chainable<Subject>
    (chainers: string, value: any, match: any): Chainable<Subject>

    /**
     * Create an assertion. Assertions are automatically retried until they pass or time out.
     * Passing a function to `.should()` enables you to make multiple assertions on the yielded subject. This also gives you the opportunity to massage what you'd like to assert on.
     * Just be sure _not_ to include any code that has side effects in your callback function. The callback function will be retried over and over again until no assertions within it throw.
     * @example
     *    cy
     *      .get('p')
     *      .should(($p) => {
     *        // should have found 3 elements
     *        expect($p).to.have.length(3)
     *
     *        // make sure the first contains some text content
     *        expect($p.first()).to.contain('Hello World')
     *
     *        // use jquery's map to grab all of their classes
     *        // jquery's map returns a new jquery object
     *        const classes = $p.map((i, el) => {
     *          return Cypress.$(el).attr('class')
     *        })
     *
     *        // call classes.get() to make this a plain array
     *        expect(classes.get()).to.deep.eq([
     *          'text-primary',
     *          'text-danger',
     *          'text-default'
     *        ])
     *      })
     * @see https://on.cypress.io/should
     */
    (fn: (currentSubject: Subject) => void): Chainable<Subject>
  }

  interface BrowserLaunchOptions {
    extensions: string[]
    preferences: { [key: string]: any }
    args: string[]
  }

  interface Dimensions {
    width: number
    height: number
  }

  interface ScreenshotDetails {
    size: number
    takenAt: string
    duration: number
    dimensions: Dimensions
    multipart: boolean
    pixelRatio: number
    name: string
    specName: string
    testFailure: boolean
    path: string
    scaled: boolean
    blackout: string[]
  }

  interface AfterScreenshotReturnObject {
    path?: string
    size?: number
    dimensions?: Dimensions
  }

  interface FileObject extends NodeEventEmitter {
    filePath: string
    outputPath: string
    shouldWatch: boolean
  }

  /**
   * Individual task callback. Receives a single argument and _should_ return
   * anything but `undefined` or a promise that resolves anything but `undefined`
   * TODO: find a way to express "anything but undefined" in TypeScript
   */
  type Task = (value: any) => any

  interface Tasks {
    [key: string]: Task
  }

  interface SystemDetails {
    osName: string
    osVersion: string
  }

  interface BeforeRunDetails {
    browser?: Browser
    config: ConfigOptions
    cypressVersion: string
    group?: string
    parallel?: boolean
    runUrl?: string
    specs?: Spec[]
    specPattern?: string[]
    system: SystemDetails
    tag?: string
  }

  interface DevServerConfig {
    specs: Spec[]
    config: ResolvedConfigOptions & RuntimeConfigOptions
    devServerEvents: NodeJS.EventEmitter
  }

  interface ResolvedDevServerConfig {
    port: number
    close: (done?: (err?: Error) => any) => void
  }

  interface PluginEvents {
    (action: 'after:run', fn: (results: CypressCommandLine.CypressRunResult | CypressCommandLine.CypressFailedRunResult) => void | Promise<void>): void
    (action: 'after:screenshot', fn: (details: ScreenshotDetails) => void | AfterScreenshotReturnObject | Promise<AfterScreenshotReturnObject>): void
    (action: 'after:spec', fn: (spec: Spec, results: CypressCommandLine.RunResult) => void | Promise<void>): void
    (action: 'before:run', fn: (runDetails: BeforeRunDetails) => void | Promise<void>): void
    (action: 'before:spec', fn: (spec: Spec) => void | Promise<void>): void
    (action: 'before:browser:launch', fn: (browser: Browser, browserLaunchOptions: BrowserLaunchOptions) => void | BrowserLaunchOptions | Promise<BrowserLaunchOptions>): void
    (action: 'file:preprocessor', fn: (file: FileObject) => string | Promise<string>): void
    (action: 'dev-server:start', fn: (file: DevServerConfig) => Promise<ResolvedDevServerConfig>): void
    (action: 'task', tasks: Tasks): void
  }

  // for just a few events like "window:alert" it makes sense to allow passing cy.stub() or
  // a user callback function. Others probably only need a callback function.

  /**
   * These events come from the application currently under test (your application).
   * These are the most useful events for you to listen to.
   * @see https://on.cypress.io/catalog-of-events#App-Events
   */
  interface Actions {
    /**
     * Fires when an uncaught exception or unhandled rejection occurs in your application. If it's an unhandled rejection, the rejected promise will be the 3rd argument.
     * Cypress will fail the test when this fires.
     * Return `false` from this event and Cypress will not fail the test. Also useful for debugging purposes because the actual `error` instance is provided to you.
     * @see https://on.cypress.io/catalog-of-events#App-Events
     * @example
    ```
      // likely want to do this in a support file
      // so it's applied to all spec files
      // cypress/support/{e2e|component}.js

      Cypress.on('uncaught:exception', (err, runnable) => {
        // returning false here prevents Cypress from
        // failing the test
        return false
      })
      // stub "window.alert" in a single test
      it('shows alert', () => {
        const stub = cy.stub()
        cy.on('window:alert', stub)
        // trigger application code that calls alert(...)
        .then(() => {
          expect(stub).to.have.been.calledOnce
        })
      })
    ```
     */
    (action: 'uncaught:exception', fn: (error: Error, runnable: Mocha.Runnable, promise?: Promise<any>) => false | void): Cypress
    /**
     * Fires when your app calls the global `window.confirm()` method.
     * Cypress will auto accept confirmations. Return `false` from this event and the confirmation will be canceled.
     * @see https://on.cypress.io/catalog-of-events#App-Events
     * @example
    ```
    cy.on('window:confirm', (str) => {
      console.log(str)
      return false // simulate "Cancel"
    })
    ```
     */
    (action: 'window:confirm', fn: ((text: string) => false | void) | SinonSpyAgent<sinon.SinonSpy> | SinonSpyAgent<sinon.SinonStub>): Cypress
    /**
     * Fires when your app calls the global `window.alert()` method.
     * Cypress will auto accept alerts. You cannot change this behavior.
     * @example
    ```
    const stub = cy.stub()
    cy.on('window:alert', stub)
    // assume the button calls window.alert()
    cy.get('.my-button')
      .click()
      .then(() => {
        expect(stub).to.have.been.calledOnce
      })
    ```
     * @see https://on.cypress.io/catalog-of-events#App-Events
     */
    (action: 'window:alert', fn: ((text: string) => void) | SinonSpyAgent<sinon.SinonSpy> | SinonSpyAgent<sinon.SinonStub>): Cypress
    /**
     * Fires as the page begins to load, but before any of your applications JavaScript has executed.
     * This fires at the exact same time as `cy.visit()` `onBeforeLoad` callback.
     * Useful to modify the window on a page transition.
     * @see https://on.cypress.io/catalog-of-events#App-Events
     */
    (action: 'window:before:load', fn: (win: AUTWindow) => void): Cypress
    /**
     * Fires after all your resources have finished loading after a page transition.
     * This fires at the exact same time as a `cy.visit()` `onLoad` callback.
     * @see https://on.cypress.io/catalog-of-events#App-Events
     */
    (action: 'window:load', fn: (win: AUTWindow) => void): Cypress
    /**
     * Fires when your application is about to navigate away.
     * The real event object is provided to you.
     * Your app may have set a `returnValue` on the event, which is useful to assert on.
     * @see https://on.cypress.io/catalog-of-events#App-Events
     */
    (action: 'window:before:unload', fn: (event: BeforeUnloadEvent) => void): Cypress
    /**
     * Fires when your application is has unloaded and is navigating away.
     * The real event object is provided to you. This event is not cancelable.
     * @see https://on.cypress.io/catalog-of-events#App-Events
     */
    (action: 'window:unload', fn: (event: Event) => void): Cypress
    /**
     * Fires whenever Cypress detects that your application's URL has changed.
     * @see https://on.cypress.io/catalog-of-events#App-Events
     */
    (action: 'url:changed', fn: (url: string) => void): Cypress
    /**
     * Fires when the test has failed. It is technically possible to prevent the test
     * from actually failing by binding to this event and invoking an async `done` callback.
     * However this is **strongly discouraged**. Tests should never legitimately fail.
     *  This event exists because it's extremely useful for debugging purposes.
     * @see https://on.cypress.io/catalog-of-events#App-Events
     */
    (action: 'fail', fn: (error: Error, mocha: Mocha.Runnable) => void): Cypress
    /**
     * Fires whenever the viewport changes via a `cy.viewport()` or naturally when
     * Cypress resets the viewport to the default between tests. Useful for debugging purposes.
     * @see https://on.cypress.io/catalog-of-events#App-Events
     */
    (action: 'viewport:changed', fn: (viewport: Viewport) => void): Cypress
    /**
     * Fires whenever **Cypress** is scrolling your application.
     * This event is fired when Cypress is {% url 'waiting for and calculating
     * actionability' interacting-with-elements %}. It will scroll to 'uncover'
     * elements currently being covered. This event is extremely useful to debug why
     * Cypress may think an element is not interactive.
     * @see https://on.cypress.io/catalog-of-events#App-Events
     */
    (action: 'scrolled', fn: ($el: JQuery) => void): Cypress
    /**
     * Fires when a cy command is first invoked and enqueued to be run later.
     * Useful for debugging purposes if you're confused about the order in which commands will execute.
     * @see https://on.cypress.io/catalog-of-events#App-Events
     */
    (action: 'command:enqueued', fn: (command: EnqueuedCommand) => void): Cypress
    /**
     * Fires when cy begins actually running and executing your command.
     * Useful for debugging and understanding how the command queue is async.
     * @see https://on.cypress.io/catalog-of-events#App-Events
     */
    (action: 'command:start', fn: (command: CommandQueue) => void): Cypress
    /**
     * Fires when cy finishes running and executing your command.
     * Useful for debugging and understanding how commands are handled.
     * @see https://on.cypress.io/catalog-of-events#App-Events
     */
    (action: 'command:end', fn: (command: CommandQueue) => void): Cypress
    /**
     * Fires whenever a command begins its retrying routines.
     * This is called on the trailing edge after Cypress has internally
     * waited for the retry interval. Useful to understand **why** a command is retrying,
     * and generally includes the actual error causing the retry to happen.
     * When commands fail the final error is the one that actually bubbles up to fail the test.
     * This event is essentially to debug why Cypress is failing.
     * @see https://on.cypress.io/catalog-of-events#App-Events
     */
    (action: 'command:retry', fn: (command: CommandQueue) => void): Cypress
    /**
     * Fires whenever a command emits this event so it can be displayed in the Command Log.
     * Useful to see how internal cypress commands utilize the {% url 'Cypress.log()' cypress-log %} API.
     * @see https://on.cypress.io/catalog-of-events#App-Events
     */
    (action: 'log:added', fn: (log: any, interactive: boolean) => void): Cypress
    /**
     * Fires whenever a command's attributes changes.
     * This event is debounced to prevent it from firing too quickly and too often.
     * Useful to see how internal cypress commands utilize the {% url 'Cypress.log()' cypress-log %} API.
     * @see https://on.cypress.io/catalog-of-events#App-Events
     */
    (action: 'log:changed', fn: (log: any, interactive: boolean) => void): Cypress
    /**
     * Fires before the test and all **before** and **beforeEach** hooks run.
     * @see https://on.cypress.io/catalog-of-events#App-Events
     */
    (action: 'test:before:run', fn: (attributes: ObjectLike, test: Mocha.Test) => void): Cypress
    /**
     * Fires before the test and all **before** and **beforeEach** hooks run.
     * If a `Promise` is returned, it will be awaited before proceeding.
     */
    (action: 'test:before:run:async', fn: (attributes: ObjectLike, test: Mocha.Test) => void | Promise<any>): Cypress
    /**
     * Fires after the test and all **afterEach** and **after** hooks run.
     * @see https://on.cypress.io/catalog-of-events#App-Events
     */
    (action: 'test:after:run', fn: (attributes: ObjectLike, test: Mocha.Test) => void): Cypress
  }

  // $CommandQueue from `command_queue.coffee` - a lot to type. Might be more useful if it was written in TS
  interface CommandQueue extends ObjectLike {
    logs(filters: any): any
    add(obj: any): any
    get(): any
    get<K extends keyof CommandQueue>(key: string): CommandQueue[K]
    toJSON(): string[]
    create(): CommandQueue
  }

  /**
   * The clock starts at the unix epoch (timestamp of 0). This means that when you instantiate new Date in your application, it will have a time of January 1st, 1970.
   */
  interface Clock {
    /**
     * Move the clock the specified number of `milliseconds`.
     * Any timers within the affected range of time will be called.
     * @param time Number in ms to advance the clock
     * @see https://on.cypress.io/tick
     */
    tick(time: number): void
    /**
     * Restore all overridden native functions.
     * This is automatically called between tests, so should not generally be needed.
     * @see https://on.cypress.io/clock
     * @example
     *   cy.clock()
     *   cy.visit('/')
     *   ...
     *   cy.clock().then(clock => {
     *     clock.restore()
     *   })
     *   // or use this shortcut
     *   cy.clock().invoke('restore')
     */
    restore(): void
  }

  interface Cookie {
    name: string
    value: string
    path: string
    domain: string
    httpOnly: boolean
    secure: boolean
    expiry?: number
    sameSite?: SameSiteStatus
  }

  interface EnqueuedCommand {
    name: string
    args: any[]
    type: string
    chainerId: string
    fn(...args: any[]): any
  }

  interface Exec {
    code: number
    stdout: string
    stderr: string
  }

  type FileReference = string | BufferType | FileReferenceObject
  interface FileReferenceObject {
    /*
     * Buffers will be used as-is, while strings will be interpreted as an alias or a file path.
     * All other types will have `Buffer.from(JSON.stringify())` applied.
     */
    contents: any
    fileName?: string
    mimeType?: string
    lastModified?: number
  }

  interface LogAttrs {
    url: string
    consoleProps: ObjectLike
  }

  interface Log {
    end(): Log
    error(error: Error): Log
    finish(): void
    get<K extends keyof LogConfig>(attr: K): LogConfig[K]
    get(): LogConfig
    set<K extends keyof LogConfig>(key: K, value: LogConfig[K]): Log
    set(options: Partial<LogConfig>): Log
    snapshot(name?: string, options?: { at?: number, next: string }): Log
  }

  interface LogConfig extends Timeoutable {
    /** The JQuery element for the command. This will highlight the command in the main window when debugging */
    $el: JQuery
    /** The scope of the log entry. If child, will appear nested below parents, prefixed with '-' */
    type: 'parent' | 'child'
    /** Allows the name of the command to be overwritten */
    name: string
    /** Override *name* for display purposes only */
    displayName: string
    message: any
    /** Set to false if you want to control the finishing of the command in the log yourself */
    autoEnd: boolean
    /** Return an object that will be printed in the dev tools console */
    consoleProps(): ObjectLike
  }

  interface Response<T> {
    allRequestResponses: any[]
    body: T
    duration: number
    headers: { [key: string]: string | string[] }
    isOkStatusCode: boolean
    redirects?: string[]
    redirectedToUrl?: string
    requestHeaders: { [key: string]: string }
    status: number
    statusText: string
  }

  interface Server extends RouteOptions {
    enable: boolean
    ignore: (xhr: any) => boolean
  }

  interface Viewport {
    viewportWidth: number
    viewportHeight: number
  }

  interface WaitXHR {
    duration: number
    id: string
    method: HttpMethod
    request: {
      body: string | ObjectLike
      headers: ObjectLike
    }
    requestBody: WaitXHR['request']['body']
    requestHeaders: WaitXHR['request']['headers']
    response: {
      body: string | ObjectLike
      headers: ObjectLike
    }
    responseBody: WaitXHR['response']['body']
    responseHeaders: WaitXHR['response']['headers']
    status: number
    statusMessage: string
    url: string
    xhr: XMLHttpRequest
  }

  type Encodings = 'ascii' | 'base64' | 'binary' | 'hex' | 'latin1' | 'utf8' | 'utf-8' | 'ucs2' | 'ucs-2' | 'utf16le' | 'utf-16le' | null
  type PositionType = 'topLeft' | 'top' | 'topRight' | 'left' | 'center' | 'right' | 'bottomLeft' | 'bottom' | 'bottomRight'
  type ViewportPreset = 'macbook-16' | 'macbook-15' | 'macbook-13' | 'macbook-11' | 'ipad-2' | 'ipad-mini' | 'iphone-xr' | 'iphone-x' | 'iphone-6+' | 'iphone-se2' | 'iphone-8' | 'iphone-7' | 'iphone-6' | 'iphone-5' | 'iphone-4' | 'iphone-3' | 'samsung-s10' | 'samsung-note9'
  interface Offset {
    top: number
    left: number
  }

  // Diff taken from https://github.com/Microsoft/TypeScript/issues/12215#issuecomment-311923766
  type Diff<T extends string, U extends string> = ({ [P in T]: P } & { [P in U]: never } & { [x: string]: never })[T]
  type Omit<T, K extends keyof T> = Pick<T, Exclude<keyof T, K>>

  /**
   * Public interface for the global "cy" object. If you want to add
   * a custom property to this object, you should extend this interface.
   * @see https://on.cypress.io/typescript#Types-for-custom-commands
   *
  ```
  // in your TS file
  declare namespace Cypress {
    interface cy {
      // declare additional properties on "cy" object, like
      // label: string
    }
    interface Chainable {
      // declare additional custom commands as methods, like
      // login(username: string, password: string)
    }
  }
  ```
   */
  interface cy extends Chainable<undefined> { }
}

declare namespace Mocha {
  interface TestFunction {
    /**
     * Describe a specification or test-case with the given `title`, TestOptions, and callback `fn` acting
     * as a thunk.
     */
    (title: string, config: Cypress.TestConfigOverrides, fn?: Func): Test

    /**
     * Describe a specification or test-case with the given `title`, TestOptions, and callback `fn` acting
     * as a thunk.
     */
    (title: string, config: Cypress.TestConfigOverrides, fn?: AsyncFunc): Test
  }
  interface ExclusiveTestFunction {
    /**
     * Describe a specification or test-case with the given `title`, TestOptions, and callback `fn` acting
     * as a thunk.
     */
    (title: string, config: Cypress.TestConfigOverrides, fn?: Func): Test

    /**
     * Describe a specification or test-case with the given `title`, TestOptions, and callback `fn` acting
     * as a thunk.
     */
    (title: string, config: Cypress.TestConfigOverrides, fn?: AsyncFunc): Test
  }
  interface PendingTestFunction {
    /**
     * Describe a specification or test-case with the given `title`, TestOptions, and callback `fn` acting
     * as a thunk.
     */
    (title: string, config: Cypress.TestConfigOverrides, fn?: Func): Test

    /**
     * Describe a specification or test-case with the given `title`, TestOptions, and callback `fn` acting
     * as a thunk.
     */
    (title: string, config: Cypress.TestConfigOverrides, fn?: AsyncFunc): Test
  }

  interface SuiteFunction {
    /**
     * Describe a "suite" with the given `title`, TestOptions, and callback `fn` containing
     * nested suites.
     */
    (title: string, config: Cypress.TestConfigOverrides, fn: (this: Suite) => void): Suite
  }

  interface ExclusiveSuiteFunction {
    /**
     * Describe a "suite" with the given `title`, TestOptions, and callback `fn` containing
     * nested suites. Indicates this suite should be executed exclusively.
     */
    (title: string, config: Cypress.TestConfigOverrides, fn: (this: Suite) => void): Suite
  }

  interface PendingSuiteFunction {
    (title: string, config: Cypress.TestConfigOverrides, fn: (this: Suite) => void): Suite | void
  }
}<|MERGE_RESOLUTION|>--- conflicted
+++ resolved
@@ -2868,13 +2868,9 @@
     /**
      * Handle Cypress plugins
      */
-<<<<<<< HEAD
     setupNodeEvents: (on: PluginEvents, config: PluginConfigOptions) => Promise<PluginConfigOptions | void> | PluginConfigOptions | void
-=======
-    setupNodeEvents: (on: PluginEvents, config: PluginConfigOptions) => Promise<PluginConfigOptions> | PluginConfigOptions
 
     indexHtmlFile: string
->>>>>>> 7bdf4d43
   }
 
   /**
