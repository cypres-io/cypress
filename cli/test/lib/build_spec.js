--- conflicted
+++ resolved
@@ -26,14 +26,8 @@
     sinon.stub(fs, 'outputJsonAsync').resolves()
   })
 
-<<<<<<< HEAD
   it('author name and version', () => {
     return makeUserPackageFile().tap(hasAuthor).tap(hasVersion)
-=======
-  it('version', () => {
-    return makeUserPackageFile()
-    .tap(hasVersion)
->>>>>>> 25f59d13
   })
 
   it('outputs expected properties', () => {
