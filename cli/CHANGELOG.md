--- conflicted
+++ resolved
@@ -13,12 +13,9 @@
 - Fixed an issue where dynamic intercept aliases now show with alias name instead of "no alias" in driver. Addresses [#24653](https://github.com/cypress-io/cypress/issues/24653)
 - Fixed an issue where [aliasing individual requests](https://docs.cypress.io/api/commands/intercept#Aliasing-individual-requests) with `cy.intercept()` led to an error when retrieving all of the aliases with `cy.get(@alias.all)` . Addresses [#25448](https://github.com/cypress-io/cypress/issues/25448)
 - The URL of the application under test and command error "Learn more" links now open externally instead of in the Cypress-launched browser. Fixes [#24572](https://github.com/cypress-io/cypress/issues/24572).
-<<<<<<< HEAD
+- Fixed issue where some URLs would timeout in pre-request correlation. Addressed in [#28354](https://github.com/cypress-io/cypress/pull/28354).
 - Correctly detect the Webkit browser when running `cypress info` . Fixed in [#?](https://github.com/cypress-io/cypress/pull/?).
 - Display the full list of Cypress supported browsers in the error message thrown if an invalid browser name is passed via the cli argument `--browser` . Fixed in [#?](https://github.com/cypress-io/cypress/pull/?).
-=======
-- Fixed issue where some URLs would timeout in pre-request correlation. Addressed in [#28354](https://github.com/cypress-io/cypress/pull/28354).
->>>>>>> 0447157e
 
 **Misc:**
 
