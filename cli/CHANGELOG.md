--- conflicted
+++ resolved
@@ -1,5 +1,4 @@
 <!-- See the ../guides/writing-the-cypress-changelog.md for details on writing the changelog. -->
-<<<<<<< HEAD
 ## 13.0.0
 
 _Released 08/22/2023 (PENDING)_
@@ -18,7 +17,7 @@
 **Features:**
 
 - Consolidates and improves terminal output when uploading test artifacts to Cypress Cloud. Addressed in [#27402](https://github.com/cypress-io/cypress/pull/27402)
-=======
+
 ## 12.17.5
 
 _Released 08/29/2023 (PENDING)_ 
@@ -26,7 +25,6 @@
 **Bugfixes:**
 
 - Only force CommonJS when running `ts-node` with a `TS_NODE_COMPILER` environment variable, such as when Cypress uses `ts-node` internally. This solves an issue where Cypress' internal `tsconfig` conflicts with properties set in the user's `tsconfig.json` such as `module` and `moduleResolution`. Fixes [#26308](https://github.com/cypress-io/cypress/issues/26308) and [#27448](https://github.com/cypress-io/cypress/issues/27448).
->>>>>>> fe6f72f6
 
 ## 12.17.4
 
