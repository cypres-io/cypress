--- conflicted
+++ resolved
@@ -7,11 +7,8 @@
 
 - Removed support for Node.js 16 and Node.js 21. Addresses [#29930](https://github.com/cypress-io/cypress/issues/29930).
 - Prebuilt binaries for Linux are no longer compatible with Linux distributions based on glibc <2.28, for example: Ubuntu 14-18, RHEL 7, CentOS 7, Amazon Linux 2. Addresses [#29601](https://github.com/cypress-io/cypress/issues/29601).
-<<<<<<< HEAD
 - Cypress now only officially supports the latest 3 major versions of Chrome, Firefox, and Edge - older browser versions may still work, but we recommend keeping your browsers up to date to ensure compatibility with Cypress. A warning will no longer be displayed on browser selection in the Launchpad for any 'unsupported' browser versions. Additionally, the undocumented `minSupportedVersion` and `unsupportedVersion` properties have been removed from `Cypress.browser`. Addressed in [#30462](https://github.com/cypress-io/cypress/pull/30462).
-=======
 - We removed yielding the second argument of `before:browser:launch` as an array of browser arguments. This behavior has been deprecated since Cypress 4.0.0. Addressed in [#30460](https://github.com/cypress-io/cypress/pull/30460).
->>>>>>> 7f6e0309
 - The `cypress open-ct` and `cypress run-ct` CLI commands were removed. Please use `cypress open --component` or `cypress run --component` respectively instead. Addressed in [#30456](https://github.com/cypress-io/cypress/pull/30456)
 - The undocumented methods `Cypress.backend('firefox:force:gc')` and `Cypress.backend('log:memory:pressure')` were removed. Addresses [#30222](https://github.com/cypress-io/cypress/issues/30222).
 
