<!-- See the ../guides/writing-the-cypress-changelog.md for details on writing the changelog. -->
<<<<<<< HEAD
## 12.13.0

_Released 05/23/2023 (PENDING)_

**Features:**

- Adds a new cloud api that confirms the uploads of artifacts. Addressed in [#26421](https://github.com/cypress-io/cypress/pull/26421).
=======
## 12.12.1

_Released 05/23/2023 (PENDING)_

**Bugfixes:**

- Reverted [#26452](https://github.com/cypress-io/cypress/pull/26630) which introduced a bug that prevents users from using End to End with Yarn 3. Fixed in [#26735](https://github.com/cypress-io/cypress/pull/26735). Fixes [#26676](https://github.com/cypress-io/cypress/issues/26676).
- Moved `types` condition to the front of `package.json#exports` since keys there are meant to be order-sensitive. Fixed in [#26630](https://github.com/cypress-io/cypress/pull/26630).
- Fixed an issue where newly-installed dependencies would not be detected during Component Testing setup. Addresses [#26685](https://github.com/cypress-io/cypress/issues/26685).

**Misc:**

- Updated styling & content of Cypress Cloud slideshows when not logged in or no runs have been recorded. Addresses [#26181](https://github.com/cypress-io/cypress/issues/26181).
>>>>>>> bac3032b

## 12.12.0

_Released 05/09/2023_

**Features:**

- Added a new informational banner to help get started with component testing from an existing end-to-end test suite. Addresses [#26511](https://github.com/cypress-io/cypress/issues/26511).

**Bugfixes:**

- Fixed an issue in Electron where devtools gets out of sync with the DOM occasionally. Addresses [#15932](https://github.com/cypress-io/cypress/issues/15932).
- Updated the Chromium renderer process crash message to be more terse. Addressed in [#26597](https://github.com/cypress-io/cypress/pull/26597).
- Fixed an issue with `CYPRESS_DOWNLOAD_PATH_TEMPLATE` regex to allow multiple replacements. Addresses [#23670](https://github.com/cypress-io/cypress/issues/23670).
- Moved `types` condition to the front of `package.json#exports` since keys there are meant to be order-sensitive. Fixed in [#26630](https://github.com/cypress-io/cypress/pull/26630).

**Dependency Updates:**

- Upgraded [`plist`](https://www.npmjs.com/package/plist) from `3.0.5` to `3.0.6` to address [CVE-2022-26260](https://nvd.nist.gov/vuln/detail/CVE-2022-22912#range-8131646) NVD security vulnerability. Addressed in [#26631](https://github.com/cypress-io/cypress/pull/26631).
- Upgraded [`engine.io`](https://www.npmjs.com/package/engine.io) from `6.2.1` to `6.4.2` to address [CVE-2023-31125](https://github.com/socketio/engine.io/security/advisories/GHSA-q9mw-68c2-j6m5) NVD security vulnerability. Addressed in [#26664](https://github.com/cypress-io/cypress/pull/26664).
- Upgraded [`@vue/test-utils`](https://www.npmjs.com/package/@vue/test-utils) from `2.0.2` to `2.3.2`. Addresses [#26575](https://github.com/cypress-io/cypress/issues/26575).

## 12.11.0

_Released 04/26/2023_

**Features:**

- Adds Component Testing support for Angular 16. Addresses [#26044](https://github.com/cypress-io/cypress/issues/26044).
- The run navigation component on the [Debug page](https://on.cypress.io/debug-page) will now display a warning message if there are more relevant runs than can be displayed in the list. Addresses [#26288](https://github.com/cypress-io/cypress/issues/26288).

**Bugfixes:**

- Fixed an issue where setting `videoCompression` to `0` would cause the video output to be broken. `0` is now treated as false. Addresses [#5191](https://github.com/cypress-io/cypress/issues/5191) and [#24595](https://github.com/cypress-io/cypress/issues/24595).
- Fixed an issue on the [Debug page](https://on.cypress.io/debug-page) where the passing run status would appear even if the Cypress Cloud organization was over its monthly test result limit. Addresses [#26528](https://github.com/cypress-io/cypress/issues/26528).

**Misc:**

- Cleaned up our open telemetry dependencies, reducing the size of the open telemetry modules. Addressed in [#26522](https://github.com/cypress-io/cypress/pull/26522).

**Dependency Updates:**

- Upgraded [`vue`](https://www.npmjs.com/package/vue) from `3.2.31` to `3.2.47`. Addressed in [#26555](https://github.com/cypress-io/cypress/pull/26555).

## 12.10.0

_Released 04/17/2023_

**Features:**

- The Component Testing setup wizard will now show a warning message if an issue is encountered with an installed [third party framework definition](https://on.cypress.io/component-integrations). Addresses [#25838](https://github.com/cypress-io/cypress/issues/25838).

**Bugfixes:**

 - Capture the [Azure](https://azure.microsoft.com/) CI provider's environment variable [`SYSTEM_PULLREQUEST_PULLREQUESTNUMBER`](https://learn.microsoft.com/en-us/azure/devops/pipelines/build/variables?view=azure-devops&tabs=yaml#system-variables-devops-services) to display the linked PR number in the Cloud. Addressed in [#26215](https://github.com/cypress-io/cypress/pull/26215).
 - Fixed an issue in the onboarding wizard where project framework & bundler would not be auto-detected when opening directly into component testing mode using the `--component` CLI flag. Fixes [#22777](https://github.com/cypress-io/cypress/issues/22777) and [#26388](https://github.com/cypress-io/cypress/issues/26388).
 - Updated to use the `SEMAPHORE_GIT_WORKING_BRANCH` [Semphore](https://docs.semaphoreci.com) CI environment variable to correctly associate a Cloud run to the current branch. Previously this was incorrectly associating a run to the target branch. Fixes [#26309](https://github.com/cypress-io/cypress/issues/26309).
 - Fix an edge case in Component Testing where a custom `baseUrl` in `tsconfig.json` for Next.js 13.2.0+ is not respected. This was partially fixed in [#26005](https://github.com/cypress-io/cypress/pull/26005), but an edge case was missed. Fixes [#25951](https://github.com/cypress-io/cypress/issues/25951).
 - Fixed an issue where `click` events fired on `.type('{enter}')` did not propagate through shadow roots. Fixes [#26392](https://github.com/cypress-io/cypress/issues/26392).

**Misc:**

- Removed unintentional debug logs. Addressed in [#26411](https://github.com/cypress-io/cypress/pull/26411).
- Improved styling on the [Runs Page](https://docs.cypress.io/guides/core-concepts/cypress-app#Runs). Addresses [#26180](https://github.com/cypress-io/cypress/issues/26180).

**Dependency Updates:**

- Upgraded [`commander`](https://www.npmjs.com/package/commander) from `^5.1.0` to `^6.2.1`. Addressed in [#26226](https://github.com/cypress-io/cypress/pull/26226).
- Upgraded [`minimist`](https://www.npmjs.com/package/minimist) from `1.2.6` to `1.2.8` to address this [CVE-2021-44906](https://github.com/advisories/GHSA-xvch-5gv4-984h) NVD security vulnerability. Addressed in [#26254](https://github.com/cypress-io/cypress/pull/26254).
- Added [`better-sqlite3`](https://github.com/WiseLibs/better-sqlite3) to support storing test run information which will be sent when recording to the Cloud

**Misc:**
- Removed unintentional debug logs. Address in [#26411](https://github.com/cypress-io/cypress/pull/26411)

## 12.9.0

_Released 03/28/2023_

**Features:**

- The [Debug page](https://docs.cypress.io/guides/cloud/runs#Debug) now allows for navigating between all runs recorded for a commit. Addresses [#25899](https://github.com/cypress-io/cypress/issues/25899) and [#26018](https://github.com/cypress-io/cypress/issues/26018).

**Bugfixes:**

 - Fixed a compatibility issue so that component test projects can use [Vite](https://vitejs.dev/) version 4.2.0 and greater. Fixes [#26138](https://github.com/cypress-io/cypress/issues/26138).
 - Fixed an issue where [`cy.intercept()`](https://docs.cypress.io/api/commands/intercept) added an additional `content-length` header to spied requests that did not set a `content-length` header on the original request. Fixes [#24407](https://github.com/cypress-io/cypress/issues/24407).
 - Changed the way that Git hashes are loaded so that non-relevant runs are excluded from the Debug page. Fixes [#26058](https://github.com/cypress-io/cypress/issues/26058).
 - Corrected the [`.type()`](https://docs.cypress.io/api/commands/type) command to account for shadow root elements when determining whether or not focus needs to be simulated before typing. Fixes [#26198](https://github.com/cypress-io/cypress/issues/26198).
 - Fixed an issue where an incorrect working directory could be used for Git operations on Windows. Fixes [#23317](https://github.com/cypress-io/cypress/issues/23317).
 - Capture the [Buildkite](https://buildkite.com/) CI provider's environment variable `BUILDKITE_RETRY_COUNT` to handle CI retries in the Cloud. Addressed in [#25750](https://github.com/cypress-io/cypress/pull/25750).

**Misc:**

 - Made some minor styling updates to the Debug page. Addresses [#26041](https://github.com/cypress-io/cypress/issues/26041).

## 12.8.1

_Released 03/15/2023_

**Bugfixes:**

- Fixed a regression in Cypress [10](https://docs.cypress.io/guides/references/changelog#10-0-0) where the reporter auto-scroll configuration inside user preferences was unintentionally being toggled off. User's must now explicitly enable/disable auto-scroll under user preferences, which is enabled by default. Fixes [#24171](https://github.com/cypress-io/cypress/issues/24171) and [#26113](https://github.com/cypress-io/cypress/issues/26113).

**Dependency Updates:**

- Upgraded [`ejs`](https://www.npmjs.com/package/ejs) from `3.1.6` to `3.1.8` to address this [CVE-2022-29078](https://github.com/advisories/GHSA-phwq-j96m-2c2q) NVD security vulnerability. Addressed in [#25279](https://github.com/cypress-io/cypress/pull/25279).

## 12.8.0

_Released 03/14/2023_

**Features:**

- The [Debug page](https://docs.cypress.io/guides/cloud/runs#Debug) is now able to show real-time results from in-progress runs.  Addresses [#25759](https://github.com/cypress-io/cypress/issues/25759).
- Added the ability to control whether a request is logged to the command log via [`cy.intercept()`](https://docs.cypress.io/api/commands/intercept) by passing `log: false` or `log: true`. Addresses [#7362](https://github.com/cypress-io/cypress/issues/7362).
  - This can be used to override Cypress's default behavior of logging all XHRs and fetches, see the [example](https://docs.cypress.io/api/commands/intercept#Disabling-logs-for-a-request).
- It is now possible to control the number of connection attempts to the browser using the `CYPRESS_CONNECT_RETRY_THRESHOLD` Environment Variable. Learn more [here](https://docs.cypress.io/guides/references/advanced-installation#Environment-variables). Addressed in [#25848](https://github.com/cypress-io/cypress/pull/25848).

**Bugfixes:**

- Fixed an issue where using `Cypress.require()` would throw the error `Cannot find module 'typescript'`. Fixes [#25885](https://github.com/cypress-io/cypress/issues/25885).
- The [`before:spec`](https://docs.cypress.io/api/plugins/before-spec-api) API was updated to correctly support async event handlers in `run` mode. Fixes [#24403](https://github.com/cypress-io/cypress/issues/24403).
- Updated the Component Testing [community framework](https://docs.cypress.io/guides/component-testing/third-party-definitions) definition detection logic to take into account monorepo structures that hoist dependencies. Fixes [#25993](https://github.com/cypress-io/cypress/issues/25993).
- The onboarding wizard for Component Testing will now detect installed dependencies more reliably. Fixes [#25782](https://github.com/cypress-io/cypress/issues/25782).
- Fixed an issue where Angular components would sometimes be mounted in unexpected DOM locations in component tests. Fixes [#25956](https://github.com/cypress-io/cypress/issues/25956).
- Fixed an issue where Cypress component testing would fail to work with [Next.js](https://nextjs.org/) `13.2.1`. Fixes [#25951](https://github.com/cypress-io/cypress/issues/25951).
- Fixed an issue where migrating a project from a version of Cypress earlier than [10.0.0](#10-0-0) could fail if the project's `testFiles` configuration was an array of globs. Fixes [#25947](https://github.com/cypress-io/cypress/issues/25947).

**Misc:**

- Removed "New" badge in the navigation bar for the debug page icon. Addresses [#25925](https://github.com/cypress-io/cypress/issues/25925).
- Removed inline "Connect" buttons within the Specs Explorer. Addresses [#25926](https://github.com/cypress-io/cypress/issues/25926).
- Added an icon for "beta" versions of the Chrome browser. Addresses [#25968](https://github.com/cypress-io/cypress/issues/25968).

**Dependency Updates:**

- Upgraded [`mocha-junit-reporter`](https://www.npmjs.com/package/mocha-junit-reporter) from `2.1.0` to `2.2.0` to be able to use [new placeholders](https://github.com/michaelleeallen/mocha-junit-reporter/pull/163) such as `[suiteFilename]` or `[suiteName]` when defining the test report name. Addressed in [#25922](https://github.com/cypress-io/cypress/pull/25922).

## 12.7.0

_Released 02/24/2023_

**Features:**

- It is now possible to set `hostOnly` cookies with [`cy.setCookie()`](https://docs.cypress.io/api/commands/setcookie) for a given domain. Addresses [#16856](https://github.com/cypress-io/cypress/issues/16856) and [#17527](https://github.com/cypress-io/cypress/issues/17527).
- Added a Public API for third party component libraries to define a Framework Definition, embedding their library into the Cypress onboarding workflow. Learn more [here](https://docs.cypress.io/guides/component-testing/third-party-definitions). Implemented in [#25780](https://github.com/cypress-io/cypress/pull/25780) and closes [#25638](https://github.com/cypress-io/cypress/issues/25638).
- Added a Debug Page tutorial slideshow for projects that are not connected to Cypress Cloud. Addresses [#25768](https://github.com/cypress-io/cypress/issues/25768).
- Improved various error message around interactions with the Cypress cloud. Implemented in [#25837](https://github.com/cypress-io/cypress/pull/25837)
- Updated the "new" status badge for the Debug page navigation link to be less noticeable when the navigation is collapsed. Addresses [#25739](https://github.com/cypress-io/cypress/issues/25739).

**Bugfixes:**

- Fixed various bugs when recording to the cloud. Fixed in [#25837](https://github.com/cypress-io/cypress/pull/25837)
- Fixed an issue where cookies were being duplicated with the same hostname, but a prepended dot. Fixed an issue where cookies may not be expiring correctly. Fixes [#25174](https://github.com/cypress-io/cypress/issues/25174), [#25205](https://github.com/cypress-io/cypress/issues/25205) and [#25495](https://github.com/cypress-io/cypress/issues/25495).
- Fixed an issue where cookies weren't being synced when the application was stable. Fixed in [#25855](https://github.com/cypress-io/cypress/pull/25855). Fixes [#25835](https://github.com/cypress-io/cypress/issues/25835).
- Added missing TypeScript type definitions for the [`cy.reload()`](https://docs.cypress.io/api/commands/reload) command. Addressed in [#25779](https://github.com/cypress-io/cypress/pull/25779).
- Ensure Angular components are mounted inside the correct element. Fixes [#24385](https://github.com/cypress-io/cypress/issues/24385).
- Fix a bug where files outside the project root in a monorepo are not correctly served when using Vite. Addressed in [#25801](https://github.com/cypress-io/cypress/pull/25801).
- Fixed an issue where using [`cy.intercept`](https://docs.cypress.io/api/commands/intercept)'s `req.continue()` with a non-function parameter would not provide an appropriate error message. Fixed in [#25884](https://github.com/cypress-io/cypress/pull/25884).
- Fixed an issue where Cypress would erroneously launch and connect to multiple browser instances. Fixes [#24377](https://github.com/cypress-io/cypress/issues/24377).

**Misc:**

 - Made updates to the way that the Debug Page header displays information. Addresses [#25796](https://github.com/cypress-io/cypress/issues/25796) and [#25798](https://github.com/cypress-io/cypress/issues/25798).

## 12.6.0

_Released 02/15/2023_

**Features:**

- Added a new CLI flag, called [`--auto-cancel-after-failures`](https://docs.cypress.io/guides/guides/command-line#Options), that overrides the project-level ["Auto Cancellation"](https://docs.cypress.io/guides/cloud/smart-orchestration#Auto-Cancellation) value when recording to the Cloud. This gives Cloud users on Business and Enterprise plans the flexibility to alter the auto-cancellation value per run. Addressed in [#25237](https://github.com/cypress-io/cypress/pull/25237).
- It is now possible to overwrite query commands using [`Cypress.Commands.overwriteQuery`](https://on.cypress.io/api/custom-queries). Addressed in [#25078](https://github.com/cypress-io/cypress/issues/25078).
- Added [`Cypress.require()`](https://docs.cypress.io/api/cypress-api/require) for including dependencies within the [`cy.origin()`](https://docs.cypress.io/api/commands/origin) callback. This change removed support for using `require()` and `import()` directly within the callback because we found that it impacted performance not only for spec files using them within the [`cy.origin()`](https://docs.cypress.io/api/commands/origin) callback, but even for spec files that did not use them. Addresses [#24976](https://github.com/cypress-io/cypress/issues/24976).
- Added the ability to open the failing test in the IDE from the Debug page before needing to re-run the test. Addressed in [#24850](https://github.com/cypress-io/cypress/issues/24850).

**Bugfixes:**

- When a Cloud user is apart of multiple Cloud organizations, the [Connect to Cloud setup](https://docs.cypress.io/guides/cloud/projects#Set-up-a-project-to-record) now shows the correct organizational prompts when connecting a new project. Fixes [#25520](https://github.com/cypress-io/cypress/issues/25520).
- Fixed an issue where Cypress would fail to load any specs if the project `specPattern` included a resource that could not be accessed due to filesystem permissions. Fixes [#24109](https://github.com/cypress-io/cypress/issues/24109).
- Fixed an issue where the Debug page would display a different number of specs for in-progress runs than the in-progress specs reported in Cypress Cloud. Fixes [#25647](https://github.com/cypress-io/cypress/issues/25647).
- Fixed an issue in middleware where error-handling code could itself generate an error and fail to report the original issue. Fixes [#22825](https://github.com/cypress-io/cypress/issues/22825).
- Fixed an regression introduced in Cypress [12.3.0](#12-3-0) where custom browsers that relied on process environment variables were not found on macOS arm64 architectures. Fixed in [#25753](https://github.com/cypress-io/cypress/pull/25753).

**Misc:**

- Improved the UI of the Debug page. Addresses [#25664](https://github.com/cypress-io/cypress/issues/25664),  [#25669](https://github.com/cypress-io/cypress/issues/25669), [#25665](https://github.com/cypress-io/cypress/issues/25665), [#25666](https://github.com/cypress-io/cypress/issues/25666), and [#25667](https://github.com/cypress-io/cypress/issues/25667).
- Updated the Debug page sidebar badge to to show 0 to 99+ failing tests, increased from showing 0 to 9+ failing tests, to provide better test failure insights. Addresses [#25662](https://github.com/cypress-io/cypress/issues/25662).

**Dependency Updates:**

- Upgrade [`debug`](https://www.npmjs.com/package/debug) to `4.3.4`. Addressed in [#25699](https://github.com/cypress-io/cypress/pull/25699).

## 12.5.1

_Released 02/02/2023_

**Bugfixes:**

- Fixed a regression introduced in Cypress [12.5.0](https://docs.cypress.io/guides/references/changelog#12-5-0) where the `runnable` was not included in the [`test:after:run`](https://docs.cypress.io/api/events/catalog-of-events) event. Fixes [#25663](https://github.com/cypress-io/cypress/issues/25663).

**Dependency Updates:**

- Upgraded [`simple-git`](https://github.com/steveukx/git-js) from `3.15.0` to `3.16.0` to address this [security vulnerability](https://github.com/advisories/GHSA-9p95-fxvg-qgq2) where Remote Code Execution (RCE) via the clone(), pull(), push() and listRemote() methods due to improper input sanitization was possible. Addressed in [#25603](https://github.com/cypress-io/cypress/pull/25603).

## 12.5.0

_Released 01/31/2023_

**Features:**

- Easily debug failed CI test runs recorded to the Cypress Cloud from your local Cypress app with the new Debug page. Please leave any feedback [here](https://github.com/cypress-io/cypress/discussions/25649). Your feedback will help us make decisions to improve the Debug experience. For more details, see [our blog post](https://on.cypress.io/debug-page-release). Addressed in [#25488](https://github.com/cypress-io/cypress/pull/25488).

**Performance:**

- Improved memory consumption in `run` mode by removing reporter logs for successful tests. Fixes [#25230](https://github.com/cypress-io/cypress/issues/25230).

**Bugfixes:**

- Fixed an issue where alternative Microsoft Edge Beta, Canary, and Dev binary versions were not being discovered by Cypress. Fixes [#25455](https://github.com/cypress-io/cypress/issues/25455).

**Dependency Updates:**

- Upgraded [`underscore.string`](https://github.com/esamattis/underscore.string/blob/HEAD/CHANGELOG.markdown) from `3.3.5` to `3.3.6` to reference rebuilt assets after security patch to fix regular expression DDOS exploit. Addressed in [#25574](https://github.com/cypress-io/cypress/pull/25574).

## 12.4.1

_Released 01/27/2023_

**Bugfixes:**

- Fixed a regression from Cypress [12.4.0](https://docs.cypress.io/guides/references/changelog#12-4-0) where Cypress was not exiting properly when running multiple Component Testing specs in `electron` in `run` mode. Fixes [#25568](https://github.com/cypress-io/cypress/issues/25568).

**Dependency Updates:**

- Upgraded [`ua-parser-js`](https://github.com/faisalman/ua-parser-js) from `0.7.24` to `0.7.33` to address this [security vulnerability](https://github.com/faisalman/ua-parser-js/security/advisories/GHSA-fhg7-m89q-25r3) where crafting a very-very-long user-agent string with specific pattern, an attacker can turn the script to get stuck processing for a very long time which results in a denial of service (DoS) condition. Addressed in [#25561](https://github.com/cypress-io/cypress/pull/25561).

## 12.4.0

_Released 1/24/2023_

**Features:**

- Added official support for Vite 4 in component testing. Addresses
  [#24969](https://github.com/cypress-io/cypress/issues/24969).
- Added new
  [`experimentalMemoryManagement`](/guides/references/experiments#Configuration)
  configuration option to improve memory management in Chromium-based browsers.
  Enable this option with `experimentalMemoryManagement=true` if you have
  experienced "Out of Memory" issues. Addresses
  [#23391](https://github.com/cypress-io/cypress/issues/23391).
- Added new
  [`experimentalSkipDomainInjection`](/guides/references/experiments#Experimental-Skip-Domain-Injection)
  configuration option to disable Cypress from setting `document.domain` on
  injection, allowing users to test Salesforce domains. If you believe you are
  having `document.domain` issues, please see the
  [`experimentalSkipDomainInjection`](/guides/references/experiments#Experimental-Skip-Domain-Injection)
  guide. This config option is end-to-end only. Addresses
  [#2367](https://github.com/cypress-io/cypress/issues/2367),
  [#23958](https://github.com/cypress-io/cypress/issues/23958),
  [#24290](https://github.com/cypress-io/cypress/issues/24290), and
  [#24418](https://github.com/cypress-io/cypress/issues/24418).
- The [`.as`](/api/commands/as) command now accepts an options argument,
  allowing an alias to be stored as type "query" or "static" value. This is
  stored as "query" by default. Addresses
  [#25173](https://github.com/cypress-io/cypress/issues/25173).
- The `cy.log()` command will now display a line break where the `\n` character
  is used. Addresses
  [#24964](https://github.com/cypress-io/cypress/issues/24964).
- [`component.specPattern`](/guides/references/configuration#component) now
  utilizes a JSX/TSX file extension when generating a new empty spec file if
  project contains at least one file with those extensions. This applies only to
  component testing and is skipped if
  [`component.specPattern`](/guides/references/configuration#component) has been
  configured to exclude files with those extensions. Addresses
  [#24495](https://github.com/cypress-io/cypress/issues/24495).
- Added support for the `data-qa` selector in the
  [Selector Playground](guides/core-concepts/cypress-app#Selector-Playground) in
  addition to `data-cy`, `data-test` and `data-testid`. Addresses
  [#25305](https://github.com/cypress-io/cypress/issues/25305).

**Bugfixes:**

- Fixed an issue where component tests could incorrectly treat new major
  versions of certain dependencies as supported. Fixes
  [#25379](https://github.com/cypress-io/cypress/issues/25379).
- Fixed an issue where new lines or spaces on new lines in the Command Log were
  not maintained. Fixes
  [#23679](https://github.com/cypress-io/cypress/issues/23679) and
  [#24964](https://github.com/cypress-io/cypress/issues/24964).
- Fixed an issue where Angular component testing projects would fail to
  initialize if an unsupported browserslist entry was specified in the project
  configuration. Fixes
  [#25312](https://github.com/cypress-io/cypress/issues/25312).

**Misc**

- Video output link in `cypress run` mode has been added to it's own line to
  make the video output link more easily clickable in the terminal. Addresses
  [#23913](https://github.com/cypress-io/cypress/issues/23913).<|MERGE_RESOLUTION|>--- conflicted
+++ resolved
@@ -1,16 +1,11 @@
 <!-- See the ../guides/writing-the-cypress-changelog.md for details on writing the changelog. -->
-<<<<<<< HEAD
-## 12.13.0
+## 12.12.1
 
 _Released 05/23/2023 (PENDING)_
 
 **Features:**
 
 - Adds a new cloud api that confirms the uploads of artifacts. Addressed in [#26421](https://github.com/cypress-io/cypress/pull/26421).
-=======
-## 12.12.1
-
-_Released 05/23/2023 (PENDING)_
 
 **Bugfixes:**
 
@@ -21,7 +16,6 @@
 **Misc:**
 
 - Updated styling & content of Cypress Cloud slideshows when not logged in or no runs have been recorded. Addresses [#26181](https://github.com/cypress-io/cypress/issues/26181).
->>>>>>> bac3032b
 
 ## 12.12.0
 
