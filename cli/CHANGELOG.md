<!-- See the ../guides/writing-the-cypress-changelog.md for details on writing the changelog. -->
<<<<<<< HEAD
## 13.14.0

_Released 8/13/2024 (PENDING)_

**Features:**

- Added a `CYPRESS_SKIP_VERIFY` flag to enable suppressing Cypress verification checks. Addresses [#22243](https://github.com/cypress-io/cypress/issues/22243).
=======
## 13.13.3

_Released 8/13/2024 (PENDING)_

**Misc:**

- Updated `cypress open` hints displayed after Cypress binary install. Addresses [#29935](https://github.com/cypress-io/cypress/issues/29935).
>>>>>>> ef7db3d3

## 13.13.2

_Released 7/31/2024_

**Performance:**

- Fixed a memory leak with command logs with Test Replay enabled. Addressed in [#29939](https://github.com/cypress-io/cypress/pull/29939).
- Improved performance of `reduce` in a method within our proxy. Addressed in [#29887](https://github.com/cypress-io/cypress/pull/29887).

**Bugfixes:**

- Fixed an issue where Yarn PnP was not working correctly with Cypress and `@cypress/webpack-batteries-included-preprocessor`. Fixes [#27947](https://github.com/cypress-io/cypress/issues/27947).

**Dependency Updates:**

- Updated `@cypress/request` from `3.0.0` to `3.0.1`. Addresses [#29863](https://github.com/cypress-io/cypress/issues/29863).
- Updated `chrome-remote-interface` from `0.33.0` to `0.33.2`. Addressed in [#29932](https://github.com/cypress-io/cypress/pull/29932).
- Updated `mime` from `2.4.4` to `2.6.0`. Addressed in [#29870](https://github.com/cypress-io/cypress/pull/29870).
- Updated `strip-ansi` from `6.0.0` to `6.0.1`. Addressed in [#29931](https://github.com/cypress-io/cypress/pull/29931).

## 13.13.1

_Released 7/16/2024_

**Bugfixes:**

- Fixed an issue where unhandled `WebSocket connection closed` exceptions would be thrown when CDP connections rapidly connect, disconnect, and connect again while there are pending commands. Fixes [#29572](https://github.com/cypress-io/cypress/issues/29572).
- CLI output properly displays non-JSON response bodies when a Test Replay upload attempt returns a non-JSON response body for a non-200 status code. Addressed in [#29801](https://github.com/cypress-io/cypress/pull/29801).
- Fixed an issue where the ReadStream used to upload a Test Replay recording could erroneously be re-used when retrying in cases of retryable upload failures. Fixes [#29227](https://github.com/cypress-io/cypress/issues/29227).
- Fixed an issue where command snapshots were not being captured within the `cy.origin()` command within Test Replay. Addressed in [#29828](https://github.com/cypress-io/cypress/pull/29828).

**Dependency Updates:**

- Updated `jquery` from `3.1.1` to `3.4.1`. Addresses [#29822](https://github.com/cypress-io/cypress/issues/29822). Addressed in [#29837](https://github.com/cypress-io/cypress/pull/29837).
- Replaced `json-lint` with `json-parse-even-better-errors`. This removes the [CVE-2021-23358](https://nvd.nist.gov/vuln/detail/CVE-2021-23358) vulnerability being reported in security scans. Addresses [#28207](https://github.com/cypress-io/cypress/issues/28207).
- Updated `minimatch` from `3.0.4` to `3.1.2`. Addressed in [#29821](https://github.com/cypress-io/cypress/pull/29821).

## 13.13.0

_Released 7/01/2024_

**Performance:**

- Improved performance of `experimentalSourceRewriting` option. Fixed in [#29540](https://github.com/cypress-io/cypress/pull/29540).

**Features:**

- Adds Signal support for Angular Component Testing versions 17.2 and up. Addresses [#29264](https://github.com/cypress-io/cypress/issues/29264).

**Bugfixes:**

- Fixed an issue where Chrome launch instances would not recreate the browser CRI client correctly after recovering from an unexpected browser closure. Fixes [#27657](https://github.com/cypress-io/cypress/issues/27657). Fixed in [#29663](https://github.com/cypress-io/cypress/pull/29663).
- Fixed an issue where Firefox 129 (Firefox Nightly) would not launch with Cypress. Fixes [#29713](https://github.com/cypress-io/cypress/issues/29713). Fixed in [#29720](https://github.com/cypress-io/cypress/pull/29720).

**Dependency Updates:**

- Updated `launch-editor` from `2.3.0` to `2.8.0`. Addressed in [#29770](https://github.com/cypress-io/cypress/pull/29770).
- Updated `memfs` from `3.4.12` to `3.5.3`. Addressed in [#29746](https://github.com/cypress-io/cypress/pull/29746).
- Updated `tmp` from `0.2.1` to `0.2.3`. Addresses [#29693](https://github.com/cypress-io/cypress/issues/29693).
- Updated `ws` from `5.2.3` to `5.2.4`. Addressed in [#29698](https://github.com/cypress-io/cypress/pull/29698).

## 13.12.0

_Released 6/18/2024_

**Features:**

- Added Component Testing support for Angular version 18. Addresses [#29309](https://github.com/cypress-io/cypress/issues/29309).

**Bugfixes:**

- We now trigger `input` and `change` events when typing `{upArrow}` and `{downArrow}` via `.type()` on `input[type=number]` elements. Fixes [#29611](https://github.com/cypress-io/cypress/issues/29611)
- Fixed an issue where auto scrolling the reporter would sometimes be disabled without the user's intent. Fixes [#25084](https://github.com/cypress-io/cypress/issues/25084).
- Fixed an issue where `inlineSourceMaps` was still being used when `sourceMaps` was provided in a users typescript config for typescript version 5. Fixes [#26203](https://github.com/cypress-io/cypress/issues/26203).
- When capture protocol script fails verification, an appropriate error is now displayed. Previously, an error regarding Test Replay archive location was shown. Addressed in [#29603](https://github.com/cypress-io/cypress/pull/29603).
- Fixed an issue where receiving HTTP responses with invalid headers raised an error. Now cypress removes the invalid headers and gives a warning in the console with debug mode on. Fixes [#28865](https://github.com/cypress-io/cypress/issues/28865).

**Misc:**

- Report afterSpec durations to Cloud API when running in record mode with Test Replay enabled. Addressed in [#29500](https://github.com/cypress-io/cypress/pull/29500).

**Dependency Updates:**

- Updated firefox-profile from `4.3.1` to `4.6.0`. Addressed in [#29662](https://github.com/cypress-io/cypress/pull/29662).
- Updated typescript from `4.7.4` to `5.3.3`. Addressed in [#29568](https://github.com/cypress-io/cypress/pull/29568).
- Updated url-parse from `1.5.9` to `1.5.10`. Addressed in [#29650](https://github.com/cypress-io/cypress/pull/29650).

## 13.11.0

_Released 6/4/2024_

**Performance:**

- Improved performance when setting console props within `Cypress.log`. Addressed in [#29501](https://github.com/cypress-io/cypress/pull/29501).

**Features:**

- Added support for [Next.js 14](https://nextjs.org/blog/next-14) for component testing. Addresses [#28185](https://github.com/cypress-io/cypress/issues/28185).
- Added an `IGNORE_CHROME_PREFERENCES` environment variable to ignore Chrome preferences when launching Chrome. Addresses [#29330](https://github.com/cypress-io/cypress/issues/29330).

**Bugfixes:**

- Fixed a situation where the Launchpad would hang if the project config had not been loaded when the Launchpad first queries the current project. Fixes [#29486](https://github.com/cypress-io/cypress/issues/29486).
- Pre-emptively fix behavior with Chrome for when `unload` events are forcefully deprecated by using `pagehide` as a proxy. Fixes [#29241](https://github.com/cypress-io/cypress/issues/29241).


**Misc:**

- Enhanced the type definitions available to `cy.intercept` and `cy.wait`. The `body` property of both the request and response in an interception can optionally be specified with user-defined types. Addresses [#29507](https://github.com/cypress-io/cypress/issues/29507).

## 13.10.0

_Released 5/21/2024_

**Features:**

- Added support for `vite` `v5` to `@cypress/vite-dev-server`. Addresses [#28347](https://github.com/cypress-io/cypress/issues/28347).

**Bugfixes:**

- Fixed an issue where orphaned Electron processes were inadvertently terminating the browser's CRI client. Fixes [#28397](https://github.com/cypress-io/cypress/issues/28397). Fixed in [#29515](https://github.com/cypress-io/cypress/pull/29515).
- Fixed an issue where Cypress would use the wrong URL to upload Test Replay recordings when it wasn't able to determine the upload URL. It now displays an error when the upload URL cannot be determined, rather than a "Request Entity Too Large" error. Addressed in [#29512](https://github.com/cypress-io/cypress/pull/29512).
- Fixed an issue where Cypress was unable to search in the Specs list for files or folders containing numbers. Fixes [#29034](https://github.com/cypress-io/cypress/issues/29034).
- Fixed an issue setting the `x-cypress-file-path` header when there are invalid header characters in the file path. Fixes [#25839](https://github.com/cypress-io/cypress/issues/25839).
- Fixed the display of some command assertions. Fixed in [#29517](https://github.com/cypress-io/cypress/pull/29517).

**Dependency Updates:**

- Updated js-cookie from `2.2.1` to `3.0.5`. Addressed in [#29497](https://github.com/cypress-io/cypress/pull/29497).
- Updated randomstring from `1.1.5` to `1.3.0`. Addressed in [#29503](https://github.com/cypress-io/cypress/pull/29503).

## 13.9.0

_Released 5/7/2024_

**Features:**

- Added more descriptive error messages when Test Replay fails to record or upload. Addresses [#29022](https://github.com/cypress-io/cypress/issues/29022).

**Bugfixes:**

- Fixed a bug where promises rejected with `undefined` were failing inside `cy.origin()`. Addresses [#23937](https://github.com/cypress-io/cypress/issues/23937).
- We now pass the same default Chromium flags to Electron as we do to Chrome. As a result of this change, the application under test's `navigator.webdriver` property will now correctly be `true` when testing in Electron. Fixes [#27939](https://github.com/cypress-io/cypress/issues/27939).
- Fixed network issues in requests using fetch for users where Cypress is run behind a proxy that performs HTTPS decryption (common among corporate proxies). Fixes [#29171](https://github.com/cypress-io/cypress/issues/29171).
- Fixed an issue where extra windows weren't being closed between specs in Firefox causing potential issues in subsequent specs. Fixes [#29473](https://github.com/cypress-io/cypress/issues/29473).

**Misc:**

- Improved accessibility of the Cypress App in some areas. Addressed in [#29322](https://github.com/cypress-io/cypress/pull/29322).

**Dependency Updates:**

- Updated electron from `27.1.3` to `27.3.10` to address [CVE-2024-3156](https://nvd.nist.gov/vuln/detail/CVE-2024-3156). Addressed in [#29431](https://github.com/cypress-io/cypress/pull/29431).

## 13.8.1

_Released 4/23/2024_

**Performance:**

- Fixed a performance issue with activated service workers that aren't controlling clients which could lead to correlation timeouts. Fixes [#29333](https://github.com/cypress-io/cypress/issues/29333) and [#29126](https://github.com/cypress-io/cypress/issues/29126).

**Bugfixes:**

- Fixed a regression introduced in [`13.6.0`](https://docs.cypress.io/guides/references/changelog#13-6-0) where Cypress would occasionally exit with status code 1, even when a test run was successful, due to an unhandled WebSocket exception (`Error: WebSocket connection closed`). Addresses [#28523](https://github.com/cypress-io/cypress/issues/28523).
- Fixed an issue where Cypress would hang on some commands when an invalid `timeout` option was provided. Fixes [#29323](https://github.com/cypress-io/cypress/issues/29323).

**Misc:**

- `.its()` type now excludes null and undefined. Fixes [#28872](https://github.com/cypress-io/cypress/issues/28872).

**Dependency Updates:**

- Updated zod from `3.20.3` to `3.22.5`. Addressed in [#29367](https://github.com/cypress-io/cypress/pull/29367).

## 13.8.0

_Released 4/18/2024_

**Features:**

- Added support for `webpack-dev-server` `v5` to `@cypress/webpack-dev-server`. Addresses [#29305](https://github.com/cypress-io/cypress/issues/29305).

**Bugfixes:**

- Fixed a regression introduced in [`13.7.3`](https://docs.cypress.io/guides/references/changelog#13-7-3) where Cypress could hang handling long assertion messages. Fixes [#29350](https://github.com/cypress-io/cypress/issues/29350).

**Misc:**

- The [`SEMAPHORE_GIT_PR_NUMBER`](https://docs.semaphoreci.com/ci-cd-environment/environment-variables/#semaphore_git_pr_number) environment variable from [Semaphore](https://semaphoreci.com/) CI is now captured to display the linked PR number in the Cloud. Addressed in [#29314](https://github.com/cypress-io/cypress/pull/29314).

## 13.7.3

_Released 4/11/2024_

**Bugfixes:**

- Fixed an issue where asserts with custom messages weren't displaying properly. Fixes [#29167](https://github.com/cypress-io/cypress/issues/29167).
- Fixed and issue where Cypress launch arguments were not being escaped correctly with multiple values inside quotes. Fixes [#27454](https://github.com/cypress-io/cypress/issues/27454).

**Misc:**

- Updated the Chrome flags to not show the "Enhanced Ad Privacy" dialog. Addresses [#29199](https://github.com/cypress-io/cypress/issues/29199).
- Suppresses benign warnings that reference Vulkan on GPU-less hosts. Addresses [#29085](https://github.com/cypress-io/cypress/issues/29085). Addressed in [#29278](https://github.com/cypress-io/cypress/pull/29278).

## 13.7.2

_Released 4/2/2024_

**Performance:**

- Improvements to Test Replay upload resiliency. Fixes [#28890](https://github.com/cypress-io/cypress/issues/28890). Addressed in [#29174](https://github.com/cypress-io/cypress/pull/29174)

**Bugfixes:**

- Fixed an issue where Cypress was not executing beyond the first spec in `cypress run` for versions of Firefox 124 and up when a custom user agent was provided. Fixes [#29190](https://github.com/cypress-io/cypress/issues/29190).
- Fixed a bug where fields using arrays in `cypress.config` are not correctly processed. Fixes [#27103](https://github.com/cypress-io/cypress/issues/27103). Fixed in [#27312](https://github.com/cypress-io/cypress/pull/27312).
- Fixed a hang where Cypress would run indefinitely while recording to the cloud when CDP disconnects during the middle of a test. Fixes [#29209](https://github.com/cypress-io/cypress/issues/29209).
- Fixed a bug where option values containing quotation marks could not be selected. Fixes [#29213](https://github.com/cypress-io/cypress/issues/29213)

**Dependency Updates:**

- Updated express from `4.17.3` to `4.19.2`. Addressed in [#29211](https://github.com/cypress-io/cypress/pull/29211).

## 13.7.1

_Released 3/21/2024_

**Bugfixes:**

- Fixed an issue where Cypress was not executing beyond the first spec in `cypress run` for versions of Firefox 124 and up. Fixes [#29172](https://github.com/cypress-io/cypress/issues/29172).
- Fixed an issue blurring shadow dom elements. Fixed in [#29125](https://github.com/cypress-io/cypress/pull/29125).

**Dependency Updates:**

- Updated jose from `4.11.2` to `4.15.5`. Addressed in [#29086](https://github.com/cypress-io/cypress/pull/29086).

## 13.7.0

_Released 3/13/2024_

**Features:**

- Added shadow DOM snapshot support within Test Replay in order to highlight elements correctly within the Cypress reporter. Addressed in [#28823](https://github.com/cypress-io/cypress/pull/28823).
- Added TypeScript support for [Vue 2.7+](https://github.com/vuejs/vue/blob/main/CHANGELOG.md#270-2022-07-01). Addresses [#28591](https://github.com/cypress-io/cypress/issues/28591).
- Adds additional context to error messages displayed when Test Replay artifacts fail to upload. Addressed in [#28986](https://github.com/cypress-io/cypress/pull/28986)

**Performance:**

- Fixed a performance regression from [`13.6.3`](https://docs.cypress.io/guides/references/changelog#13-6-3) where unhandled service worker requests may not correlate correctly. Fixes [#28868](https://github.com/cypress-io/cypress/issues/28868).
- Reduces the number of attempts to retry failed Test Replay artifact uploads from 8 to 3, to reduce time spent on artifact upload attempts that will not succeed. Addressed in [#28986](https://github.com/cypress-io/cypress/pull/28986)

**Bugfixes:**

- Changed screenshot capture behavior in Chromium to activate the main Cypress tab before capturing. This prevents screenshot capture from timing out in certain situations. Fixed in [#29038](https://github.com/cypress-io/cypress/pull/29038). Fixes [#5016](https://github.com/cypress-io/cypress/issues/5016)
- Fixed an issue where `.click()` commands on children of disabled elements would still produce "click" events -- even without `{ force: true }`. Fixes [#28788](https://github.com/cypress-io/cypress/issues/28788).
- Changed RequestBody type to allow for boolean and null literals to be passed as body values. [#28789](https://github.com/cypress-io/cypress/issues/28789)

**Misc:**

- Changed Component Testing scaffolding instruction to `pnpm add` to add framework dependencies when a project uses pnpm as package manager. Addresses [#29052](https://github.com/cypress-io/cypress/issues/29052).
- Command messages in the Cypress command logs will now truncate display at 100 lines instead of 50. Fixes [#29023](https://github.com/cypress-io/cypress/issues/29023).
- Capture the `beforeTest` timestamp inside the browser for the purposes of accurately determining test start for Test Replay. Addressed in [#29061](https://github.com/cypress-io/cypress/pull/29061).

**Dependency Updates:**

- Updated jimp from `0.14.0` to `0.22.12`. Addressed in [#29055](https://github.com/cypress-io/cypress/pull/29055).
- Updated http-proxy-middleware from `2.0.4` to `2.0.6`. Addressed in [#28902](https://github.com/cypress-io/cypress/pull/28902).
- Updated signal-exit from `3.0.3` to `3.0.7`. Addressed in [#28979](https://github.com/cypress-io/cypress/pull/28979).

## 13.6.6

_Released 2/22/2024_

**Bugfixes:**

- Fixed an issue where `cypress verify` was failing for `nx` users. Fixes [#28982](https://github.com/cypress-io/cypress/issues/28982).

## 13.6.5

_Released 2/20/2024_

**Bugfixes:**

- Fixed tests hanging when the Chrome browser extension is disabled. Fixes [#28392](https://github.com/cypress-io/cypress/issues/28392).
- Fixed an issue which caused the browser to relaunch after closing the browser from the Launchpad. Fixes [#28852](https://github.com/cypress-io/cypress/issues/28852).
- Fixed an issue with the unzip promise never being rejected when an empty error happens. Fixed in [#28850](https://github.com/cypress-io/cypress/pull/28850).
- Fixed a regression introduced in [`13.6.3`](https://docs.cypress.io/guides/references/changelog#13-6-3) where Cypress could crash when processing service worker requests through our proxy. Fixes [#28950](https://github.com/cypress-io/cypress/issues/28950).
- Fixed incorrect type definition of `dom.getContainsSelector`. Fixed in [#28339](https://github.com/cypress-io/cypress/pull/28339).

**Misc:**

- Improved accessibility of the Cypress App in some areas. Addressed in [#28774](https://github.com/cypress-io/cypress/pull/28774).
- Changed references of LayerCI to webapp.io. Addressed in [#28874](https://github.com/cypress-io/cypress/pull/28874).

**Dependency Updates:**

- Upgraded `electron` from `25.8.4` to `27.1.3`.
- Upgraded bundled Node.js version from `18.15.0` to `18.17.0`.
- Upgraded bundled Chromium version from `114.0.5735.289` to `118.0.5993.117`.
- Updated buffer from `5.6.0` to `5.7.1`. Addressed in [#28934](https://github.com/cypress-io/cypress/pull/28934).
- Updated [`duplexify`](https://www.npmjs.com/package/duplexify) from `4.1.1` to `4.1.2`. Addressed in [#28941](https://github.com/cypress-io/cypress/pull/28941).
- Updated [`is-ci`](https://www.npmjs.com/package/is-ci) from `3.0.0` to `3.0.1`. Addressed in [#28933](https://github.com/cypress-io/cypress/pull/28933).

## 13.6.4

_Released 1/30/2024_

**Performance:**

- Fixed a performance regression from [`13.3.2`](https://docs.cypress.io/guides/references/changelog#13.3.2) where aborted requests may not correlate correctly. Fixes [#28734](https://github.com/cypress-io/cypress/issues/28734).

**Bugfixes:**

- Fixed an issue with capturing assets for Test Replay when service workers are registered in Cypress support files. This issue would cause styles to not render properly in Test Replay. Fixes [#28747](https://github.com/cypress-io/cypress/issues/28747).

**Misc:**

- Added missing properties to the `Cypress.spec` interface for TypeScript users. Addresses [#27835](https://github.com/cypress-io/cypress/issues/27835).

## 13.6.3

_Released 1/16/2024_

**Bugfixes:**

- Force `moduleResolution` to `node` when `typescript` projects are detected to correctly run Cypress. This change should not have a large impact as `commonjs` is already forced when `ts-node` is registered. This fix does not impact the ESM Typescript configuration loader. Fixes [#27731](https://github.com/cypress-io/cypress/issues/27731).
- No longer wait for additional frames when recording a video for a spec that was skipped by the Cloud due to Auto Cancellation. Fixes [#27898](https://github.com/cypress-io/cypress/issues/27898).
- Now `node_modules` will not be ignored if a project path or a provided path to spec files contains it. Fixes [#23616](https://github.com/cypress-io/cypress/issues/23616).
- Updated display of assertions and commands with a URL argument to escape markdown formatting so that values are displayed as is and assertion values display as bold. Fixes [#24960](https://github.com/cypress-io/cypress/issues/24960) and [#28100](https://github.com/cypress-io/cypress/issues/28100).
- When generating assertions via Cypress Studio, the preview of the generated assertions now correctly displays the past tense of 'expected' instead of 'expect'. Fixed in [#28593](https://github.com/cypress-io/cypress/pull/28593).
- Fixed a regression in [`13.6.2`](https://docs.cypress.io/guides/references/changelog#13.6.2) where the `body` element was not highlighted correctly in Test Replay. Fixed in [#28627](https://github.com/cypress-io/cypress/pull/28627).
- Correctly sync `Cypress.currentRetry` with secondary origin so test retries that leverage `cy.origin()` render logs as expected. Fixes [#28574](https://github.com/cypress-io/cypress/issues/28574).
- Fixed an issue where some cross-origin logs, like assertions or cy.clock(), were getting too many dom snapshots. Fixes [#28609](https://github.com/cypress-io/cypress/issues/28609).
- Fixed asset capture for Test Replay for requests that are routed through service workers. This addresses an issue where styles were not being applied properly in Test Replay and `cy.intercept()` was not working properly for requests in this scenario. Fixes [#28516](https://github.com/cypress-io/cypress/issues/28516).
- Fixed an issue where visiting an `http://` site would result in an infinite reload/redirect loop in Chrome 114+. Fixes [#25891](https://github.com/cypress-io/cypress/issues/25891).
- Fixed an issue where requests made from extra tabs do not include their original headers. Fixes [#28641](https://github.com/cypress-io/cypress/issues/28641).
- Fixed an issue where `cy.wait()` would sometimes throw an error reading a property of undefined when returning responses. Fixes [#28233](https://github.com/cypress-io/cypress/issues/28233).

**Performance:**

- Fixed a performance regression from [`13.3.2`](https://docs.cypress.io/guides/references/changelog#13.3.2) where requests may not correlate correctly when test isolation is off. Fixes [#28545](https://github.com/cypress-io/cypress/issues/28545).

**Dependency Updates:**

- Remove dependency on `@types/node` package. Addresses [#28473](https://github.com/cypress-io/cypress/issues/28473).
- Updated [`@cypress/unique-selector`](https://www.npmjs.com/package/@cypress/unique-selector) to include a performance optimization. It's possible this could improve performance of the selector playground. Addressed in [#28571](https://github.com/cypress-io/cypress/pull/28571).
- Replace [`CircularJSON`](https://www.npmjs.com/package/circular-json) with its successor [`flatted`](https://www.npmjs.com/package/flatted) version `3.2.9`. This resolves decoding issues observed in complex objects sent from the browser. Addressed in [#28683](https://github.com/cypress-io/cypress/pull/28683).
- Updated [`better-sqlite3`](https://www.npmjs.com/package/better-sqlite3) from `8.7.0` to `9.2.2` to fix macOS Catalina issues. Addresses [#28697](https://github.com/cypress-io/cypress/issues/28697).

**Misc:**

- Improved accessibility of some areas of the Cypress App. Addressed in [#28628](https://github.com/cypress-io/cypress/pull/28628).
- Updated some documentation links to go through on.cypress.io. Addressed in [#28623](https://github.com/cypress-io/cypress/pull/28623).


## 13.6.2

_Released 12/26/2023_

**Bugfixes:**

- Fixed a regression in [`13.6.1`](https://docs.cypress.io/guides/references/changelog#13.6.1) where a malformed URI would crash Cypress. Fixes [#28521](https://github.com/cypress-io/cypress/issues/28521).
- Fixed a regression in [`12.4.0`](https://docs.cypress.io/guides/references/changelog#12.4.0) where erroneous `<br>` tags were displaying in error messages in the Command Log making them less readable. Fixes [#28452](https://github.com/cypress-io/cypress/issues/28452).

**Performance:**

- Improved performance when finding unique selectors for command log snapshots for Test Replay. Addressed in [#28536](https://github.com/cypress-io/cypress/pull/28536).

**Dependency Updates:**

- Updated ts-node from `10.9.1` to `10.9.2`. Cypress will longer error during `cypress run` or `cypress open` when using Typescript 5.3.2+ with `extends` in `tsconfig.json`. Addresses [#28385](https://github.com/cypress-io/cypress/issues/28385).

## 13.6.1

_Released 12/5/2023_

**Bugfixes:**

- Fixed an issue where pages or downloads opened in a new tab were missing basic auth headers. Fixes [#28350](https://github.com/cypress-io/cypress/issues/28350).
- Fixed an issue where request logging would default the `message` to the `args` of the currently running command even though those `args` would not apply to the request log and are not displayed. If the `args` are sufficiently large (e.g. when running the `cy.task` from the [code-coverage](https://github.com/cypress-io/code-coverage/) plugin) there could be performance/memory implications. Addressed in [#28411](https://github.com/cypress-io/cypress/pull/28411).
- Fixed an issue where commands would fail with the error `must only be invoked from the spec file or support file` if the project's `baseUrl` included basic auth credentials. Fixes [#27457](https://github.com/cypress-io/cypress/issues/27457) and [#28336](https://github.com/cypress-io/cypress/issues/28336).
- Fixed an issue where some URLs would timeout in pre-request correlation. Addressed in [#28427](https://github.com/cypress-io/cypress/pull/28427).
- Cypress will now correctly log errors and debug logs on Linux machines. Fixes [#5051](https://github.com/cypress-io/cypress/issues/5051) and [#24713](https://github.com/cypress-io/cypress/issues/24713).

**Misc:**

- Artifact upload duration is now reported to Cypress Cloud. Fixes [#28238](https://github.com/cypress-io/cypress/issues/28238). Addressed in [#28418](https://github.com/cypress-io/cypress/pull/28418).

## 13.6.0

_Released 11/21/2023_

**Features:**

- Added an activity indicator to CLI output when artifacts (screenshots, videos, or Test Replay) are being uploaded to the cloud. Addresses [#28239](https://github.com/cypress-io/cypress/issues/28239). Addressed in [#28277](https://github.com/cypress-io/cypress/pull/28277).
- When artifacts are uploaded to the Cypress Cloud, the duration of each upload will be displayed in the terminal. Addresses [#28237](https://github.com/cypress-io/cypress/issues/28237).

**Bugfixes:**

- We now allow absolute paths when setting `component.indexHtmlFile` in the Cypress config. Fixes [#27750](https://github.com/cypress-io/cypress/issues/27750).
- Fixed an issue where dynamic intercept aliases now show with alias name instead of "no alias" in driver. Addresses [#24653](https://github.com/cypress-io/cypress/issues/24653)
- Fixed an issue where [aliasing individual requests](https://docs.cypress.io/api/commands/intercept#Aliasing-individual-requests) with `cy.intercept()` led to an error when retrieving all of the aliases with `cy.get(@alias.all)` . Addresses [#25448](https://github.com/cypress-io/cypress/issues/25448)
- The URL of the application under test and command error "Learn more" links now open externally instead of in the Cypress-launched browser. Fixes [#24572](https://github.com/cypress-io/cypress/issues/24572).
- Fixed issue where some URLs would timeout in pre-request correlation. Addressed in [#28354](https://github.com/cypress-io/cypress/pull/28354).

**Misc:**

- Browser tabs and windows other than the Cypress tab are now closed between tests in Chromium-based browsers. Addressed in [#28204](https://github.com/cypress-io/cypress/pull/28204).
- Cypress now ensures the main browser tab is active before running each command in Chromium-based browsers. Addressed in [#28334](https://github.com/cypress-io/cypress/pull/28334).

**Dependency Updates:**

- Upgraded [`chrome-remote-interface`](https://www.npmjs.com/package/chrome-remote-interface) from `0.31.3` to `0.33.0` to increase the max payload from 100MB to 256MB. Addressed in [#27998](https://github.com/cypress-io/cypress/pull/27998).

## 13.5.1

_Released 11/14/2023_

**Bugfixes:**

- Fixed a regression in [`13.5.0`](https://docs.cypress.io/guides/references/changelog#13.5.0) where requests cached within a given spec may take longer to load than they did previously. Addresses [#28295](https://github.com/cypress-io/cypress/issues/28295).
- Fixed an issue where pages opened in a new tab were missing response headers, causing them not to load properly. Fixes [#28293](https://github.com/cypress-io/cypress/issues/28293) and [#28303](https://github.com/cypress-io/cypress/issues/28303).
- We now pass a flag to Chromium browsers to disable default component extensions. This is a common flag passed during browser automation. Fixed in [#28294](https://github.com/cypress-io/cypress/pull/28294).

## 13.5.0

_Released 11/8/2023_

**Features:**

 - Added Component Testing support for [Angular](https://angular.io/) version 17. Addresses [#28153](https://github.com/cypress-io/cypress/issues/28153).

**Bugfixes:**

- Fixed an issue in chromium based browsers, where global style updates can trigger flooding of font face requests in DevTools and Test Replay. This can affect performance due to the flooding of messages in CDP. Fixes [#28150](https://github.com/cypress-io/cypress/issues/28150) and [#28215](https://github.com/cypress-io/cypress/issues/28215).
- Fixed a regression in [`13.3.3`](https://docs.cypress.io/guides/references/changelog#13.3.3) where Cypress would hang on loading shared workers when using `cy.reload` to reload the page. Fixes [#28248](https://github.com/cypress-io/cypress/issues/28248).
- Fixed an issue where network requests made from tabs, or windows other than the main Cypress tab, would be delayed. Fixes [#28113](https://github.com/cypress-io/cypress/issues/28113).
- Fixed an issue with 'other' targets (e.g. pdf documents embedded in an object tag) not fully loading. Fixes [#28228](https://github.com/cypress-io/cypress/issues/28228) and [#28162](https://github.com/cypress-io/cypress/issues/28162).
- Fixed an issue where clicking a link to download a file could cause a page load timeout when the download attribute was missing. Note: download behaviors in experimental Webkit are still an issue. Fixes [#14857](https://github.com/cypress-io/cypress/issues/14857).
- Fixed an issue to account for canceled and failed downloads to correctly reflect these status in Command log as a download failure where previously it would be pending. Fixed in [#28222](https://github.com/cypress-io/cypress/pull/28222).
- Fixed an issue determining visibility when an element is hidden by an ancestor with a shared edge. Fixes [#27514](https://github.com/cypress-io/cypress/issues/27514).
- We now pass a flag to Chromium browsers to disable Chrome translation, both the manual option and the popup prompt, when a page with a differing language is detected. Fixes [#28225](https://github.com/cypress-io/cypress/issues/28225).
- Stopped processing CDP events at the end of a spec when Test Isolation is off and Test Replay is enabled. Addressed in [#28213](https://github.com/cypress-io/cypress/pull/28213).

## 13.4.0

_Released 10/30/2023_

**Features:**

- Introduced experimental configuration options for advanced retry logic: adds `experimentalStrategy` and `experimentalOptions` keys to the `retry` configuration key. See [Experimental Flake Detection Features](https://docs.cypress.io/guides/references/experiments/#Experimental-Flake-Detection-Features) in the documentation. Addressed in [#27930](https://github.com/cypress-io/cypress/pull/27930).

**Bugfixes:**

- Fixed a regression in [`13.3.2`](https://docs.cypress.io/guides/references/changelog#13.3.2) where Cypress would crash with 'Inspected target navigated or closed' or 'Session with given id not found'. Fixes [#28141](https://github.com/cypress-io/cypress/issues/28141) and [#28148](https://github.com/cypress-io/cypress/issues/28148).

## 13.3.3

_Released 10/24/2023_

**Bugfixes:**

- Fixed a performance regression in `13.3.1` with proxy correlation timeouts and requests issued from web and shared workers. Fixes [#28104](https://github.com/cypress-io/cypress/issues/28104).
- Fixed a performance problem with proxy correlation when requests get aborted and then get miscorrelated with follow up requests. Addressed in [#28094](https://github.com/cypress-io/cypress/pull/28094).
- Fixed a regression in [10.0.0](#10.0.0), where search would not find a spec if the file name contains "-" or "\_", but search prompt contains " " instead (e.g. search file "spec-file.cy.ts" with prompt "spec file"). Fixes [#25303](https://github.com/cypress-io/cypress/issues/25303).

## 13.3.2

_Released 10/18/2023_

**Bugfixes:**

- Fixed a performance regression in `13.3.1` with proxy correlation timeouts and requests issued from service workers. Fixes [#28054](https://github.com/cypress-io/cypress/issues/28054) and [#28056](https://github.com/cypress-io/cypress/issues/28056).
- Fixed an issue where proxy correlation would leak over from a previous spec causing performance problems, `cy.intercept` problems, and Test Replay asset capturing issues. Addressed in [#28060](https://github.com/cypress-io/cypress/pull/28060).
- Fixed an issue where redirects of requests that knowingly don't have CDP traffic should also be assumed to not have CDP traffic. Addressed in [#28060](https://github.com/cypress-io/cypress/pull/28060).
- Fixed an issue with Accept Encoding headers by forcing gzip when no accept encoding header is sent and using identity if gzip is not sent. Fixes [#28025](https://github.com/cypress-io/cypress/issues/28025).

**Dependency Updates:**

- Upgraded [`@babel/core`](https://www.npmjs.com/package/@babel/core) from `7.22.9` to `7.23.2` to address the [SNYK-JS-SEMVER-3247795](https://snyk.io/vuln/SNYK-JS-SEMVER-3247795) security vulnerability. Addressed in [#28063](https://github.com/cypress-io/cypress/pull/28063).
- Upgraded [`@babel/traverse`](https://www.npmjs.com/package/@babel/traverse) from `7.22.8` to `7.23.2` to address the [SNYK-JS-BABELTRAVERSE-5962462](https://snyk.io/vuln/SNYK-JS-BABELTRAVERSE-5962462) security vulnerability. Addressed in [#28063](https://github.com/cypress-io/cypress/pull/28063).
- Upgraded [`react-docgen`](https://www.npmjs.com/package/react-docgen) from `6.0.0-alpha.3` to `6.0.4` to address the [SNYK-JS-BABELTRAVERSE-5962462](https://snyk.io/vuln/SNYK-JS-BABELTRAVERSE-5962462) security vulnerability. Addressed in [#28063](https://github.com/cypress-io/cypress/pull/28063).

## 13.3.1

_Released 10/11/2023_

**Bugfixes:**

- Fixed an issue where requests were correlated in the wrong order in the proxy. This could cause an issue where the wrong request is used for `cy.intercept` or assets (e.g. stylesheets or images) may not properly be available in Test Replay. Addressed in [#27892](https://github.com/cypress-io/cypress/pull/27892).
- Fixed an issue where a crashed Chrome renderer can cause the Test Replay recorder to hang. Addressed in [#27909](https://github.com/cypress-io/cypress/pull/27909).
- Fixed an issue where multiple responses yielded from calls to `cy.wait()` would sometimes be out of order. Fixes [#27337](https://github.com/cypress-io/cypress/issues/27337).
- Fixed an issue where requests were timing out in the proxy. This could cause an issue where the wrong request is used for `cy.intercept` or assets (e.g. stylesheets or images) may not properly be available in Test Replay. Addressed in [#27976](https://github.com/cypress-io/cypress/pull/27976).
- Fixed an issue where Test Replay couldn't record tests due to issues involving `GLIBC`. Fixed deprecation warnings during the rebuild of better-sqlite3. Fixes [#27891](https://github.com/cypress-io/cypress/issues/27891) and [#27902](https://github.com/cypress-io/cypress/issues/27902).
- Enables test replay for executed specs in runs that have a spec that causes a browser crash. Addressed in [#27786](https://github.com/cypress-io/cypress/pull/27786).

## 13.3.0

_Released 09/27/2023_

**Features:**

 - Introduces new layout for Runs page providing additional run information. Addresses [#27203](https://github.com/cypress-io/cypress/issues/27203).

**Bugfixes:**

- Fixed an issue where actionability checks trigger a flood of font requests. Removing the font requests has the potential to improve performance and removes clutter from Test Replay. Addressed in [#27860](https://github.com/cypress-io/cypress/pull/27860).
- Fixed network stubbing not permitting status code 999. Fixes [#27567](https://github.com/cypress-io/cypress/issues/27567). Addressed in [#27853](https://github.com/cypress-io/cypress/pull/27853).

## 13.2.0

_Released 09/12/2023_

**Features:**

 - Adds support for Nx users who want to run Angular Component Testing in parallel. Addressed in [#27723](https://github.com/cypress-io/cypress/pull/27723).

**Bugfixes:**

- Edge cases where `cy.intercept()` would not properly intercept and asset response bodies would not properly be captured for Test Replay have been addressed. Addressed in [#27771](https://github.com/cypress-io/cypress/pull/27771).
- Fixed an issue where `enter`, `keyup`, and `space` events were not triggering `click` events properly in some versions of Firefox. Addressed in [#27715](https://github.com/cypress-io/cypress/pull/27715).
- Fixed a regression in `13.0.0` where tests using Basic Authorization can potentially hang indefinitely on chromium browsers. Addressed in [#27781](https://github.com/cypress-io/cypress/pull/27781).
- Fixed a regression in `13.0.0` where component tests using an intercept that matches all requests can potentially hang indefinitely. Addressed in [#27788](https://github.com/cypress-io/cypress/pull/27788).

**Dependency Updates:**

- Upgraded Electron from `21.0.0` to `25.8.0`, which updates bundled Chromium from `106.0.5249.51` to `114.0.5735.289`. Additionally, the Node version binary has been upgraded from `16.16.0` to `18.15.0`. This does **NOT** have an impact on the node version you are using with Cypress and is merely an internal update to the repository & shipped binary. Addressed in [#27715](https://github.com/cypress-io/cypress/pull/27715). Addresses [#27595](https://github.com/cypress-io/cypress/issues/27595).

## 13.1.0

_Released 08/31/2023_

**Features:**

 - Introduces a status icon representing the `latest` test run in the Sidebar for the Runs Page. Addresses [#27206](https://github.com/cypress-io/cypress/issues/27206).

**Bugfixes:**

- Fixed a regression introduced in Cypress [13.0.0](#13-0-0) where the [Module API](https://docs.cypress.io/guides/guides/module-api), [`after:run`](https://docs.cypress.io/api/plugins/after-run-api), and  [`after:spec`](https://docs.cypress.io/api/plugins/after-spec-api) results did not include the `stats.skipped` field for each run result. Fixes [#27694](https://github.com/cypress-io/cypress/issues/27694). Addressed in [#27695](https://github.com/cypress-io/cypress/pull/27695).
- Individual CDP errors that occur while capturing data for Test Replay will no longer prevent the entire run from being available. Addressed in [#27709](https://github.com/cypress-io/cypress/pull/27709).
- Fixed an issue where the release date on the `v13` landing page was a day behind. Fixed in [#27711](https://github.com/cypress-io/cypress/pull/27711).
- Fixed an issue where fatal protocol errors would leak between specs causing all subsequent specs to fail to upload protocol information. Fixed in [#27720](https://github.com/cypress-io/cypress/pull/27720)
- Updated `plist` from `3.0.6` to `3.1.0` to address [CVE-2022-37616](https://github.com/advisories/GHSA-9pgh-qqpf-7wqj) and [CVE-2022-39353](https://github.com/advisories/GHSA-crh6-fp67-6883). Fixed in [#27710](https://github.com/cypress-io/cypress/pull/27710).

## 13.0.0

_Released 08/29/2023_

**Breaking Changes:**

- The [`video`](https://docs.cypress.io/guides/references/configuration#Videos) configuration option now defaults to `false`. Addresses [#26157](https://github.com/cypress-io/cypress/issues/26157).
- The [`videoCompression`](https://docs.cypress.io/guides/references/configuration#Videos) configuration option now defaults to `false`. Addresses [#26160](https://github.com/cypress-io/cypress/issues/26160).
- The [`videoUploadOnPasses`](https://docs.cypress.io/guides/references/configuration#Videos) configuration option has been removed. Please see our [screenshots & videos guide](https://docs.cypress.io/guides/guides/screenshots-and-videos#Delete-videos-for-specs-without-failing-or-retried-tests) on how to accomplish similar functionality. Addresses [#26899](https://github.com/cypress-io/cypress/issues/26899).
- Requests for assets at relative paths for component testing are now correctly forwarded to the dev server. Fixes [#26725](https://github.com/cypress-io/cypress/issues/26725).
- The [`cy.readFile()`](/api/commands/readfile) command is now retry-able as a [query command](https://on.cypress.io/retry-ability). This should not affect any tests using it; the functionality is unchanged. However, it can no longer be overwritten using [`Cypress.Commands.overwrite()`](/api/cypress-api/custom-commands#Overwrite-Existing-Commands). Addressed in [#25595](https://github.com/cypress-io/cypress/pull/25595).
- The current spec path is now passed from the AUT iframe using a query parameter rather than a path segment. This allows for requests for assets at relative paths to be correctly forwarded to the dev server. Fixes [#26725](https://github.com/cypress-io/cypress/issues/26725).
- The deprecated configuration option `nodeVersion` has been removed. Addresses [#27016](https://github.com/cypress-io/cypress/issues/27016).
- The properties and values returned by the [Module API](https://docs.cypress.io/guides/guides/module-api) and included in the arguments of handlers for the [`after:run`](https://docs.cypress.io/api/plugins/after-run-api) and  [`after:spec`](https://docs.cypress.io/api/plugins/after-spec-api) have been changed to be more consistent. Addresses [#23805](https://github.com/cypress-io/cypress/issues/23805).
- For Cypress Cloud runs with Test Replay enabled, the Cypress Runner UI is now hidden during the run since the Runner will be visible during Test Replay. As such, if video is recorded (which is now defaulted to `false`) during the run, the Runner will not be visible. In addition, if a runner screenshot (`cy.screenshot({ capture: runner })`) is captured, it will no longer contain the Runner.
- The browser and browser page unexpectedly closing in the middle of a test run are now gracefully handled. Addressed in [#27592](https://github.com/cypress-io/cypress/issues/27592).
- Automation performance is now improved by switching away from websockets to direct CDP calls for Chrome and Electron browsers. Addressed in [#27592](https://github.com/cypress-io/cypress/issues/27592).
- Edge cases where `cy.intercept()` would not properly intercept have been addressed. Addressed in [#27592](https://github.com/cypress-io/cypress/issues/27592).
- Node 14 support has been removed and Node 16 support has been deprecated. Node 16 may continue to work with Cypress `v13`, but will not be supported moving forward to closer coincide with [Node 16's end-of-life](https://nodejs.org/en/blog/announcements/nodejs16-eol) schedule. It is recommended that users update to at least Node 18.
- The minimum supported Typescript version is `4.x`.

**Features:**

- Consolidates and improves terminal output when uploading test artifacts to Cypress Cloud. Addressed in [#27402](https://github.com/cypress-io/cypress/pull/27402)

**Bugfixes:**

- Fixed an issue where Cypress's internal `tsconfig` would conflict with properties set in the user's `tsconfig.json` such as `module` and `moduleResolution`. Fixes [#26308](https://github.com/cypress-io/cypress/issues/26308) and [#27448](https://github.com/cypress-io/cypress/issues/27448).
- Clarified Svelte 4 works correctly with Component Testing and updated dependencies checks to reflect this. It was incorrectly flagged as not supported. Fixes [#27465](https://github.com/cypress-io/cypress/issues/27465).
- Resolve the `process/browser` global inside `@cypress/webpack-batteries-included-preprocessor` to resolve to `process/browser.js` in order to explicitly provide the file extension. File resolution must include the extension for `.mjs` and `.js` files inside ESM packages in order to resolve correctly. Fixes[#27599](https://github.com/cypress-io/cypress/issues/27599).
- Fixed an issue where the correct `pnp` process was not being discovered. Fixes [#27562](https://github.com/cypress-io/cypress/issues/27562).
- Fixed incorrect type declarations for Cypress and Chai globals that asserted them to be local variables of the global scope rather than properties on the global object. Fixes [#27539](https://github.com/cypress-io/cypress/issues/27539). Fixed in [#27540](https://github.com/cypress-io/cypress/pull/27540).
- Dev Servers will now respect and use the `port` configuration option if present. Fixes [#27675](https://github.com/cypress-io/cypress/issues/27675).

**Dependency Updates:**

- Upgraded [`@cypress/request`](https://www.npmjs.com/package/@cypress/request) from `^2.88.11` to `^3.0.0` to address the [CVE-2023-28155](https://github.com/advisories/GHSA-p8p7-x288-28g6) security vulnerability. Addresses [#27535](https://github.com/cypress-io/cypress/issues/27535). Addressed in [#27495](https://github.com/cypress-io/cypress/pull/27495).

## 12.17.4

_Released 08/15/2023_

**Bugfixes:**

- Fixed an issue where having `cypress.config` in a nested directory would cause problems with locating the `component-index.html` file when using component testing. Fixes [#26400](https://github.com/cypress-io/cypress/issues/26400).

**Dependency Updates:**

- Upgraded [`webpack`](https://www.npmjs.com/package/webpack) from `v4` to `v5`. This means that we are now bundling your `e2e` tests with webpack 5. We don't anticipate this causing any noticeable changes. However, if you'd like to keep bundling your `e2e` tests with wepback 4 you can use the same process as before by pinning [@cypress/webpack-batteries-included-preprocessor](https://www.npmjs.com/package/@cypress/webpack-batteries-included-preprocessor) to `v2.x.x` and hooking into the [file:preprocessor](https://docs.cypress.io/api/plugins/preprocessors-api#Usage) plugin event. This will restore the previous bundling process. Additionally, if you're using [@cypress/webpack-batteries-included-preprocessor](https://www.npmjs.com/package/@cypress/webpack-batteries-included-preprocessor) already, a new version has been published to support webpack `v5`.
- Upgraded [`tough-cookie`](https://www.npmjs.com/package/tough-cookie) from `4.0` to `4.1.3`, [`@cypress/request`](https://www.npmjs.com/package/@cypress/request) from `2.88.11` to `2.88.12` and [`@cypress/request-promise`](https://www.npmjs.com/package/@cypress/request-promise) from `4.2.6` to `4.2.7` to address a [security vulnerability](https://security.snyk.io/vuln/SNYK-JS-TOUGHCOOKIE-5672873). Fixes [#27261](https://github.com/cypress-io/cypress/issues/27261).

## 12.17.3

_Released 08/01/2023_

**Bugfixes:**

- Fixed an issue where unexpected branch names were being recorded for cypress runs when executed by GitHub Actions. The HEAD branch name will now be recorded by default for pull request workflows if a branch name cannot otherwise be detected from user overrides or from local git data. Fixes [#27389](https://github.com/cypress-io/cypress/issues/27389).

**Performance:**

- Fixed an issue where unnecessary requests were being paused. No longer sends `X-Cypress-Is-XHR-Or-Fetch` header and infers resource type off of the server pre-request object. Fixes [#26620](https://github.com/cypress-io/cypress/issues/26620) and [#26622](https://github.com/cypress-io/cypress/issues/26622).

## 12.17.2

_Released 07/20/2023_

**Bugfixes:**

- Fixed an issue where commands would fail with the error `must only be invoked from the spec file or support file` if their arguments were mutated. Fixes [#27200](https://github.com/cypress-io/cypress/issues/27200).
- Fixed an issue where `cy.writeFile()` would erroneously fail with the error `cy.writeFile() must only be invoked from the spec file or support file`. Fixes [#27097](https://github.com/cypress-io/cypress/issues/27097).
- Fixed an issue where web workers could not be created within a spec. Fixes [#27298](https://github.com/cypress-io/cypress/issues/27298).

## 12.17.1

_Released 07/10/2023_

**Bugfixes:**

- Fixed invalid stored preference when enabling in-app notifications that could cause the application to crash.  Fixes [#27228](https://github.com/cypress-io/cypress/issues/27228).
- Fixed an issue with the Typescript types of [`cy.screenshot()`](https://docs.cypress.io/api/commands/screenshot). Fixed in [#27130](https://github.com/cypress-io/cypress/pull/27130).

**Dependency Updates:**

- Upgraded [`@cypress/request`](https://www.npmjs.com/package/@cypress/request) from `2.88.10` to `2.88.11` to address [CVE-2022-24999](https://www.cve.org/CVERecord?id=CVE-2022-24999) security vulnerability. Addressed in [#27005](https://github.com/cypress-io/cypress/pull/27005).

## 12.17.0

_Released 07/05/2023_

**Features:**

- Cypress Cloud users can now receive desktop notifications about their runs, including when one starts, finishes, or fails. Addresses [#26686](https://github.com/cypress-io/cypress/issues/26686).

**Bugfixes:**

- Fixed issues where commands would fail with the error `must only be invoked from the spec file or support file`. Fixes [#27149](https://github.com/cypress-io/cypress/issues/27149) and [#27163](https://github.com/cypress-io/cypress/issues/27163).
- Fixed a regression introduced in Cypress [12.12.0](#12-12-0) where Cypress may fail to reconnect to the Chrome DevTools Protocol in Electron. Fixes [#26900](https://github.com/cypress-io/cypress/issues/26900).
- Fixed an issue where chrome was not recovering from browser crashes properly. Fixes [#24650](https://github.com/cypress-io/cypress/issues/24650).
- Fixed a race condition that was causing a GraphQL error to appear on the [Debug page](https://docs.cypress.io/guides/cloud/runs#Debug) when viewing a running Cypress Cloud build. Fixed in [#27134](https://github.com/cypress-io/cypress/pull/27134).
- Fixed a race condition in electron where the test window exiting prematurely during the browser launch process was causing the whole test run to fail. Addressed in [#27167](https://github.com/cypress-io/cypress/pull/27167).
- Fixed minor issues with Typescript types in the CLI. Fixes [#24110](https://github.com/cypress-io/cypress/issues/24110).
- Fixed an issue where a value for the Electron debug port would not be respected if defined using the `ELECTRON_EXTRA_LAUNCH_ARGS` environment variable. Fixes [#26711](https://github.com/cypress-io/cypress/issues/26711).

**Dependency Updates:**

- Update dependency semver to ^7.5.3. Addressed in [#27151](https://github.com/cypress-io/cypress/pull/27151).

## 12.16.0

_Released 06/26/2023_

**Features:**

- Added support for Angular 16.1.0 in Cypress Component Testing. Addresses [#27049](https://github.com/cypress-io/cypress/issues/27049).

**Bugfixes:**

- Fixed an issue where certain commands would fail with the error `must only be invoked from the spec file or support file` when invoked with a large argument. Fixes [#27099](https://github.com/cypress-io/cypress/issues/27099).

## 12.15.0

_Released 06/20/2023_

**Features:**

- Added support for running Cypress tests with [Chrome's new `--headless=new` flag](https://developer.chrome.com/articles/new-headless/). Chrome versions 112 and above will now be run in the `headless` mode that matches the `headed` browser implementation. Addresses [#25972](https://github.com/cypress-io/cypress/issues/25972).
- Cypress can now test pages with targeted `Content-Security-Policy` and `Content-Security-Policy-Report-Only` header directives by specifying the allow list via the [`experimentalCspAllowList`](https://docs.cypress.io/guides/references/configuration#Experimental-Csp-Allow-List) configuration option. Addresses [#1030](https://github.com/cypress-io/cypress/issues/1030). Addressed in [#26483](https://github.com/cypress-io/cypress/pull/26483)
- The [`videoCompression`](https://docs.cypress.io/guides/references/configuration#Videos) configuration option now accepts both a boolean or a Constant Rate Factor (CRF) number between `1` and `51`. The `videoCompression` default value is still `32` CRF and when `videoCompression` is set to `true` the default of `32` CRF will be used. Addresses [#26658](https://github.com/cypress-io/cypress/issues/26658).
- The Cypress Cloud data shown on the [Specs](https://docs.cypress.io/guides/core-concepts/cypress-app#Specs) page and [Runs](https://docs.cypress.io/guides/core-concepts/cypress-app#Runs) page will now reflect Cloud Runs that match the current Git tree if Git is being used. Addresses [#26693](https://github.com/cypress-io/cypress/issues/26693).

**Bugfixes:**

- Fixed an issue where video output was not being logged to the console when `videoCompression` was turned off. Videos will now log to the terminal regardless of the compression value. Addresses [#25945](https://github.com/cypress-io/cypress/issues/25945).

**Dependency Updates:**

- Removed [`@cypress/mocha-teamcity-reporter`](https://www.npmjs.com/package/@cypress/mocha-teamcity-reporter) as this package was no longer being referenced. Addressed in [#26938](https://github.com/cypress-io/cypress/pull/26938).

## 12.14.0

_Released 06/07/2023_

**Features:**

- A new testing type switcher has been added to the Spec Explorer to make it easier to move between E2E and Component Testing. An informational overview of each type is displayed if it hasn't already been configured to help educate and onboard new users to each testing type. Addresses [#26448](https://github.com/cypress-io/cypress/issues/26448), [#26836](https://github.com/cypress-io/cypress/issues/26836) and [#26837](https://github.com/cypress-io/cypress/issues/26837).

**Bugfixes:**

- Fixed an issue to now correctly detect Angular 16 dependencies
([@angular/cli](https://www.npmjs.com/package/@angular/cli),
[@angular-devkit/build-angular](https://www.npmjs.com/package/@angular-devkit/build-angular),
[@angular/core](https://www.npmjs.com/package/@angular/core), [@angular/common](https://www.npmjs.com/package/@angular/common),
[@angular/platform-browser-dynamic](https://www.npmjs.com/package/@angular/platform-browser-dynamic))
during Component Testing onboarding. Addresses [#26852](https://github.com/cypress-io/cypress/issues/26852).
- Ensures Git-related messages on the [Runs page](https://docs.cypress.io/guides/core-concepts/cypress-app#Runs) remain dismissed. Addresses [#26808](https://github.com/cypress-io/cypress/issues/26808).

**Dependency Updates:**

- Upgraded [`find-process`](https://www.npmjs.com/package/find-process) from `1.4.1` to `1.4.7` to address this [Synk](https://security.snyk.io/vuln/SNYK-JS-FINDPROCESS-1090284) security vulnerability. Addressed in [#26906](https://github.com/cypress-io/cypress/pull/26906).
- Upgraded [`firefox-profile`](https://www.npmjs.com/package/firefox-profile) from `4.0.0` to `4.3.2` to address security vulnerabilities within sub-dependencies. Addressed in [#26912](https://github.com/cypress-io/cypress/pull/26912).

## 12.13.0

_Released 05/23/2023_

**Features:**

- Adds Git-related messages for the [Runs page](https://docs.cypress.io/guides/core-concepts/cypress-app#Runs) and [Debug page](https://docs.cypress.io/guides/cloud/runs#Debug) when users aren't using Git or there are no recorded runs for the current branch. Addresses [#26680](https://github.com/cypress-io/cypress/issues/26680).

**Bugfixes:**

- Reverted [#26452](https://github.com/cypress-io/cypress/pull/26452) which introduced a bug that prevents users from using End to End with Yarn 3. Fixed in [#26735](https://github.com/cypress-io/cypress/pull/26735). Fixes [#26676](https://github.com/cypress-io/cypress/issues/26676).
- Moved `types` condition to the front of `package.json#exports` since keys there are meant to be order-sensitive. Fixed in [#26630](https://github.com/cypress-io/cypress/pull/26630).
- Fixed an issue where newly-installed dependencies would not be detected during Component Testing setup. Addresses [#26685](https://github.com/cypress-io/cypress/issues/26685).
- Fixed a UI regression that was flashing an "empty" state inappropriately when loading the Debug page. Fixed in [#26761](https://github.com/cypress-io/cypress/pull/26761).
- Fixed an issue in Component Testing setup where TypeScript version 5 was not properly detected. Fixes [#26204](https://github.com/cypress-io/cypress/issues/26204).

**Misc:**

- Updated styling & content of Cypress Cloud slideshows when not logged in or no runs have been recorded. Addresses [#26181](https://github.com/cypress-io/cypress/issues/26181).
- Changed the nomenclature of 'processing' to 'compressing' when terminal video output is printed during a run. Addresses [#26657](https://github.com/cypress-io/cypress/issues/26657).
- Changed the nomenclature of 'Upload Results' to 'Uploading Screenshots & Videos' when terminal output is printed during a run. Addresses [#26759](https://github.com/cypress-io/cypress/issues/26759).

## 12.12.0

_Released 05/09/2023_

**Features:**

- Added a new informational banner to help get started with component testing from an existing end-to-end test suite. Addresses [#26511](https://github.com/cypress-io/cypress/issues/26511).

**Bugfixes:**

- Fixed an issue in Electron where devtools gets out of sync with the DOM occasionally. Addresses [#15932](https://github.com/cypress-io/cypress/issues/15932).
- Updated the Chromium renderer process crash message to be more terse. Addressed in [#26597](https://github.com/cypress-io/cypress/pull/26597).
- Fixed an issue with `CYPRESS_DOWNLOAD_PATH_TEMPLATE` regex to allow multiple replacements. Addresses [#23670](https://github.com/cypress-io/cypress/issues/23670).
- Moved `types` condition to the front of `package.json#exports` since keys there are meant to be order-sensitive. Fixed in [#26630](https://github.com/cypress-io/cypress/pull/26630).

**Dependency Updates:**

- Upgraded [`plist`](https://www.npmjs.com/package/plist) from `3.0.5` to `3.0.6` to address [CVE-2022-26260](https://nvd.nist.gov/vuln/detail/CVE-2022-22912#range-8131646) NVD security vulnerability. Addressed in [#26631](https://github.com/cypress-io/cypress/pull/26631).
- Upgraded [`engine.io`](https://www.npmjs.com/package/engine.io) from `6.2.1` to `6.4.2` to address [CVE-2023-31125](https://github.com/socketio/engine.io/security/advisories/GHSA-q9mw-68c2-j6m5) NVD security vulnerability. Addressed in [#26664](https://github.com/cypress-io/cypress/pull/26664).
- Upgraded [`@vue/test-utils`](https://www.npmjs.com/package/@vue/test-utils) from `2.0.2` to `2.3.2`. Addresses [#26575](https://github.com/cypress-io/cypress/issues/26575).

## 12.11.0

_Released 04/26/2023_

**Features:**

- Adds Component Testing support for Angular 16. Addresses [#26044](https://github.com/cypress-io/cypress/issues/26044).
- The run navigation component on the [Debug page](https://on.cypress.io/debug-page) will now display a warning message if there are more relevant runs than can be displayed in the list. Addresses [#26288](https://github.com/cypress-io/cypress/issues/26288).

**Bugfixes:**

- Fixed an issue where setting `videoCompression` to `0` would cause the video output to be broken. `0` is now treated as false. Addresses [#5191](https://github.com/cypress-io/cypress/issues/5191) and [#24595](https://github.com/cypress-io/cypress/issues/24595).
- Fixed an issue on the [Debug page](https://on.cypress.io/debug-page) where the passing run status would appear even if the Cypress Cloud organization was over its monthly test result limit. Addresses [#26528](https://github.com/cypress-io/cypress/issues/26528).

**Misc:**

- Cleaned up our open telemetry dependencies, reducing the size of the open telemetry modules. Addressed in [#26522](https://github.com/cypress-io/cypress/pull/26522).

**Dependency Updates:**

- Upgraded [`vue`](https://www.npmjs.com/package/vue) from `3.2.31` to `3.2.47`. Addressed in [#26555](https://github.com/cypress-io/cypress/pull/26555).

## 12.10.0

_Released 04/17/2023_

**Features:**

- The Component Testing setup wizard will now show a warning message if an issue is encountered with an installed [third party framework definition](https://on.cypress.io/component-integrations). Addresses [#25838](https://github.com/cypress-io/cypress/issues/25838).

**Bugfixes:**

- Capture the [Azure](https://azure.microsoft.com/) CI provider's environment variable [`SYSTEM_PULLREQUEST_PULLREQUESTNUMBER`](https://learn.microsoft.com/en-us/azure/devops/pipelines/build/variables?view=azure-devops&tabs=yaml#system-variables-devops-services) to display the linked PR number in the Cloud. Addressed in [#26215](https://github.com/cypress-io/cypress/pull/26215).
- Fixed an issue in the onboarding wizard where project framework & bundler would not be auto-detected when opening directly into component testing mode using the `--component` CLI flag. Fixes [#22777](https://github.com/cypress-io/cypress/issues/22777) and [#26388](https://github.com/cypress-io/cypress/issues/26388).
- Updated to use the `SEMAPHORE_GIT_WORKING_BRANCH` [Semphore](https://docs.semaphoreci.com) CI environment variable to correctly associate a Cloud run to the current branch. Previously this was incorrectly associating a run to the target branch. Fixes [#26309](https://github.com/cypress-io/cypress/issues/26309).
- Fix an edge case in Component Testing where a custom `baseUrl` in `tsconfig.json` for Next.js 13.2.0+ is not respected. This was partially fixed in [#26005](https://github.com/cypress-io/cypress/pull/26005), but an edge case was missed. Fixes [#25951](https://github.com/cypress-io/cypress/issues/25951).
- Fixed an issue where `click` events fired on `.type('{enter}')` did not propagate through shadow roots. Fixes [#26392](https://github.com/cypress-io/cypress/issues/26392).

**Misc:**

- Removed unintentional debug logs. Addressed in [#26411](https://github.com/cypress-io/cypress/pull/26411).
- Improved styling on the [Runs Page](https://docs.cypress.io/guides/core-concepts/cypress-app#Runs). Addresses [#26180](https://github.com/cypress-io/cypress/issues/26180).

**Dependency Updates:**

- Upgraded [`commander`](https://www.npmjs.com/package/commander) from `^5.1.0` to `^6.2.1`. Addressed in [#26226](https://github.com/cypress-io/cypress/pull/26226).
- Upgraded [`minimist`](https://www.npmjs.com/package/minimist) from `1.2.6` to `1.2.8` to address this [CVE-2021-44906](https://github.com/advisories/GHSA-xvch-5gv4-984h) NVD security vulnerability. Addressed in [#26254](https://github.com/cypress-io/cypress/pull/26254).

## 12.9.0

_Released 03/28/2023_

**Features:**

- The [Debug page](https://docs.cypress.io/guides/cloud/runs#Debug) now allows for navigating between all runs recorded for a commit. Addresses [#25899](https://github.com/cypress-io/cypress/issues/25899) and [#26018](https://github.com/cypress-io/cypress/issues/26018).

**Bugfixes:**

- Fixed a compatibility issue so that component test projects can use [Vite](https://vitejs.dev/) version 4.2.0 and greater. Fixes [#26138](https://github.com/cypress-io/cypress/issues/26138).
- Fixed an issue where [`cy.intercept()`](https://docs.cypress.io/api/commands/intercept) added an additional `content-length` header to spied requests that did not set a `content-length` header on the original request. Fixes [#24407](https://github.com/cypress-io/cypress/issues/24407).
- Changed the way that Git hashes are loaded so that non-relevant runs are excluded from the Debug page. Fixes [#26058](https://github.com/cypress-io/cypress/issues/26058).
- Corrected the [`.type()`](https://docs.cypress.io/api/commands/type) command to account for shadow root elements when determining whether or not focus needs to be simulated before typing. Fixes [#26198](https://github.com/cypress-io/cypress/issues/26198).
- Fixed an issue where an incorrect working directory could be used for Git operations on Windows. Fixes [#23317](https://github.com/cypress-io/cypress/issues/23317).
- Capture the [Buildkite](https://buildkite.com/) CI provider's environment variable `BUILDKITE_RETRY_COUNT` to handle CI retries in the Cloud. Addressed in [#25750](https://github.com/cypress-io/cypress/pull/25750).

**Misc:**

- Made some minor styling updates to the Debug page. Addresses [#26041](https://github.com/cypress-io/cypress/issues/26041).

## 12.8.1

_Released 03/15/2023_

**Bugfixes:**

- Fixed a regression in Cypress [10](https://docs.cypress.io/guides/references/changelog#10-0-0) where the reporter auto-scroll configuration inside user preferences was unintentionally being toggled off. User's must now explicitly enable/disable auto-scroll under user preferences, which is enabled by default. Fixes [#24171](https://github.com/cypress-io/cypress/issues/24171) and [#26113](https://github.com/cypress-io/cypress/issues/26113).

**Dependency Updates:**

- Upgraded [`ejs`](https://www.npmjs.com/package/ejs) from `3.1.6` to `3.1.8` to address this [CVE-2022-29078](https://github.com/advisories/GHSA-phwq-j96m-2c2q) NVD security vulnerability. Addressed in [#25279](https://github.com/cypress-io/cypress/pull/25279).

## 12.8.0

_Released 03/14/2023_

**Features:**

- The [Debug page](https://docs.cypress.io/guides/cloud/runs#Debug) is now able to show real-time results from in-progress runs.  Addresses [#25759](https://github.com/cypress-io/cypress/issues/25759).
- Added the ability to control whether a request is logged to the command log via [`cy.intercept()`](https://docs.cypress.io/api/commands/intercept) by passing `log: false` or `log: true`. Addresses [#7362](https://github.com/cypress-io/cypress/issues/7362).
  - This can be used to override Cypress's default behavior of logging all XHRs and fetches, see the [example](https://docs.cypress.io/api/commands/intercept#Disabling-logs-for-a-request).
- It is now possible to control the number of connection attempts to the browser using the `CYPRESS_CONNECT_RETRY_THRESHOLD` Environment Variable. Learn more [here](https://docs.cypress.io/guides/references/advanced-installation#Environment-variables). Addressed in [#25848](https://github.com/cypress-io/cypress/pull/25848).

**Bugfixes:**

- Fixed an issue where using `Cypress.require()` would throw the error `Cannot find module 'typescript'`. Fixes [#25885](https://github.com/cypress-io/cypress/issues/25885).
- The [`before:spec`](https://docs.cypress.io/api/plugins/before-spec-api) API was updated to correctly support async event handlers in `run` mode. Fixes [#24403](https://github.com/cypress-io/cypress/issues/24403).
- Updated the Component Testing [community framework](https://docs.cypress.io/guides/component-testing/third-party-definitions) definition detection logic to take into account monorepo structures that hoist dependencies. Fixes [#25993](https://github.com/cypress-io/cypress/issues/25993).
- The onboarding wizard for Component Testing will now detect installed dependencies more reliably. Fixes [#25782](https://github.com/cypress-io/cypress/issues/25782).
- Fixed an issue where Angular components would sometimes be mounted in unexpected DOM locations in component tests. Fixes [#25956](https://github.com/cypress-io/cypress/issues/25956).
- Fixed an issue where Cypress component testing would fail to work with [Next.js](https://nextjs.org/) `13.2.1`. Fixes [#25951](https://github.com/cypress-io/cypress/issues/25951).
- Fixed an issue where migrating a project from a version of Cypress earlier than [10.0.0](#10-0-0) could fail if the project's `testFiles` configuration was an array of globs. Fixes [#25947](https://github.com/cypress-io/cypress/issues/25947).

**Misc:**

- Removed "New" badge in the navigation bar for the debug page icon. Addresses [#25925](https://github.com/cypress-io/cypress/issues/25925).
- Removed inline "Connect" buttons within the Specs Explorer. Addresses [#25926](https://github.com/cypress-io/cypress/issues/25926).
- Added an icon for "beta" versions of the Chrome browser. Addresses [#25968](https://github.com/cypress-io/cypress/issues/25968).

**Dependency Updates:**

- Upgraded [`mocha-junit-reporter`](https://www.npmjs.com/package/mocha-junit-reporter) from `2.1.0` to `2.2.0` to be able to use [new placeholders](https://github.com/michaelleeallen/mocha-junit-reporter/pull/163) such as `[suiteFilename]` or `[suiteName]` when defining the test report name. Addressed in [#25922](https://github.com/cypress-io/cypress/pull/25922).

## 12.7.0

_Released 02/24/2023_

**Features:**

- It is now possible to set `hostOnly` cookies with [`cy.setCookie()`](https://docs.cypress.io/api/commands/setcookie) for a given domain. Addresses [#16856](https://github.com/cypress-io/cypress/issues/16856) and [#17527](https://github.com/cypress-io/cypress/issues/17527).
- Added a Public API for third party component libraries to define a Framework Definition, embedding their library into the Cypress onboarding workflow. Learn more [here](https://docs.cypress.io/guides/component-testing/third-party-definitions). Implemented in [#25780](https://github.com/cypress-io/cypress/pull/25780) and closes [#25638](https://github.com/cypress-io/cypress/issues/25638).
- Added a Debug Page tutorial slideshow for projects that are not connected to Cypress Cloud. Addresses [#25768](https://github.com/cypress-io/cypress/issues/25768).
- Improved various error message around interactions with the Cypress cloud. Implemented in [#25837](https://github.com/cypress-io/cypress/pull/25837)
- Updated the "new" status badge for the Debug page navigation link to be less noticeable when the navigation is collapsed. Addresses [#25739](https://github.com/cypress-io/cypress/issues/25739).

**Bugfixes:**

- Fixed various bugs when recording to the cloud. Fixed in [#25837](https://github.com/cypress-io/cypress/pull/25837)
- Fixed an issue where cookies were being duplicated with the same hostname, but a prepended dot. Fixed an issue where cookies may not be expiring correctly. Fixes [#25174](https://github.com/cypress-io/cypress/issues/25174), [#25205](https://github.com/cypress-io/cypress/issues/25205) and [#25495](https://github.com/cypress-io/cypress/issues/25495).
- Fixed an issue where cookies weren't being synced when the application was stable. Fixed in [#25855](https://github.com/cypress-io/cypress/pull/25855). Fixes [#25835](https://github.com/cypress-io/cypress/issues/25835).
- Added missing TypeScript type definitions for the [`cy.reload()`](https://docs.cypress.io/api/commands/reload) command. Addressed in [#25779](https://github.com/cypress-io/cypress/pull/25779).
- Ensure Angular components are mounted inside the correct element. Fixes [#24385](https://github.com/cypress-io/cypress/issues/24385).
- Fix a bug where files outside the project root in a monorepo are not correctly served when using Vite. Addressed in [#25801](https://github.com/cypress-io/cypress/pull/25801).
- Fixed an issue where using [`cy.intercept`](https://docs.cypress.io/api/commands/intercept)'s `req.continue()` with a non-function parameter would not provide an appropriate error message. Fixed in [#25884](https://github.com/cypress-io/cypress/pull/25884).
- Fixed an issue where Cypress would erroneously launch and connect to multiple browser instances. Fixes [#24377](https://github.com/cypress-io/cypress/issues/24377).

**Misc:**

- Made updates to the way that the Debug Page header displays information. Addresses [#25796](https://github.com/cypress-io/cypress/issues/25796) and [#25798](https://github.com/cypress-io/cypress/issues/25798).

## 12.6.0

_Released 02/15/2023_

**Features:**

- Added a new CLI flag, called [`--auto-cancel-after-failures`](https://docs.cypress.io/guides/guides/command-line#Options), that overrides the project-level ["Auto Cancellation"](https://docs.cypress.io/guides/cloud/smart-orchestration#Auto-Cancellation) value when recording to the Cloud. This gives Cloud users on Business and Enterprise plans the flexibility to alter the auto-cancellation value per run. Addressed in [#25237](https://github.com/cypress-io/cypress/pull/25237).
- It is now possible to overwrite query commands using [`Cypress.Commands.overwriteQuery`](https://on.cypress.io/api/custom-queries). Addressed in [#25078](https://github.com/cypress-io/cypress/issues/25078).
- Added [`Cypress.require()`](https://docs.cypress.io/api/cypress-api/require) for including dependencies within the [`cy.origin()`](https://docs.cypress.io/api/commands/origin) callback. This change removed support for using `require()` and `import()` directly within the callback because we found that it impacted performance not only for spec files using them within the [`cy.origin()`](https://docs.cypress.io/api/commands/origin) callback, but even for spec files that did not use them. Addresses [#24976](https://github.com/cypress-io/cypress/issues/24976).
- Added the ability to open the failing test in the IDE from the Debug page before needing to re-run the test. Addressed in [#24850](https://github.com/cypress-io/cypress/issues/24850).

**Bugfixes:**

- When a Cloud user is apart of multiple Cloud organizations, the [Connect to Cloud setup](https://docs.cypress.io/guides/cloud/projects#Set-up-a-project-to-record) now shows the correct organizational prompts when connecting a new project. Fixes [#25520](https://github.com/cypress-io/cypress/issues/25520).
- Fixed an issue where Cypress would fail to load any specs if the project `specPattern` included a resource that could not be accessed due to filesystem permissions. Fixes [#24109](https://github.com/cypress-io/cypress/issues/24109).
- Fixed an issue where the Debug page would display a different number of specs for in-progress runs than the in-progress specs reported in Cypress Cloud. Fixes [#25647](https://github.com/cypress-io/cypress/issues/25647).
- Fixed an issue in middleware where error-handling code could itself generate an error and fail to report the original issue. Fixes [#22825](https://github.com/cypress-io/cypress/issues/22825).
- Fixed an regression introduced in Cypress [12.3.0](#12-3-0) where custom browsers that relied on process environment variables were not found on macOS arm64 architectures. Fixed in [#25753](https://github.com/cypress-io/cypress/pull/25753).

**Misc:**

- Improved the UI of the Debug page. Addresses [#25664](https://github.com/cypress-io/cypress/issues/25664),  [#25669](https://github.com/cypress-io/cypress/issues/25669), [#25665](https://github.com/cypress-io/cypress/issues/25665), [#25666](https://github.com/cypress-io/cypress/issues/25666), and [#25667](https://github.com/cypress-io/cypress/issues/25667).
- Updated the Debug page sidebar badge to to show 0 to 99+ failing tests, increased from showing 0 to 9+ failing tests, to provide better test failure insights. Addresses [#25662](https://github.com/cypress-io/cypress/issues/25662).

**Dependency Updates:**

- Upgrade [`debug`](https://www.npmjs.com/package/debug) to `4.3.4`. Addressed in [#25699](https://github.com/cypress-io/cypress/pull/25699).

## 12.5.1

_Released 02/02/2023_

**Bugfixes:**

- Fixed a regression introduced in Cypress [12.5.0](https://docs.cypress.io/guides/references/changelog#12-5-0) where the `runnable` was not included in the [`test:after:run`](https://docs.cypress.io/api/events/catalog-of-events) event. Fixes [#25663](https://github.com/cypress-io/cypress/issues/25663).

**Dependency Updates:**

- Upgraded [`simple-git`](https://github.com/steveukx/git-js) from `3.15.0` to `3.16.0` to address this [security vulnerability](https://github.com/advisories/GHSA-9p95-fxvg-qgq2) where Remote Code Execution (RCE) via the clone(), pull(), push() and listRemote() methods due to improper input sanitization was possible. Addressed in [#25603](https://github.com/cypress-io/cypress/pull/25603).

## 12.5.0

_Released 01/31/2023_

**Features:**

- Easily debug failed CI test runs recorded to the Cypress Cloud from your local Cypress app with the new Debug page. Please leave any feedback [here](https://github.com/cypress-io/cypress/discussions/25649). Your feedback will help us make decisions to improve the Debug experience. For more details, see [our blog post](https://on.cypress.io/debug-page-release). Addressed in [#25488](https://github.com/cypress-io/cypress/pull/25488).

**Performance:**

- Improved memory consumption in `run` mode by removing reporter logs for successful tests. Fixes [#25230](https://github.com/cypress-io/cypress/issues/25230).

**Bugfixes:**

- Fixed an issue where alternative Microsoft Edge Beta, Canary, and Dev binary versions were not being discovered by Cypress. Fixes [#25455](https://github.com/cypress-io/cypress/issues/25455).

**Dependency Updates:**

- Upgraded [`underscore.string`](https://github.com/esamattis/underscore.string/blob/HEAD/CHANGELOG.markdown) from `3.3.5` to `3.3.6` to reference rebuilt assets after security patch to fix regular expression DDOS exploit. Addressed in [#25574](https://github.com/cypress-io/cypress/pull/25574).

## 12.4.1

_Released 01/27/2023_

**Bugfixes:**

- Fixed a regression from Cypress [12.4.0](https://docs.cypress.io/guides/references/changelog#12-4-0) where Cypress was not exiting properly when running multiple Component Testing specs in `electron` in `run` mode. Fixes [#25568](https://github.com/cypress-io/cypress/issues/25568).

**Dependency Updates:**

- Upgraded [`ua-parser-js`](https://github.com/faisalman/ua-parser-js) from `0.7.24` to `0.7.33` to address this [security vulnerability](https://github.com/faisalman/ua-parser-js/security/advisories/GHSA-fhg7-m89q-25r3) where crafting a very-very-long user-agent string with specific pattern, an attacker can turn the script to get stuck processing for a very long time which results in a denial of service (DoS) condition. Addressed in [#25561](https://github.com/cypress-io/cypress/pull/25561).

## 12.4.0

_Released 1/24/2023_

**Features:**

- Added official support for Vite 4 in component testing. Addresses
  [#24969](https://github.com/cypress-io/cypress/issues/24969).
- Added new
  [`experimentalMemoryManagement`](/guides/references/experiments#Configuration)
  configuration option to improve memory management in Chromium-based browsers.
  Enable this option with `experimentalMemoryManagement=true` if you have
  experienced "Out of Memory" issues. Addresses
  [#23391](https://github.com/cypress-io/cypress/issues/23391).
- Added new
  [`experimentalSkipDomainInjection`](/guides/references/experiments#Experimental-Skip-Domain-Injection)
  configuration option to disable Cypress from setting `document.domain` on
  injection, allowing users to test Salesforce domains. If you believe you are
  having `document.domain` issues, please see the
  [`experimentalSkipDomainInjection`](/guides/references/experiments#Experimental-Skip-Domain-Injection)
  guide. This config option is end-to-end only. Addresses
  [#2367](https://github.com/cypress-io/cypress/issues/2367),
  [#23958](https://github.com/cypress-io/cypress/issues/23958),
  [#24290](https://github.com/cypress-io/cypress/issues/24290), and
  [#24418](https://github.com/cypress-io/cypress/issues/24418).
- The [`.as`](/api/commands/as) command now accepts an options argument,
  allowing an alias to be stored as type "query" or "static" value. This is
  stored as "query" by default. Addresses
  [#25173](https://github.com/cypress-io/cypress/issues/25173).
- The `cy.log()` command will now display a line break where the `\n` character
  is used. Addresses
  [#24964](https://github.com/cypress-io/cypress/issues/24964).
- [`component.specPattern`](/guides/references/configuration#component) now
  utilizes a JSX/TSX file extension when generating a new empty spec file if
  project contains at least one file with those extensions. This applies only to
  component testing and is skipped if
  [`component.specPattern`](/guides/references/configuration#component) has been
  configured to exclude files with those extensions. Addresses
  [#24495](https://github.com/cypress-io/cypress/issues/24495).
- Added support for the `data-qa` selector in the
  [Selector Playground](guides/core-concepts/cypress-app#Selector-Playground) in
  addition to `data-cy`, `data-test` and `data-testid`. Addresses
  [#25305](https://github.com/cypress-io/cypress/issues/25305).

**Bugfixes:**

- Fixed an issue where component tests could incorrectly treat new major
  versions of certain dependencies as supported. Fixes
  [#25379](https://github.com/cypress-io/cypress/issues/25379).
- Fixed an issue where new lines or spaces on new lines in the Command Log were
  not maintained. Fixes
  [#23679](https://github.com/cypress-io/cypress/issues/23679) and
  [#24964](https://github.com/cypress-io/cypress/issues/24964).
- Fixed an issue where Angular component testing projects would fail to
  initialize if an unsupported browserslist entry was specified in the project
  configuration. Fixes
  [#25312](https://github.com/cypress-io/cypress/issues/25312).

**Misc**

- Video output link in `cypress run` mode has been added to it's own line to
  make the video output link more easily clickable in the terminal. Addresses
  [#23913](https://github.com/cypress-io/cypress/issues/23913).<|MERGE_RESOLUTION|>--- conflicted
+++ resolved
@@ -1,5 +1,4 @@
 <!-- See the ../guides/writing-the-cypress-changelog.md for details on writing the changelog. -->
-<<<<<<< HEAD
 ## 13.14.0
 
 _Released 8/13/2024 (PENDING)_
@@ -7,15 +6,10 @@
 **Features:**
 
 - Added a `CYPRESS_SKIP_VERIFY` flag to enable suppressing Cypress verification checks. Addresses [#22243](https://github.com/cypress-io/cypress/issues/22243).
-=======
-## 13.13.3
-
-_Released 8/13/2024 (PENDING)_
 
 **Misc:**
 
 - Updated `cypress open` hints displayed after Cypress binary install. Addresses [#29935](https://github.com/cypress-io/cypress/issues/29935).
->>>>>>> ef7db3d3
 
 ## 13.13.2
 
