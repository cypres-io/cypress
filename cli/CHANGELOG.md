<!-- See the ../guides/writing-the-cypress-changelog.md for details on writing the changelog. -->
## 13.14.0

_Released 8/13/2024 (PENDING)_

<<<<<<< HEAD
**Features:**

- Added a `CYPRESS_SKIP_VERIFY` flag to enable suppressing Cypress verification checks. Addresses [#22243](https://github.com/cypress-io/cypress/issues/22243).
=======
**Bugfixes:**

- A console error will no longer display in Chrome about a deprecated unload call originating from jQuery. Addressed in [#29944](https://github.com/cypress-io/cypress/pull/29944).
- Fixed an issue where certain Test Replay upload error messages were too vague. Connection failures now report the precise system error, and the stall error message is reported rather than the vague, "The user aborted a request." Addressed in [#29959](https://github.com/cypress-io/cypress/pull/29959).
>>>>>>> 30a79cd9

**Misc:**

- Updated `cypress open` hints displayed after Cypress binary install. Addresses [#29935](https://github.com/cypress-io/cypress/issues/29935).

## 13.13.2

_Released 7/31/2024_

**Performance:**

- Fixed a memory leak with command logs with Test Replay enabled. Addressed in [#29939](https://github.com/cypress-io/cypress/pull/29939).
- Improved performance of `reduce` in a method within our proxy. Addressed in [#29887](https://github.com/cypress-io/cypress/pull/29887).

**Bugfixes:**

- Fixed an issue where Yarn PnP was not working correctly with Cypress and `@cypress/webpack-batteries-included-preprocessor`. Fixes [#27947](https://github.com/cypress-io/cypress/issues/27947).

**Dependency Updates:**

- Updated `@cypress/request` from `3.0.0` to `3.0.1`. Addresses [#29863](https://github.com/cypress-io/cypress/issues/29863).
- Updated `chrome-remote-interface` from `0.33.0` to `0.33.2`. Addressed in [#29932](https://github.com/cypress-io/cypress/pull/29932).
- Updated `mime` from `2.4.4` to `2.6.0`. Addressed in [#29870](https://github.com/cypress-io/cypress/pull/29870).
- Updated `strip-ansi` from `6.0.0` to `6.0.1`. Addressed in [#29931](https://github.com/cypress-io/cypress/pull/29931).

## 13.13.1

_Released 7/16/2024_

**Bugfixes:**

- Fixed an issue where unhandled `WebSocket connection closed` exceptions would be thrown when CDP connections rapidly connect, disconnect, and connect again while there are pending commands. Fixes [#29572](https://github.com/cypress-io/cypress/issues/29572).
- CLI output properly displays non-JSON response bodies when a Test Replay upload attempt returns a non-JSON response body for a non-200 status code. Addressed in [#29801](https://github.com/cypress-io/cypress/pull/29801).
- Fixed an issue where the ReadStream used to upload a Test Replay recording could erroneously be re-used when retrying in cases of retryable upload failures. Fixes [#29227](https://github.com/cypress-io/cypress/issues/29227).
- Fixed an issue where command snapshots were not being captured within the `cy.origin()` command within Test Replay. Addressed in [#29828](https://github.com/cypress-io/cypress/pull/29828).

**Dependency Updates:**

- Updated `jquery` from `3.1.1` to `3.4.1`. Addresses [#29822](https://github.com/cypress-io/cypress/issues/29822). Addressed in [#29837](https://github.com/cypress-io/cypress/pull/29837).
- Replaced `json-lint` with `json-parse-even-better-errors`. This removes the [CVE-2021-23358](https://nvd.nist.gov/vuln/detail/CVE-2021-23358) vulnerability being reported in security scans. Addresses [#28207](https://github.com/cypress-io/cypress/issues/28207).
- Updated `minimatch` from `3.0.4` to `3.1.2`. Addressed in [#29821](https://github.com/cypress-io/cypress/pull/29821).

## 13.13.0

_Released 7/01/2024_

**Performance:**

- Improved performance of `experimentalSourceRewriting` option. Fixed in [#29540](https://github.com/cypress-io/cypress/pull/29540).

**Features:**

- Adds Signal support for Angular Component Testing versions 17.2 and up. Addresses [#29264](https://github.com/cypress-io/cypress/issues/29264).

**Bugfixes:**

- Fixed an issue where Chrome launch instances would not recreate the browser CRI client correctly after recovering from an unexpected browser closure. Fixes [#27657](https://github.com/cypress-io/cypress/issues/27657). Fixed in [#29663](https://github.com/cypress-io/cypress/pull/29663).
- Fixed an issue where Firefox 129 (Firefox Nightly) would not launch with Cypress. Fixes [#29713](https://github.com/cypress-io/cypress/issues/29713). Fixed in [#29720](https://github.com/cypress-io/cypress/pull/29720).

**Dependency Updates:**

- Updated `launch-editor` from `2.3.0` to `2.8.0`. Addressed in [#29770](https://github.com/cypress-io/cypress/pull/29770).
- Updated `memfs` from `3.4.12` to `3.5.3`. Addressed in [#29746](https://github.com/cypress-io/cypress/pull/29746).
- Updated `tmp` from `0.2.1` to `0.2.3`. Addresses [#29693](https://github.com/cypress-io/cypress/issues/29693).
- Updated `ws` from `5.2.3` to `5.2.4`. Addressed in [#29698](https://github.com/cypress-io/cypress/pull/29698).

## 13.12.0

_Released 6/18/2024_

**Features:**

- Added Component Testing support for Angular version 18. Addresses [#29309](https://github.com/cypress-io/cypress/issues/29309).

**Bugfixes:**

- We now trigger `input` and `change` events when typing `{upArrow}` and `{downArrow}` via `.type()` on `input[type=number]` elements. Fixes [#29611](https://github.com/cypress-io/cypress/issues/29611)
- Fixed an issue where auto scrolling the reporter would sometimes be disabled without the user's intent. Fixes [#25084](https://github.com/cypress-io/cypress/issues/25084).
- Fixed an issue where `inlineSourceMaps` was still being used when `sourceMaps` was provided in a users typescript config for typescript version 5. Fixes [#26203](https://github.com/cypress-io/cypress/issues/26203).
- When capture protocol script fails verification, an appropriate error is now displayed. Previously, an error regarding Test Replay archive location was shown. Addressed in [#29603](https://github.com/cypress-io/cypress/pull/29603).
- Fixed an issue where receiving HTTP responses with invalid headers raised an error. Now cypress removes the invalid headers and gives a warning in the console with debug mode on. Fixes [#28865](https://github.com/cypress-io/cypress/issues/28865).

**Misc:**

- Report afterSpec durations to Cloud API when running in record mode with Test Replay enabled. Addressed in [#29500](https://github.com/cypress-io/cypress/pull/29500).

**Dependency Updates:**

- Updated firefox-profile from `4.3.1` to `4.6.0`. Addressed in [#29662](https://github.com/cypress-io/cypress/pull/29662).
- Updated typescript from `4.7.4` to `5.3.3`. Addressed in [#29568](https://github.com/cypress-io/cypress/pull/29568).
- Updated url-parse from `1.5.9` to `1.5.10`. Addressed in [#29650](https://github.com/cypress-io/cypress/pull/29650).

## 13.11.0

_Released 6/4/2024_

**Performance:**

- Improved performance when setting console props within `Cypress.log`. Addressed in [#29501](https://github.com/cypress-io/cypress/pull/29501).

**Features:**

- Added support for [Next.js 14](https://nextjs.org/blog/next-14) for component testing. Addresses [#28185](https://github.com/cypress-io/cypress/issues/28185).
- Added an `IGNORE_CHROME_PREFERENCES` environment variable to ignore Chrome preferences when launching Chrome. Addresses [#29330](https://github.com/cypress-io/cypress/issues/29330).

**Bugfixes:**

- Fixed a situation where the Launchpad would hang if the project config had not been loaded when the Launchpad first queries the current project. Fixes [#29486](https://github.com/cypress-io/cypress/issues/29486).
- Pre-emptively fix behavior with Chrome for when `unload` events are forcefully deprecated by using `pagehide` as a proxy. Fixes [#29241](https://github.com/cypress-io/cypress/issues/29241).


**Misc:**

- Enhanced the type definitions available to `cy.intercept` and `cy.wait`. The `body` property of both the request and response in an interception can optionally be specified with user-defined types. Addresses [#29507](https://github.com/cypress-io/cypress/issues/29507).

## 13.10.0

_Released 5/21/2024_

**Features:**

- Added support for `vite` `v5` to `@cypress/vite-dev-server`. Addresses [#28347](https://github.com/cypress-io/cypress/issues/28347).

**Bugfixes:**

- Fixed an issue where orphaned Electron processes were inadvertently terminating the browser's CRI client. Fixes [#28397](https://github.com/cypress-io/cypress/issues/28397). Fixed in [#29515](https://github.com/cypress-io/cypress/pull/29515).
- Fixed an issue where Cypress would use the wrong URL to upload Test Replay recordings when it wasn't able to determine the upload URL. It now displays an error when the upload URL cannot be determined, rather than a "Request Entity Too Large" error. Addressed in [#29512](https://github.com/cypress-io/cypress/pull/29512).
- Fixed an issue where Cypress was unable to search in the Specs list for files or folders containing numbers. Fixes [#29034](https://github.com/cypress-io/cypress/issues/29034).
- Fixed an issue setting the `x-cypress-file-path` header when there are invalid header characters in the file path. Fixes [#25839](https://github.com/cypress-io/cypress/issues/25839).
- Fixed the display of some command assertions. Fixed in [#29517](https://github.com/cypress-io/cypress/pull/29517).

**Dependency Updates:**

- Updated js-cookie from `2.2.1` to `3.0.5`. Addressed in [#29497](https://github.com/cypress-io/cypress/pull/29497).
- Updated randomstring from `1.1.5` to `1.3.0`. Addressed in [#29503](https://github.com/cypress-io/cypress/pull/29503).

## 13.9.0

_Released 5/7/2024_

**Features:**

- Added more descriptive error messages when Test Replay fails to record or upload. Addresses [#29022](https://github.com/cypress-io/cypress/issues/29022).

**Bugfixes:**

- Fixed a bug where promises rejected with `undefined` were failing inside `cy.origin()`. Addresses [#23937](https://github.com/cypress-io/cypress/issues/23937).
- We now pass the same default Chromium flags to Electron as we do to Chrome. As a result of this change, the application under test's `navigator.webdriver` property will now correctly be `true` when testing in Electron. Fixes [#27939](https://github.com/cypress-io/cypress/issues/27939).
- Fixed network issues in requests using fetch for users where Cypress is run behind a proxy that performs HTTPS decryption (common among corporate proxies). Fixes [#29171](https://github.com/cypress-io/cypress/issues/29171).
- Fixed an issue where extra windows weren't being closed between specs in Firefox causing potential issues in subsequent specs. Fixes [#29473](https://github.com/cypress-io/cypress/issues/29473).

**Misc:**

- Improved accessibility of the Cypress App in some areas. Addressed in [#29322](https://github.com/cypress-io/cypress/pull/29322).

**Dependency Updates:**

- Updated electron from `27.1.3` to `27.3.10` to address [CVE-2024-3156](https://nvd.nist.gov/vuln/detail/CVE-2024-3156). Addressed in [#29431](https://github.com/cypress-io/cypress/pull/29431).

## 13.8.1

_Released 4/23/2024_

**Performance:**

- Fixed a performance issue with activated service workers that aren't controlling clients which could lead to correlation timeouts. Fixes [#29333](https://github.com/cypress-io/cypress/issues/29333) and [#29126](https://github.com/cypress-io/cypress/issues/29126).

**Bugfixes:**

- Fixed a regression introduced in [`13.6.0`](https://docs.cypress.io/guides/references/changelog#13-6-0) where Cypress would occasionally exit with status code 1, even when a test run was successful, due to an unhandled WebSocket exception (`Error: WebSocket connection closed`). Addresses [#28523](https://github.com/cypress-io/cypress/issues/28523).
- Fixed an issue where Cypress would hang on some commands when an invalid `timeout` option was provided. Fixes [#29323](https://github.com/cypress-io/cypress/issues/29323).

**Misc:**

- `.its()` type now excludes null and undefined. Fixes [#28872](https://github.com/cypress-io/cypress/issues/28872).

**Dependency Updates:**

- Updated zod from `3.20.3` to `3.22.5`. Addressed in [#29367](https://github.com/cypress-io/cypress/pull/29367).

## 13.8.0

_Released 4/18/2024_

**Features:**

- Added support for `webpack-dev-server` `v5` to `@cypress/webpack-dev-server`. Addresses [#29305](https://github.com/cypress-io/cypress/issues/29305).

**Bugfixes:**

- Fixed a regression introduced in [`13.7.3`](https://docs.cypress.io/guides/references/changelog#13-7-3) where Cypress could hang handling long assertion messages. Fixes [#29350](https://github.com/cypress-io/cypress/issues/29350).

**Misc:**

- The [`SEMAPHORE_GIT_PR_NUMBER`](https://docs.semaphoreci.com/ci-cd-environment/environment-variables/#semaphore_git_pr_number) environment variable from [Semaphore](https://semaphoreci.com/) CI is now captured to display the linked PR number in the Cloud. Addressed in [#29314](https://github.com/cypress-io/cypress/pull/29314).

## 13.7.3

_Released 4/11/2024_

**Bugfixes:**

- Fixed an issue where asserts with custom messages weren't displaying properly. Fixes [#29167](https://github.com/cypress-io/cypress/issues/29167).
- Fixed and issue where Cypress launch arguments were not being escaped correctly with multiple values inside quotes. Fixes [#27454](https://github.com/cypress-io/cypress/issues/27454).

**Misc:**

- Updated the Chrome flags to not show the "Enhanced Ad Privacy" dialog. Addresses [#29199](https://github.com/cypress-io/cypress/issues/29199).
- Suppresses benign warnings that reference Vulkan on GPU-less hosts. Addresses [#29085](https://github.com/cypress-io/cypress/issues/29085). Addressed in [#29278](https://github.com/cypress-io/cypress/pull/29278).

## 13.7.2

_Released 4/2/2024_

**Performance:**

- Improvements to Test Replay upload resiliency. Fixes [#28890](https://github.com/cypress-io/cypress/issues/28890). Addressed in [#29174](https://github.com/cypress-io/cypress/pull/29174)

**Bugfixes:**

- Fixed an issue where Cypress was not executing beyond the first spec in `cypress run` for versions of Firefox 124 and up when a custom user agent was provided. Fixes [#29190](https://github.com/cypress-io/cypress/issues/29190).
- Fixed a bug where fields using arrays in `cypress.config` are not correctly processed. Fixes [#27103](https://github.com/cypress-io/cypress/issues/27103). Fixed in [#27312](https://github.com/cypress-io/cypress/pull/27312).
- Fixed a hang where Cypress would run indefinitely while recording to the cloud when CDP disconnects during the middle of a test. Fixes [#29209](https://github.com/cypress-io/cypress/issues/29209).
- Fixed a bug where option values containing quotation marks could not be selected. Fixes [#29213](https://github.com/cypress-io/cypress/issues/29213)

**Dependency Updates:**

- Updated express from `4.17.3` to `4.19.2`. Addressed in [#29211](https://github.com/cypress-io/cypress/pull/29211).

## 13.7.1

_Released 3/21/2024_

**Bugfixes:**

- Fixed an issue where Cypress was not executing beyond the first spec in `cypress run` for versions of Firefox 124 and up. Fixes [#29172](https://github.com/cypress-io/cypress/issues/29172).
- Fixed an issue blurring shadow dom elements. Fixed in [#29125](https://github.com/cypress-io/cypress/pull/29125).

**Dependency Updates:**

- Updated jose from `4.11.2` to `4.15.5`. Addressed in [#29086](https://github.com/cypress-io/cypress/pull/29086).

## 13.7.0

_Released 3/13/2024_

**Features:**

- Added shadow DOM snapshot support within Test Replay in order to highlight elements correctly within the Cypress reporter. Addressed in [#28823](https://github.com/cypress-io/cypress/pull/28823).
- Added TypeScript support for [Vue 2.7+](https://github.com/vuejs/vue/blob/main/CHANGELOG.md#270-2022-07-01). Addresses [#28591](https://github.com/cypress-io/cypress/issues/28591).
- Adds additional context to error messages displayed when Test Replay artifacts fail to upload. Addressed in [#28986](https://github.com/cypress-io/cypress/pull/28986)

**Performance:**

- Fixed a performance regression from [`13.6.3`](https://docs.cypress.io/guides/references/changelog#13-6-3) where unhandled service worker requests may not correlate correctly. Fixes [#28868](https://github.com/cypress-io/cypress/issues/28868).
- Reduces the number of attempts to retry failed Test Replay artifact uploads from 8 to 3, to reduce time spent on artifact upload attempts that will not succeed. Addressed in [#28986](https://github.com/cypress-io/cypress/pull/28986)

**Bugfixes:**

- Changed screenshot capture behavior in Chromium to activate the main Cypress tab before capturing. This prevents screenshot capture from timing out in certain situations. Fixed in [#29038](https://github.com/cypress-io/cypress/pull/29038). Fixes [#5016](https://github.com/cypress-io/cypress/issues/5016)
- Fixed an issue where `.click()` commands on children of disabled elements would still produce "click" events -- even without `{ force: true }`. Fixes [#28788](https://github.com/cypress-io/cypress/issues/28788).
- Changed RequestBody type to allow for boolean and null literals to be passed as body values. [#28789](https://github.com/cypress-io/cypress/issues/28789)

**Misc:**

- Changed Component Testing scaffolding instruction to `pnpm add` to add framework dependencies when a project uses pnpm as package manager. Addresses [#29052](https://github.com/cypress-io/cypress/issues/29052).
- Command messages in the Cypress command logs will now truncate display at 100 lines instead of 50. Fixes [#29023](https://github.com/cypress-io/cypress/issues/29023).
- Capture the `beforeTest` timestamp inside the browser for the purposes of accurately determining test start for Test Replay. Addressed in [#29061](https://github.com/cypress-io/cypress/pull/29061).

**Dependency Updates:**

- Updated jimp from `0.14.0` to `0.22.12`. Addressed in [#29055](https://github.com/cypress-io/cypress/pull/29055).
- Updated http-proxy-middleware from `2.0.4` to `2.0.6`. Addressed in [#28902](https://github.com/cypress-io/cypress/pull/28902).
- Updated signal-exit from `3.0.3` to `3.0.7`. Addressed in [#28979](https://github.com/cypress-io/cypress/pull/28979).

## 13.6.6

_Released 2/22/2024_

**Bugfixes:**

- Fixed an issue where `cypress verify` was failing for `nx` users. Fixes [#28982](https://github.com/cypress-io/cypress/issues/28982).

## 13.6.5

_Released 2/20/2024_

**Bugfixes:**

- Fixed tests hanging when the Chrome browser extension is disabled. Fixes [#28392](https://github.com/cypress-io/cypress/issues/28392).
- Fixed an issue which caused the browser to relaunch after closing the browser from the Launchpad. Fixes [#28852](https://github.com/cypress-io/cypress/issues/28852).
- Fixed an issue with the unzip promise never being rejected when an empty error happens. Fixed in [#28850](https://github.com/cypress-io/cypress/pull/28850).
- Fixed a regression introduced in [`13.6.3`](https://docs.cypress.io/guides/references/changelog#13-6-3) where Cypress could crash when processing service worker requests through our proxy. Fixes [#28950](https://github.com/cypress-io/cypress/issues/28950).
- Fixed incorrect type definition of `dom.getContainsSelector`. Fixed in [#28339](https://github.com/cypress-io/cypress/pull/28339).

**Misc:**

- Improved accessibility of the Cypress App in some areas. Addressed in [#28774](https://github.com/cypress-io/cypress/pull/28774).
- Changed references of LayerCI to webapp.io. Addressed in [#28874](https://github.com/cypress-io/cypress/pull/28874).

**Dependency Updates:**

- Upgraded `electron` from `25.8.4` to `27.1.3`.
- Upgraded bundled Node.js version from `18.15.0` to `18.17.0`.
- Upgraded bundled Chromium version from `114.0.5735.289` to `118.0.5993.117`.
- Updated buffer from `5.6.0` to `5.7.1`. Addressed in [#28934](https://github.com/cypress-io/cypress/pull/28934).
- Updated [`duplexify`](https://www.npmjs.com/package/duplexify) from `4.1.1` to `4.1.2`. Addressed in [#28941](https://github.com/cypress-io/cypress/pull/28941).
- Updated [`is-ci`](https://www.npmjs.com/package/is-ci) from `3.0.0` to `3.0.1`. Addressed in [#28933](https://github.com/cypress-io/cypress/pull/28933).

## 13.6.4

_Released 1/30/2024_

**Performance:**

- Fixed a performance regression from [`13.3.2`](https://docs.cypress.io/guides/references/changelog#13.3.2) where aborted requests may not correlate correctly. Fixes [#28734](https://github.com/cypress-io/cypress/issues/28734).

**Bugfixes:**

- Fixed an issue with capturing assets for Test Replay when service workers are registered in Cypress support files. This issue would cause styles to not render properly in Test Replay. Fixes [#28747](https://github.com/cypress-io/cypress/issues/28747).

**Misc:**

- Added missing properties to the `Cypress.spec` interface for TypeScript users. Addresses [#27835](https://github.com/cypress-io/cypress/issues/27835).

## 13.6.3

_Released 1/16/2024_

**Bugfixes:**

- Force `moduleResolution` to `node` when `typescript` projects are detected to correctly run Cypress. This change should not have a large impact as `commonjs` is already forced when `ts-node` is registered. This fix does not impact the ESM Typescript configuration loader. Fixes [#27731](https://github.com/cypress-io/cypress/issues/27731).
- No longer wait for additional frames when recording a video for a spec that was skipped by the Cloud due to Auto Cancellation. Fixes [#27898](https://github.com/cypress-io/cypress/issues/27898).
- Now `node_modules` will not be ignored if a project path or a provided path to spec files contains it. Fixes [#23616](https://github.com/cypress-io/cypress/issues/23616).
- Updated display of assertions and commands with a URL argument to escape markdown formatting so that values are displayed as is and assertion values display as bold. Fixes [#24960](https://github.com/cypress-io/cypress/issues/24960) and [#28100](https://github.com/cypress-io/cypress/issues/28100).
- When generating assertions via Cypress Studio, the preview of the generated assertions now correctly displays the past tense of 'expected' instead of 'expect'. Fixed in [#28593](https://github.com/cypress-io/cypress/pull/28593).
- Fixed a regression in [`13.6.2`](https://docs.cypress.io/guides/references/changelog#13.6.2) where the `body` element was not highlighted correctly in Test Replay. Fixed in [#28627](https://github.com/cypress-io/cypress/pull/28627).
- Correctly sync `Cypress.currentRetry` with secondary origin so test retries that leverage `cy.origin()` render logs as expected. Fixes [#28574](https://github.com/cypress-io/cypress/issues/28574).
- Fixed an issue where some cross-origin logs, like assertions or cy.clock(), were getting too many dom snapshots. Fixes [#28609](https://github.com/cypress-io/cypress/issues/28609).
- Fixed asset capture for Test Replay for requests that are routed through service workers. This addresses an issue where styles were not being applied properly in Test Replay and `cy.intercept()` was not working properly for requests in this scenario. Fixes [#28516](https://github.com/cypress-io/cypress/issues/28516).
- Fixed an issue where visiting an `http://` site would result in an infinite reload/redirect loop in Chrome 114+. Fixes [#25891](https://github.com/cypress-io/cypress/issues/25891).
- Fixed an issue where requests made from extra tabs do not include their original headers. Fixes [#28641](https://github.com/cypress-io/cypress/issues/28641).
- Fixed an issue where `cy.wait()` would sometimes throw an error reading a property of undefined when returning responses. Fixes [#28233](https://github.com/cypress-io/cypress/issues/28233).

**Performance:**

- Fixed a performance regression from [`13.3.2`](https://docs.cypress.io/guides/references/changelog#13.3.2) where requests may not correlate correctly when test isolation is off. Fixes [#28545](https://github.com/cypress-io/cypress/issues/28545).

**Dependency Updates:**

- Remove dependency on `@types/node` package. Addresses [#28473](https://github.com/cypress-io/cypress/issues/28473).
- Updated [`@cypress/unique-selector`](https://www.npmjs.com/package/@cypress/unique-selector) to include a performance optimization. It's possible this could improve performance of the selector playground. Addressed in [#28571](https://github.com/cypress-io/cypress/pull/28571).
- Replace [`CircularJSON`](https://www.npmjs.com/package/circular-json) with its successor [`flatted`](https://www.npmjs.com/package/flatted) version `3.2.9`. This resolves decoding issues observed in complex objects sent from the browser. Addressed in [#28683](https://github.com/cypress-io/cypress/pull/28683).
- Updated [`better-sqlite3`](https://www.npmjs.com/package/better-sqlite3) from `8.7.0` to `9.2.2` to fix macOS Catalina issues. Addresses [#28697](https://github.com/cypress-io/cypress/issues/28697).

**Misc:**

- Improved accessibility of some areas of the Cypress App. Addressed in [#28628](https://github.com/cypress-io/cypress/pull/28628).
- Updated some documentation links to go through on.cypress.io. Addressed in [#28623](https://github.com/cypress-io/cypress/pull/28623).


## 13.6.2

_Released 12/26/2023_

**Bugfixes:**

- Fixed a regression in [`13.6.1`](https://docs.cypress.io/guides/references/changelog#13.6.1) where a malformed URI would crash Cypress. Fixes [#28521](https://github.com/cypress-io/cypress/issues/28521).
- Fixed a regression in [`12.4.0`](https://docs.cypress.io/guides/references/changelog#12.4.0) where erroneous `<br>` tags were displaying in error messages in the Command Log making them less readable. Fixes [#28452](https://github.com/cypress-io/cypress/issues/28452).

**Performance:**

- Improved performance when finding unique selectors for command log snapshots for Test Replay. Addressed in [#28536](https://github.com/cypress-io/cypress/pull/28536).

**Dependency Updates:**

- Updated ts-node from `10.9.1` to `10.9.2`. Cypress will longer error during `cypress run` or `cypress open` when using Typescript 5.3.2+ with `extends` in `tsconfig.json`. Addresses [#28385](https://github.com/cypress-io/cypress/issues/28385).

## 13.6.1

_Released 12/5/2023_

**Bugfixes:**

- Fixed an issue where pages or downloads opened in a new tab were missing basic auth headers. Fixes [#28350](https://github.com/cypress-io/cypress/issues/28350).
- Fixed an issue where request logging would default the `message` to the `args` of the currently running command even though those `args` would not apply to the request log and are not displayed. If the `args` are sufficiently large (e.g. when running the `cy.task` from the [code-coverage](https://github.com/cypress-io/code-coverage/) plugin) there could be performance/memory implications. Addressed in [#28411](https://github.com/cypress-io/cypress/pull/28411).
- Fixed an issue where commands would fail with the error `must only be invoked from the spec file or support file` if the project's `baseUrl` included basic auth credentials. Fixes [#27457](https://github.com/cypress-io/cypress/issues/27457) and [#28336](https://github.com/cypress-io/cypress/issues/28336).
- Fixed an issue where some URLs would timeout in pre-request correlation. Addressed in [#28427](https://github.com/cypress-io/cypress/pull/28427).
- Cypress will now correctly log errors and debug logs on Linux machines. Fixes [#5051](https://github.com/cypress-io/cypress/issues/5051) and [#24713](https://github.com/cypress-io/cypress/issues/24713).

**Misc:**

- Artifact upload duration is now reported to Cypress Cloud. Fixes [#28238](https://github.com/cypress-io/cypress/issues/28238). Addressed in [#28418](https://github.com/cypress-io/cypress/pull/28418).

## 13.6.0

_Released 11/21/2023_

**Features:**

- Added an activity indicator to CLI output when artifacts (screenshots, videos, or Test Replay) are being uploaded to the cloud. Addresses [#28239](https://github.com/cypress-io/cypress/issues/28239). Addressed in [#28277](https://github.com/cypress-io/cypress/pull/28277).
- When artifacts are uploaded to the Cypress Cloud, the duration of each upload will be displayed in the terminal. Addresses [#28237](https://github.com/cypress-io/cypress/issues/28237).

**Bugfixes:**

- We now allow absolute paths when setting `component.indexHtmlFile` in the Cypress config. Fixes [#27750](https://github.com/cypress-io/cypress/issues/27750).
- Fixed an issue where dynamic intercept aliases now show with alias name instead of "no alias" in driver. Addresses [#24653](https://github.com/cypress-io/cypress/issues/24653)
- Fixed an issue where [aliasing individual requests](https://docs.cypress.io/api/commands/intercept#Aliasing-individual-requests) with `cy.intercept()` led to an error when retrieving all of the aliases with `cy.get(@alias.all)` . Addresses [#25448](https://github.com/cypress-io/cypress/issues/25448)
- The URL of the application under test and command error "Learn more" links now open externally instead of in the Cypress-launched browser. Fixes [#24572](https://github.com/cypress-io/cypress/issues/24572).
- Fixed issue where some URLs would timeout in pre-request correlation. Addressed in [#28354](https://github.com/cypress-io/cypress/pull/28354).

**Misc:**

- Browser tabs and windows other than the Cypress tab are now closed between tests in Chromium-based browsers. Addressed in [#28204](https://github.com/cypress-io/cypress/pull/28204).
- Cypress now ensures the main browser tab is active before running each command in Chromium-based browsers. Addressed in [#28334](https://github.com/cypress-io/cypress/pull/28334).

**Dependency Updates:**

- Upgraded [`chrome-remote-interface`](https://www.npmjs.com/package/chrome-remote-interface) from `0.31.3` to `0.33.0` to increase the max payload from 100MB to 256MB. Addressed in [#27998](https://github.com/cypress-io/cypress/pull/27998).

## 13.5.1

_Released 11/14/2023_

**Bugfixes:**

- Fixed a regression in [`13.5.0`](https://docs.cypress.io/guides/references/changelog#13.5.0) where requests cached within a given spec may take longer to load than they did previously. Addresses [#28295](https://github.com/cypress-io/cypress/issues/28295).
- Fixed an issue where pages opened in a new tab were missing response headers, causing them not to load properly. Fixes [#28293](https://github.com/cypress-io/cypress/issues/28293) and [#28303](https://github.com/cypress-io/cypress/issues/28303).
- We now pass a flag to Chromium browsers to disable default component extensions. This is a common flag passed during browser automation. Fixed in [#28294](https://github.com/cypress-io/cypress/pull/28294).

## 13.5.0

_Released 11/8/2023_

**Features:**

 - Added Component Testing support for [Angular](https://angular.io/) version 17. Addresses [#28153](https://github.com/cypress-io/cypress/issues/28153).

**Bugfixes:**

- Fixed an issue in chromium based browsers, where global style updates can trigger flooding of font face requests in DevTools and Test Replay. This can affect performance due to the flooding of messages in CDP. Fixes [#28150](https://github.com/cypress-io/cypress/issues/28150) and [#28215](https://github.com/cypress-io/cypress/issues/28215).
- Fixed a regression in [`13.3.3`](https://docs.cypress.io/guides/references/changelog#13.3.3) where Cypress would hang on loading shared workers when using `cy.reload` to reload the page. Fixes [#28248](https://github.com/cypress-io/cypress/issues/28248).
- Fixed an issue where network requests made from tabs, or windows other than the main Cypress tab, would be delayed. Fixes [#28113](https://github.com/cypress-io/cypress/issues/28113).
- Fixed an issue with 'other' targets (e.g. pdf documents embedded in an object tag) not fully loading. Fixes [#28228](https://github.com/cypress-io/cypress/issues/28228) and [#28162](https://github.com/cypress-io/cypress/issues/28162).
- Fixed an issue where clicking a link to download a file could cause a page load timeout when the download attribute was missing. Note: download behaviors in experimental Webkit are still an issue. Fixes [#14857](https://github.com/cypress-io/cypress/issues/14857).
- Fixed an issue to account for canceled and failed downloads to correctly reflect these status in Command log as a download failure where previously it would be pending. Fixed in [#28222](https://github.com/cypress-io/cypress/pull/28222).
- Fixed an issue determining visibility when an element is hidden by an ancestor with a shared edge. Fixes [#27514](https://github.com/cypress-io/cypress/issues/27514).
- We now pass a flag to Chromium browsers to disable Chrome translation, both the manual option and the popup prompt, when a page with a differing language is detected. Fixes [#28225](https://github.com/cypress-io/cypress/issues/28225).
- Stopped processing CDP events at the end of a spec when Test Isolation is off and Test Replay is enabled. Addressed in [#28213](https://github.com/cypress-io/cypress/pull/28213).

## 13.4.0

_Released 10/30/2023_

**Features:**

- Introduced experimental configuration options for advanced retry logic: adds `experimentalStrategy` and `experimentalOptions` keys to the `retry` configuration key. See [Experimental Flake Detection Features](https://docs.cypress.io/guides/references/experiments/#Experimental-Flake-Detection-Features) in the documentation. Addressed in [#27930](https://github.com/cypress-io/cypress/pull/27930).

**Bugfixes:**

- Fixed a regression in [`13.3.2`](https://docs.cypress.io/guides/references/changelog#13.3.2) where Cypress would crash with 'Inspected target navigated or closed' or 'Session with given id not found'. Fixes [#28141](https://github.com/cypress-io/cypress/issues/28141) and [#28148](https://github.com/cypress-io/cypress/issues/28148).

## 13.3.3

_Released 10/24/2023_

**Bugfixes:**

- Fixed a performance regression in `13.3.1` with proxy correlation timeouts and requests issued from web and shared workers. Fixes [#28104](https://github.com/cypress-io/cypress/issues/28104).
- Fixed a performance problem with proxy correlation when requests get aborted and then get miscorrelated with follow up requests. Addressed in [#28094](https://github.com/cypress-io/cypress/pull/28094).
- Fixed a regression in [10.0.0](#10.0.0), where search would not find a spec if the file name contains "-" or "\_", but search prompt contains " " instead (e.g. search file "spec-file.cy.ts" with prompt "spec file"). Fixes [#25303](https://github.com/cypress-io/cypress/issues/25303).

## 13.3.2

_Released 10/18/2023_

**Bugfixes:**

- Fixed a performance regression in `13.3.1` with proxy correlation timeouts and requests issued from service workers. Fixes [#28054](https://github.com/cypress-io/cypress/issues/28054) and [#28056](https://github.com/cypress-io/cypress/issues/28056).
- Fixed an issue where proxy correlation would leak over from a previous spec causing performance problems, `cy.intercept` problems, and Test Replay asset capturing issues. Addressed in [#28060](https://github.com/cypress-io/cypress/pull/28060).
- Fixed an issue where redirects of requests that knowingly don't have CDP traffic should also be assumed to not have CDP traffic. Addressed in [#28060](https://github.com/cypress-io/cypress/pull/28060).
- Fixed an issue with Accept Encoding headers by forcing gzip when no accept encoding header is sent and using identity if gzip is not sent. Fixes [#28025](https://github.com/cypress-io/cypress/issues/28025).

**Dependency Updates:**

- Upgraded [`@babel/core`](https://www.npmjs.com/package/@babel/core) from `7.22.9` to `7.23.2` to address the [SNYK-JS-SEMVER-3247795](https://snyk.io/vuln/SNYK-JS-SEMVER-3247795) security vulnerability. Addressed in [#28063](https://github.com/cypress-io/cypress/pull/28063).
- Upgraded [`@babel/traverse`](https://www.npmjs.com/package/@babel/traverse) from `7.22.8` to `7.23.2` to address the [SNYK-JS-BABELTRAVERSE-5962462](https://snyk.io/vuln/SNYK-JS-BABELTRAVERSE-5962462) security vulnerability. Addressed in [#28063](https://github.com/cypress-io/cypress/pull/28063).
- Upgraded [`react-docgen`](https://www.npmjs.com/package/react-docgen) from `6.0.0-alpha.3` to `6.0.4` to address the [SNYK-JS-BABELTRAVERSE-5962462](https://snyk.io/vuln/SNYK-JS-BABELTRAVERSE-5962462) security vulnerability. Addressed in [#28063](https://github.com/cypress-io/cypress/pull/28063).

## 13.3.1

_Released 10/11/2023_

**Bugfixes:**

- Fixed an issue where requests were correlated in the wrong order in the proxy. This could cause an issue where the wrong request is used for `cy.intercept` or assets (e.g. stylesheets or images) may not properly be available in Test Replay. Addressed in [#27892](https://github.com/cypress-io/cypress/pull/27892).
- Fixed an issue where a crashed Chrome renderer can cause the Test Replay recorder to hang. Addressed in [#27909](https://github.com/cypress-io/cypress/pull/27909).
- Fixed an issue where multiple responses yielded from calls to `cy.wait()` would sometimes be out of order. Fixes [#27337](https://github.com/cypress-io/cypress/issues/27337).
- Fixed an issue where requests were timing out in the proxy. This could cause an issue where the wrong request is used for `cy.intercept` or assets (e.g. stylesheets or images) may not properly be available in Test Replay. Addressed in [#27976](https://github.com/cypress-io/cypress/pull/27976).
- Fixed an issue where Test Replay couldn't record tests due to issues involving `GLIBC`. Fixed deprecation warnings during the rebuild of better-sqlite3. Fixes [#27891](https://github.com/cypress-io/cypress/issues/27891) and [#27902](https://github.com/cypress-io/cypress/issues/27902).
- Enables test replay for executed specs in runs that have a spec that causes a browser crash. Addressed in [#27786](https://github.com/cypress-io/cypress/pull/27786).

## 13.3.0

_Released 09/27/2023_

**Features:**

 - Introduces new layout for Runs page providing additional run information. Addresses [#27203](https://github.com/cypress-io/cypress/issues/27203).

**Bugfixes:**

- Fixed an issue where actionability checks trigger a flood of font requests. Removing the font requests has the potential to improve performance and removes clutter from Test Replay. Addressed in [#27860](https://github.com/cypress-io/cypress/pull/27860).
- Fixed network stubbing not permitting status code 999. Fixes [#27567](https://github.com/cypress-io/cypress/issues/27567). Addressed in [#27853](https://github.com/cypress-io/cypress/pull/27853).

## 13.2.0

_Released 09/12/2023_

**Features:**

 - Adds support for Nx users who want to run Angular Component Testing in parallel. Addressed in [#27723](https://github.com/cypress-io/cypress/pull/27723).

**Bugfixes:**

- Edge cases where `cy.intercept()` would not properly intercept and asset response bodies would not properly be captured for Test Replay have been addressed. Addressed in [#27771](https://github.com/cypress-io/cypress/pull/27771).
- Fixed an issue where `enter`, `keyup`, and `space` events were not triggering `click` events properly in some versions of Firefox. Addressed in [#27715](https://github.com/cypress-io/cypress/pull/27715).
- Fixed a regression in `13.0.0` where tests using Basic Authorization can potentially hang indefinitely on chromium browsers. Addressed in [#27781](https://github.com/cypress-io/cypress/pull/27781).
- Fixed a regression in `13.0.0` where component tests using an intercept that matches all requests can potentially hang indefinitely. Addressed in [#27788](https://github.com/cypress-io/cypress/pull/27788).

**Dependency Updates:**

- Upgraded Electron from `21.0.0` to `25.8.0`, which updates bundled Chromium from `106.0.5249.51` to `114.0.5735.289`. Additionally, the Node version binary has been upgraded from `16.16.0` to `18.15.0`. This does **NOT** have an impact on the node version you are using with Cypress and is merely an internal update to the repository & shipped binary. Addressed in [#27715](https://github.com/cypress-io/cypress/pull/27715). Addresses [#27595](https://github.com/cypress-io/cypress/issues/27595).

## 13.1.0

_Released 08/31/2023_

**Features:**

 - Introduces a status icon representing the `latest` test run in the Sidebar for the Runs Page. Addresses [#27206](https://github.com/cypress-io/cypress/issues/27206).

**Bugfixes:**

- Fixed a regression introduced in Cypress [13.0.0](#13-0-0) where the [Module API](https://docs.cypress.io/guides/guides/module-api), [`after:run`](https://docs.cypress.io/api/plugins/after-run-api), and  [`after:spec`](https://docs.cypress.io/api/plugins/after-spec-api) results did not include the `stats.skipped` field for each run result. Fixes [#27694](https://github.com/cypress-io/cypress/issues/27694). Addressed in [#27695](https://github.com/cypress-io/cypress/pull/27695).
- Individual CDP errors that occur while capturing data for Test Replay will no longer prevent the entire run from being available. Addressed in [#27709](https://github.com/cypress-io/cypress/pull/27709).
- Fixed an issue where the release date on the `v13` landing page was a day behind. Fixed in [#27711](https://github.com/cypress-io/cypress/pull/27711).
- Fixed an issue where fatal protocol errors would leak between specs causing all subsequent specs to fail to upload protocol information. Fixed in [#27720](https://github.com/cypress-io/cypress/pull/27720)
- Updated `plist` from `3.0.6` to `3.1.0` to address [CVE-2022-37616](https://github.com/advisories/GHSA-9pgh-qqpf-7wqj) and [CVE-2022-39353](https://github.com/advisories/GHSA-crh6-fp67-6883). Fixed in [#27710](https://github.com/cypress-io/cypress/pull/27710).

## 13.0.0

_Released 08/29/2023_

**Breaking Changes:**

- The [`video`](https://docs.cypress.io/guides/references/configuration#Videos) configuration option now defaults to `false`. Addresses [#26157](https://github.com/cypress-io/cypress/issues/26157).
- The [`videoCompression`](https://docs.cypress.io/guides/references/configuration#Videos) configuration option now defaults to `false`. Addresses [#26160](https://github.com/cypress-io/cypress/issues/26160).
- The [`videoUploadOnPasses`](https://docs.cypress.io/guides/references/configuration#Videos) configuration option has been removed. Please see our [screenshots & videos guide](https://docs.cypress.io/guides/guides/screenshots-and-videos#Delete-videos-for-specs-without-failing-or-retried-tests) on how to accomplish similar functionality. Addresses [#26899](https://github.com/cypress-io/cypress/issues/26899).
- Requests for assets at relative paths for component testing are now correctly forwarded to the dev server. Fixes [#26725](https://github.com/cypress-io/cypress/issues/26725).
- The [`cy.readFile()`](/api/commands/readfile) command is now retry-able as a [query command](https://on.cypress.io/retry-ability). This should not affect any tests using it; the functionality is unchanged. However, it can no longer be overwritten using [`Cypress.Commands.overwrite()`](/api/cypress-api/custom-commands#Overwrite-Existing-Commands). Addressed in [#25595](https://github.com/cypress-io/cypress/pull/25595).
- The current spec path is now passed from the AUT iframe using a query parameter rather than a path segment. This allows for requests for assets at relative paths to be correctly forwarded to the dev server. Fixes [#26725](https://github.com/cypress-io/cypress/issues/26725).
- The deprecated configuration option `nodeVersion` has been removed. Addresses [#27016](https://github.com/cypress-io/cypress/issues/27016).
- The properties and values returned by the [Module API](https://docs.cypress.io/guides/guides/module-api) and included in the arguments of handlers for the [`after:run`](https://docs.cypress.io/api/plugins/after-run-api) and  [`after:spec`](https://docs.cypress.io/api/plugins/after-spec-api) have been changed to be more consistent. Addresses [#23805](https://github.com/cypress-io/cypress/issues/23805).
- For Cypress Cloud runs with Test Replay enabled, the Cypress Runner UI is now hidden during the run since the Runner will be visible during Test Replay. As such, if video is recorded (which is now defaulted to `false`) during the run, the Runner will not be visible. In addition, if a runner screenshot (`cy.screenshot({ capture: runner })`) is captured, it will no longer contain the Runner.
- The browser and browser page unexpectedly closing in the middle of a test run are now gracefully handled. Addressed in [#27592](https://github.com/cypress-io/cypress/issues/27592).
- Automation performance is now improved by switching away from websockets to direct CDP calls for Chrome and Electron browsers. Addressed in [#27592](https://github.com/cypress-io/cypress/issues/27592).
- Edge cases where `cy.intercept()` would not properly intercept have been addressed. Addressed in [#27592](https://github.com/cypress-io/cypress/issues/27592).
- Node 14 support has been removed and Node 16 support has been deprecated. Node 16 may continue to work with Cypress `v13`, but will not be supported moving forward to closer coincide with [Node 16's end-of-life](https://nodejs.org/en/blog/announcements/nodejs16-eol) schedule. It is recommended that users update to at least Node 18.
- The minimum supported Typescript version is `4.x`.

**Features:**

- Consolidates and improves terminal output when uploading test artifacts to Cypress Cloud. Addressed in [#27402](https://github.com/cypress-io/cypress/pull/27402)

**Bugfixes:**

- Fixed an issue where Cypress's internal `tsconfig` would conflict with properties set in the user's `tsconfig.json` such as `module` and `moduleResolution`. Fixes [#26308](https://github.com/cypress-io/cypress/issues/26308) and [#27448](https://github.com/cypress-io/cypress/issues/27448).
- Clarified Svelte 4 works correctly with Component Testing and updated dependencies checks to reflect this. It was incorrectly flagged as not supported. Fixes [#27465](https://github.com/cypress-io/cypress/issues/27465).
- Resolve the `process/browser` global inside `@cypress/webpack-batteries-included-preprocessor` to resolve to `process/browser.js` in order to explicitly provide the file extension. File resolution must include the extension for `.mjs` and `.js` files inside ESM packages in order to resolve correctly. Fixes[#27599](https://github.com/cypress-io/cypress/issues/27599).
- Fixed an issue where the correct `pnp` process was not being discovered. Fixes [#27562](https://github.com/cypress-io/cypress/issues/27562).
- Fixed incorrect type declarations for Cypress and Chai globals that asserted them to be local variables of the global scope rather than properties on the global object. Fixes [#27539](https://github.com/cypress-io/cypress/issues/27539). Fixed in [#27540](https://github.com/cypress-io/cypress/pull/27540).
- Dev Servers will now respect and use the `port` configuration option if present. Fixes [#27675](https://github.com/cypress-io/cypress/issues/27675).

**Dependency Updates:**

- Upgraded [`@cypress/request`](https://www.npmjs.com/package/@cypress/request) from `^2.88.11` to `^3.0.0` to address the [CVE-2023-28155](https://github.com/advisories/GHSA-p8p7-x288-28g6) security vulnerability. Addresses [#27535](https://github.com/cypress-io/cypress/issues/27535). Addressed in [#27495](https://github.com/cypress-io/cypress/pull/27495).

## 12.17.4

_Released 08/15/2023_

**Bugfixes:**

- Fixed an issue where having `cypress.config` in a nested directory would cause problems with locating the `component-index.html` file when using component testing. Fixes [#26400](https://github.com/cypress-io/cypress/issues/26400).

**Dependency Updates:**

- Upgraded [`webpack`](https://www.npmjs.com/package/webpack) from `v4` to `v5`. This means that we are now bundling your `e2e` tests with webpack 5. We don't anticipate this causing any noticeable changes. However, if you'd like to keep bundling your `e2e` tests with wepback 4 you can use the same process as before by pinning [@cypress/webpack-batteries-included-preprocessor](https://www.npmjs.com/package/@cypress/webpack-batteries-included-preprocessor) to `v2.x.x` and hooking into the [file:preprocessor](https://docs.cypress.io/api/plugins/preprocessors-api#Usage) plugin event. This will restore the previous bundling process. Additionally, if you're using [@cypress/webpack-batteries-included-preprocessor](https://www.npmjs.com/package/@cypress/webpack-batteries-included-preprocessor) already, a new version has been published to support webpack `v5`.
- Upgraded [`tough-cookie`](https://www.npmjs.com/package/tough-cookie) from `4.0` to `4.1.3`, [`@cypress/request`](https://www.npmjs.com/package/@cypress/request) from `2.88.11` to `2.88.12` and [`@cypress/request-promise`](https://www.npmjs.com/package/@cypress/request-promise) from `4.2.6` to `4.2.7` to address a [security vulnerability](https://security.snyk.io/vuln/SNYK-JS-TOUGHCOOKIE-5672873). Fixes [#27261](https://github.com/cypress-io/cypress/issues/27261).

## 12.17.3

_Released 08/01/2023_

**Bugfixes:**

- Fixed an issue where unexpected branch names were being recorded for cypress runs when executed by GitHub Actions. The HEAD branch name will now be recorded by default for pull request workflows if a branch name cannot otherwise be detected from user overrides or from local git data. Fixes [#27389](https://github.com/cypress-io/cypress/issues/27389).

**Performance:**

- Fixed an issue where unnecessary requests were being paused. No longer sends `X-Cypress-Is-XHR-Or-Fetch` header and infers resource type off of the server pre-request object. Fixes [#26620](https://github.com/cypress-io/cypress/issues/26620) and [#26622](https://github.com/cypress-io/cypress/issues/26622).

## 12.17.2

_Released 07/20/2023_

**Bugfixes:**

- Fixed an issue where commands would fail with the error `must only be invoked from the spec file or support file` if their arguments were mutated. Fixes [#27200](https://github.com/cypress-io/cypress/issues/27200).
- Fixed an issue where `cy.writeFile()` would erroneously fail with the error `cy.writeFile() must only be invoked from the spec file or support file`. Fixes [#27097](https://github.com/cypress-io/cypress/issues/27097).
- Fixed an issue where web workers could not be created within a spec. Fixes [#27298](https://github.com/cypress-io/cypress/issues/27298).

## 12.17.1

_Released 07/10/2023_

**Bugfixes:**

- Fixed invalid stored preference when enabling in-app notifications that could cause the application to crash.  Fixes [#27228](https://github.com/cypress-io/cypress/issues/27228).
- Fixed an issue with the Typescript types of [`cy.screenshot()`](https://docs.cypress.io/api/commands/screenshot). Fixed in [#27130](https://github.com/cypress-io/cypress/pull/27130).

**Dependency Updates:**

- Upgraded [`@cypress/request`](https://www.npmjs.com/package/@cypress/request) from `2.88.10` to `2.88.11` to address [CVE-2022-24999](https://www.cve.org/CVERecord?id=CVE-2022-24999) security vulnerability. Addressed in [#27005](https://github.com/cypress-io/cypress/pull/27005).

## 12.17.0

_Released 07/05/2023_

**Features:**

- Cypress Cloud users can now receive desktop notifications about their runs, including when one starts, finishes, or fails. Addresses [#26686](https://github.com/cypress-io/cypress/issues/26686).

**Bugfixes:**

- Fixed issues where commands would fail with the error `must only be invoked from the spec file or support file`. Fixes [#27149](https://github.com/cypress-io/cypress/issues/27149) and [#27163](https://github.com/cypress-io/cypress/issues/27163).
- Fixed a regression introduced in Cypress [12.12.0](#12-12-0) where Cypress may fail to reconnect to the Chrome DevTools Protocol in Electron. Fixes [#26900](https://github.com/cypress-io/cypress/issues/26900).
- Fixed an issue where chrome was not recovering from browser crashes properly. Fixes [#24650](https://github.com/cypress-io/cypress/issues/24650).
- Fixed a race condition that was causing a GraphQL error to appear on the [Debug page](https://docs.cypress.io/guides/cloud/runs#Debug) when viewing a running Cypress Cloud build. Fixed in [#27134](https://github.com/cypress-io/cypress/pull/27134).
- Fixed a race condition in electron where the test window exiting prematurely during the browser launch process was causing the whole test run to fail. Addressed in [#27167](https://github.com/cypress-io/cypress/pull/27167).
- Fixed minor issues with Typescript types in the CLI. Fixes [#24110](https://github.com/cypress-io/cypress/issues/24110).
- Fixed an issue where a value for the Electron debug port would not be respected if defined using the `ELECTRON_EXTRA_LAUNCH_ARGS` environment variable. Fixes [#26711](https://github.com/cypress-io/cypress/issues/26711).

**Dependency Updates:**

- Update dependency semver to ^7.5.3. Addressed in [#27151](https://github.com/cypress-io/cypress/pull/27151).

## 12.16.0

_Released 06/26/2023_

**Features:**

- Added support for Angular 16.1.0 in Cypress Component Testing. Addresses [#27049](https://github.com/cypress-io/cypress/issues/27049).

**Bugfixes:**

- Fixed an issue where certain commands would fail with the error `must only be invoked from the spec file or support file` when invoked with a large argument. Fixes [#27099](https://github.com/cypress-io/cypress/issues/27099).

## 12.15.0

_Released 06/20/2023_

**Features:**

- Added support for running Cypress tests with [Chrome's new `--headless=new` flag](https://developer.chrome.com/articles/new-headless/). Chrome versions 112 and above will now be run in the `headless` mode that matches the `headed` browser implementation. Addresses [#25972](https://github.com/cypress-io/cypress/issues/25972).
- Cypress can now test pages with targeted `Content-Security-Policy` and `Content-Security-Policy-Report-Only` header directives by specifying the allow list via the [`experimentalCspAllowList`](https://docs.cypress.io/guides/references/configuration#Experimental-Csp-Allow-List) configuration option. Addresses [#1030](https://github.com/cypress-io/cypress/issues/1030). Addressed in [#26483](https://github.com/cypress-io/cypress/pull/26483)
- The [`videoCompression`](https://docs.cypress.io/guides/references/configuration#Videos) configuration option now accepts both a boolean or a Constant Rate Factor (CRF) number between `1` and `51`. The `videoCompression` default value is still `32` CRF and when `videoCompression` is set to `true` the default of `32` CRF will be used. Addresses [#26658](https://github.com/cypress-io/cypress/issues/26658).
- The Cypress Cloud data shown on the [Specs](https://docs.cypress.io/guides/core-concepts/cypress-app#Specs) page and [Runs](https://docs.cypress.io/guides/core-concepts/cypress-app#Runs) page will now reflect Cloud Runs that match the current Git tree if Git is being used. Addresses [#26693](https://github.com/cypress-io/cypress/issues/26693).

**Bugfixes:**

- Fixed an issue where video output was not being logged to the console when `videoCompression` was turned off. Videos will now log to the terminal regardless of the compression value. Addresses [#25945](https://github.com/cypress-io/cypress/issues/25945).

**Dependency Updates:**

- Removed [`@cypress/mocha-teamcity-reporter`](https://www.npmjs.com/package/@cypress/mocha-teamcity-reporter) as this package was no longer being referenced. Addressed in [#26938](https://github.com/cypress-io/cypress/pull/26938).

## 12.14.0

_Released 06/07/2023_

**Features:**

- A new testing type switcher has been added to the Spec Explorer to make it easier to move between E2E and Component Testing. An informational overview of each type is displayed if it hasn't already been configured to help educate and onboard new users to each testing type. Addresses [#26448](https://github.com/cypress-io/cypress/issues/26448), [#26836](https://github.com/cypress-io/cypress/issues/26836) and [#26837](https://github.com/cypress-io/cypress/issues/26837).

**Bugfixes:**

- Fixed an issue to now correctly detect Angular 16 dependencies
([@angular/cli](https://www.npmjs.com/package/@angular/cli),
[@angular-devkit/build-angular](https://www.npmjs.com/package/@angular-devkit/build-angular),
[@angular/core](https://www.npmjs.com/package/@angular/core), [@angular/common](https://www.npmjs.com/package/@angular/common),
[@angular/platform-browser-dynamic](https://www.npmjs.com/package/@angular/platform-browser-dynamic))
during Component Testing onboarding. Addresses [#26852](https://github.com/cypress-io/cypress/issues/26852).
- Ensures Git-related messages on the [Runs page](https://docs.cypress.io/guides/core-concepts/cypress-app#Runs) remain dismissed. Addresses [#26808](https://github.com/cypress-io/cypress/issues/26808).

**Dependency Updates:**

- Upgraded [`find-process`](https://www.npmjs.com/package/find-process) from `1.4.1` to `1.4.7` to address this [Synk](https://security.snyk.io/vuln/SNYK-JS-FINDPROCESS-1090284) security vulnerability. Addressed in [#26906](https://github.com/cypress-io/cypress/pull/26906).
- Upgraded [`firefox-profile`](https://www.npmjs.com/package/firefox-profile) from `4.0.0` to `4.3.2` to address security vulnerabilities within sub-dependencies. Addressed in [#26912](https://github.com/cypress-io/cypress/pull/26912).

## 12.13.0

_Released 05/23/2023_

**Features:**

- Adds Git-related messages for the [Runs page](https://docs.cypress.io/guides/core-concepts/cypress-app#Runs) and [Debug page](https://docs.cypress.io/guides/cloud/runs#Debug) when users aren't using Git or there are no recorded runs for the current branch. Addresses [#26680](https://github.com/cypress-io/cypress/issues/26680).

**Bugfixes:**

- Reverted [#26452](https://github.com/cypress-io/cypress/pull/26452) which introduced a bug that prevents users from using End to End with Yarn 3. Fixed in [#26735](https://github.com/cypress-io/cypress/pull/26735). Fixes [#26676](https://github.com/cypress-io/cypress/issues/26676).
- Moved `types` condition to the front of `package.json#exports` since keys there are meant to be order-sensitive. Fixed in [#26630](https://github.com/cypress-io/cypress/pull/26630).
- Fixed an issue where newly-installed dependencies would not be detected during Component Testing setup. Addresses [#26685](https://github.com/cypress-io/cypress/issues/26685).
- Fixed a UI regression that was flashing an "empty" state inappropriately when loading the Debug page. Fixed in [#26761](https://github.com/cypress-io/cypress/pull/26761).
- Fixed an issue in Component Testing setup where TypeScript version 5 was not properly detected. Fixes [#26204](https://github.com/cypress-io/cypress/issues/26204).

**Misc:**

- Updated styling & content of Cypress Cloud slideshows when not logged in or no runs have been recorded. Addresses [#26181](https://github.com/cypress-io/cypress/issues/26181).
- Changed the nomenclature of 'processing' to 'compressing' when terminal video output is printed during a run. Addresses [#26657](https://github.com/cypress-io/cypress/issues/26657).
- Changed the nomenclature of 'Upload Results' to 'Uploading Screenshots & Videos' when terminal output is printed during a run. Addresses [#26759](https://github.com/cypress-io/cypress/issues/26759).

## 12.12.0

_Released 05/09/2023_

**Features:**

- Added a new informational banner to help get started with component testing from an existing end-to-end test suite. Addresses [#26511](https://github.com/cypress-io/cypress/issues/26511).

**Bugfixes:**

- Fixed an issue in Electron where devtools gets out of sync with the DOM occasionally. Addresses [#15932](https://github.com/cypress-io/cypress/issues/15932).
- Updated the Chromium renderer process crash message to be more terse. Addressed in [#26597](https://github.com/cypress-io/cypress/pull/26597).
- Fixed an issue with `CYPRESS_DOWNLOAD_PATH_TEMPLATE` regex to allow multiple replacements. Addresses [#23670](https://github.com/cypress-io/cypress/issues/23670).
- Moved `types` condition to the front of `package.json#exports` since keys there are meant to be order-sensitive. Fixed in [#26630](https://github.com/cypress-io/cypress/pull/26630).

**Dependency Updates:**

- Upgraded [`plist`](https://www.npmjs.com/package/plist) from `3.0.5` to `3.0.6` to address [CVE-2022-26260](https://nvd.nist.gov/vuln/detail/CVE-2022-22912#range-8131646) NVD security vulnerability. Addressed in [#26631](https://github.com/cypress-io/cypress/pull/26631).
- Upgraded [`engine.io`](https://www.npmjs.com/package/engine.io) from `6.2.1` to `6.4.2` to address [CVE-2023-31125](https://github.com/socketio/engine.io/security/advisories/GHSA-q9mw-68c2-j6m5) NVD security vulnerability. Addressed in [#26664](https://github.com/cypress-io/cypress/pull/26664).
- Upgraded [`@vue/test-utils`](https://www.npmjs.com/package/@vue/test-utils) from `2.0.2` to `2.3.2`. Addresses [#26575](https://github.com/cypress-io/cypress/issues/26575).

## 12.11.0

_Released 04/26/2023_

**Features:**

- Adds Component Testing support for Angular 16. Addresses [#26044](https://github.com/cypress-io/cypress/issues/26044).
- The run navigation component on the [Debug page](https://on.cypress.io/debug-page) will now display a warning message if there are more relevant runs than can be displayed in the list. Addresses [#26288](https://github.com/cypress-io/cypress/issues/26288).

**Bugfixes:**

- Fixed an issue where setting `videoCompression` to `0` would cause the video output to be broken. `0` is now treated as false. Addresses [#5191](https://github.com/cypress-io/cypress/issues/5191) and [#24595](https://github.com/cypress-io/cypress/issues/24595).
- Fixed an issue on the [Debug page](https://on.cypress.io/debug-page) where the passing run status would appear even if the Cypress Cloud organization was over its monthly test result limit. Addresses [#26528](https://github.com/cypress-io/cypress/issues/26528).

**Misc:**

- Cleaned up our open telemetry dependencies, reducing the size of the open telemetry modules. Addressed in [#26522](https://github.com/cypress-io/cypress/pull/26522).

**Dependency Updates:**

- Upgraded [`vue`](https://www.npmjs.com/package/vue) from `3.2.31` to `3.2.47`. Addressed in [#26555](https://github.com/cypress-io/cypress/pull/26555).

## 12.10.0

_Released 04/17/2023_

**Features:**

- The Component Testing setup wizard will now show a warning message if an issue is encountered with an installed [third party framework definition](https://on.cypress.io/component-integrations). Addresses [#25838](https://github.com/cypress-io/cypress/issues/25838).

**Bugfixes:**

- Capture the [Azure](https://azure.microsoft.com/) CI provider's environment variable [`SYSTEM_PULLREQUEST_PULLREQUESTNUMBER`](https://learn.microsoft.com/en-us/azure/devops/pipelines/build/variables?view=azure-devops&tabs=yaml#system-variables-devops-services) to display the linked PR number in the Cloud. Addressed in [#26215](https://github.com/cypress-io/cypress/pull/26215).
- Fixed an issue in the onboarding wizard where project framework & bundler would not be auto-detected when opening directly into component testing mode using the `--component` CLI flag. Fixes [#22777](https://github.com/cypress-io/cypress/issues/22777) and [#26388](https://github.com/cypress-io/cypress/issues/26388).
- Updated to use the `SEMAPHORE_GIT_WORKING_BRANCH` [Semphore](https://docs.semaphoreci.com) CI environment variable to correctly associate a Cloud run to the current branch. Previously this was incorrectly associating a run to the target branch. Fixes [#26309](https://github.com/cypress-io/cypress/issues/26309).
- Fix an edge case in Component Testing where a custom `baseUrl` in `tsconfig.json` for Next.js 13.2.0+ is not respected. This was partially fixed in [#26005](https://github.com/cypress-io/cypress/pull/26005), but an edge case was missed. Fixes [#25951](https://github.com/cypress-io/cypress/issues/25951).
- Fixed an issue where `click` events fired on `.type('{enter}')` did not propagate through shadow roots. Fixes [#26392](https://github.com/cypress-io/cypress/issues/26392).

**Misc:**

- Removed unintentional debug logs. Addressed in [#26411](https://github.com/cypress-io/cypress/pull/26411).
- Improved styling on the [Runs Page](https://docs.cypress.io/guides/core-concepts/cypress-app#Runs). Addresses [#26180](https://github.com/cypress-io/cypress/issues/26180).

**Dependency Updates:**

- Upgraded [`commander`](https://www.npmjs.com/package/commander) from `^5.1.0` to `^6.2.1`. Addressed in [#26226](https://github.com/cypress-io/cypress/pull/26226).
- Upgraded [`minimist`](https://www.npmjs.com/package/minimist) from `1.2.6` to `1.2.8` to address this [CVE-2021-44906](https://github.com/advisories/GHSA-xvch-5gv4-984h) NVD security vulnerability. Addressed in [#26254](https://github.com/cypress-io/cypress/pull/26254).

## 12.9.0

_Released 03/28/2023_

**Features:**

- The [Debug page](https://docs.cypress.io/guides/cloud/runs#Debug) now allows for navigating between all runs recorded for a commit. Addresses [#25899](https://github.com/cypress-io/cypress/issues/25899) and [#26018](https://github.com/cypress-io/cypress/issues/26018).

**Bugfixes:**

- Fixed a compatibility issue so that component test projects can use [Vite](https://vitejs.dev/) version 4.2.0 and greater. Fixes [#26138](https://github.com/cypress-io/cypress/issues/26138).
- Fixed an issue where [`cy.intercept()`](https://docs.cypress.io/api/commands/intercept) added an additional `content-length` header to spied requests that did not set a `content-length` header on the original request. Fixes [#24407](https://github.com/cypress-io/cypress/issues/24407).
- Changed the way that Git hashes are loaded so that non-relevant runs are excluded from the Debug page. Fixes [#26058](https://github.com/cypress-io/cypress/issues/26058).
- Corrected the [`.type()`](https://docs.cypress.io/api/commands/type) command to account for shadow root elements when determining whether or not focus needs to be simulated before typing. Fixes [#26198](https://github.com/cypress-io/cypress/issues/26198).
- Fixed an issue where an incorrect working directory could be used for Git operations on Windows. Fixes [#23317](https://github.com/cypress-io/cypress/issues/23317).
- Capture the [Buildkite](https://buildkite.com/) CI provider's environment variable `BUILDKITE_RETRY_COUNT` to handle CI retries in the Cloud. Addressed in [#25750](https://github.com/cypress-io/cypress/pull/25750).

**Misc:**

- Made some minor styling updates to the Debug page. Addresses [#26041](https://github.com/cypress-io/cypress/issues/26041).

## 12.8.1

_Released 03/15/2023_

**Bugfixes:**

- Fixed a regression in Cypress [10](https://docs.cypress.io/guides/references/changelog#10-0-0) where the reporter auto-scroll configuration inside user preferences was unintentionally being toggled off. User's must now explicitly enable/disable auto-scroll under user preferences, which is enabled by default. Fixes [#24171](https://github.com/cypress-io/cypress/issues/24171) and [#26113](https://github.com/cypress-io/cypress/issues/26113).

**Dependency Updates:**

- Upgraded [`ejs`](https://www.npmjs.com/package/ejs) from `3.1.6` to `3.1.8` to address this [CVE-2022-29078](https://github.com/advisories/GHSA-phwq-j96m-2c2q) NVD security vulnerability. Addressed in [#25279](https://github.com/cypress-io/cypress/pull/25279).

## 12.8.0

_Released 03/14/2023_

**Features:**

- The [Debug page](https://docs.cypress.io/guides/cloud/runs#Debug) is now able to show real-time results from in-progress runs.  Addresses [#25759](https://github.com/cypress-io/cypress/issues/25759).
- Added the ability to control whether a request is logged to the command log via [`cy.intercept()`](https://docs.cypress.io/api/commands/intercept) by passing `log: false` or `log: true`. Addresses [#7362](https://github.com/cypress-io/cypress/issues/7362).
  - This can be used to override Cypress's default behavior of logging all XHRs and fetches, see the [example](https://docs.cypress.io/api/commands/intercept#Disabling-logs-for-a-request).
- It is now possible to control the number of connection attempts to the browser using the `CYPRESS_CONNECT_RETRY_THRESHOLD` Environment Variable. Learn more [here](https://docs.cypress.io/guides/references/advanced-installation#Environment-variables). Addressed in [#25848](https://github.com/cypress-io/cypress/pull/25848).

**Bugfixes:**

- Fixed an issue where using `Cypress.require()` would throw the error `Cannot find module 'typescript'`. Fixes [#25885](https://github.com/cypress-io/cypress/issues/25885).
- The [`before:spec`](https://docs.cypress.io/api/plugins/before-spec-api) API was updated to correctly support async event handlers in `run` mode. Fixes [#24403](https://github.com/cypress-io/cypress/issues/24403).
- Updated the Component Testing [community framework](https://docs.cypress.io/guides/component-testing/third-party-definitions) definition detection logic to take into account monorepo structures that hoist dependencies. Fixes [#25993](https://github.com/cypress-io/cypress/issues/25993).
- The onboarding wizard for Component Testing will now detect installed dependencies more reliably. Fixes [#25782](https://github.com/cypress-io/cypress/issues/25782).
- Fixed an issue where Angular components would sometimes be mounted in unexpected DOM locations in component tests. Fixes [#25956](https://github.com/cypress-io/cypress/issues/25956).
- Fixed an issue where Cypress component testing would fail to work with [Next.js](https://nextjs.org/) `13.2.1`. Fixes [#25951](https://github.com/cypress-io/cypress/issues/25951).
- Fixed an issue where migrating a project from a version of Cypress earlier than [10.0.0](#10-0-0) could fail if the project's `testFiles` configuration was an array of globs. Fixes [#25947](https://github.com/cypress-io/cypress/issues/25947).

**Misc:**

- Removed "New" badge in the navigation bar for the debug page icon. Addresses [#25925](https://github.com/cypress-io/cypress/issues/25925).
- Removed inline "Connect" buttons within the Specs Explorer. Addresses [#25926](https://github.com/cypress-io/cypress/issues/25926).
- Added an icon for "beta" versions of the Chrome browser. Addresses [#25968](https://github.com/cypress-io/cypress/issues/25968).

**Dependency Updates:**

- Upgraded [`mocha-junit-reporter`](https://www.npmjs.com/package/mocha-junit-reporter) from `2.1.0` to `2.2.0` to be able to use [new placeholders](https://github.com/michaelleeallen/mocha-junit-reporter/pull/163) such as `[suiteFilename]` or `[suiteName]` when defining the test report name. Addressed in [#25922](https://github.com/cypress-io/cypress/pull/25922).

## 12.7.0

_Released 02/24/2023_

**Features:**

- It is now possible to set `hostOnly` cookies with [`cy.setCookie()`](https://docs.cypress.io/api/commands/setcookie) for a given domain. Addresses [#16856](https://github.com/cypress-io/cypress/issues/16856) and [#17527](https://github.com/cypress-io/cypress/issues/17527).
- Added a Public API for third party component libraries to define a Framework Definition, embedding their library into the Cypress onboarding workflow. Learn more [here](https://docs.cypress.io/guides/component-testing/third-party-definitions). Implemented in [#25780](https://github.com/cypress-io/cypress/pull/25780) and closes [#25638](https://github.com/cypress-io/cypress/issues/25638).
- Added a Debug Page tutorial slideshow for projects that are not connected to Cypress Cloud. Addresses [#25768](https://github.com/cypress-io/cypress/issues/25768).
- Improved various error message around interactions with the Cypress cloud. Implemented in [#25837](https://github.com/cypress-io/cypress/pull/25837)
- Updated the "new" status badge for the Debug page navigation link to be less noticeable when the navigation is collapsed. Addresses [#25739](https://github.com/cypress-io/cypress/issues/25739).

**Bugfixes:**

- Fixed various bugs when recording to the cloud. Fixed in [#25837](https://github.com/cypress-io/cypress/pull/25837)
- Fixed an issue where cookies were being duplicated with the same hostname, but a prepended dot. Fixed an issue where cookies may not be expiring correctly. Fixes [#25174](https://github.com/cypress-io/cypress/issues/25174), [#25205](https://github.com/cypress-io/cypress/issues/25205) and [#25495](https://github.com/cypress-io/cypress/issues/25495).
- Fixed an issue where cookies weren't being synced when the application was stable. Fixed in [#25855](https://github.com/cypress-io/cypress/pull/25855). Fixes [#25835](https://github.com/cypress-io/cypress/issues/25835).
- Added missing TypeScript type definitions for the [`cy.reload()`](https://docs.cypress.io/api/commands/reload) command. Addressed in [#25779](https://github.com/cypress-io/cypress/pull/25779).
- Ensure Angular components are mounted inside the correct element. Fixes [#24385](https://github.com/cypress-io/cypress/issues/24385).
- Fix a bug where files outside the project root in a monorepo are not correctly served when using Vite. Addressed in [#25801](https://github.com/cypress-io/cypress/pull/25801).
- Fixed an issue where using [`cy.intercept`](https://docs.cypress.io/api/commands/intercept)'s `req.continue()` with a non-function parameter would not provide an appropriate error message. Fixed in [#25884](https://github.com/cypress-io/cypress/pull/25884).
- Fixed an issue where Cypress would erroneously launch and connect to multiple browser instances. Fixes [#24377](https://github.com/cypress-io/cypress/issues/24377).

**Misc:**

- Made updates to the way that the Debug Page header displays information. Addresses [#25796](https://github.com/cypress-io/cypress/issues/25796) and [#25798](https://github.com/cypress-io/cypress/issues/25798).

## 12.6.0

_Released 02/15/2023_

**Features:**

- Added a new CLI flag, called [`--auto-cancel-after-failures`](https://docs.cypress.io/guides/guides/command-line#Options), that overrides the project-level ["Auto Cancellation"](https://docs.cypress.io/guides/cloud/smart-orchestration#Auto-Cancellation) value when recording to the Cloud. This gives Cloud users on Business and Enterprise plans the flexibility to alter the auto-cancellation value per run. Addressed in [#25237](https://github.com/cypress-io/cypress/pull/25237).
- It is now possible to overwrite query commands using [`Cypress.Commands.overwriteQuery`](https://on.cypress.io/api/custom-queries). Addressed in [#25078](https://github.com/cypress-io/cypress/issues/25078).
- Added [`Cypress.require()`](https://docs.cypress.io/api/cypress-api/require) for including dependencies within the [`cy.origin()`](https://docs.cypress.io/api/commands/origin) callback. This change removed support for using `require()` and `import()` directly within the callback because we found that it impacted performance not only for spec files using them within the [`cy.origin()`](https://docs.cypress.io/api/commands/origin) callback, but even for spec files that did not use them. Addresses [#24976](https://github.com/cypress-io/cypress/issues/24976).
- Added the ability to open the failing test in the IDE from the Debug page before needing to re-run the test. Addressed in [#24850](https://github.com/cypress-io/cypress/issues/24850).

**Bugfixes:**

- When a Cloud user is apart of multiple Cloud organizations, the [Connect to Cloud setup](https://docs.cypress.io/guides/cloud/projects#Set-up-a-project-to-record) now shows the correct organizational prompts when connecting a new project. Fixes [#25520](https://github.com/cypress-io/cypress/issues/25520).
- Fixed an issue where Cypress would fail to load any specs if the project `specPattern` included a resource that could not be accessed due to filesystem permissions. Fixes [#24109](https://github.com/cypress-io/cypress/issues/24109).
- Fixed an issue where the Debug page would display a different number of specs for in-progress runs than the in-progress specs reported in Cypress Cloud. Fixes [#25647](https://github.com/cypress-io/cypress/issues/25647).
- Fixed an issue in middleware where error-handling code could itself generate an error and fail to report the original issue. Fixes [#22825](https://github.com/cypress-io/cypress/issues/22825).
- Fixed an regression introduced in Cypress [12.3.0](#12-3-0) where custom browsers that relied on process environment variables were not found on macOS arm64 architectures. Fixed in [#25753](https://github.com/cypress-io/cypress/pull/25753).

**Misc:**

- Improved the UI of the Debug page. Addresses [#25664](https://github.com/cypress-io/cypress/issues/25664),  [#25669](https://github.com/cypress-io/cypress/issues/25669), [#25665](https://github.com/cypress-io/cypress/issues/25665), [#25666](https://github.com/cypress-io/cypress/issues/25666), and [#25667](https://github.com/cypress-io/cypress/issues/25667).
- Updated the Debug page sidebar badge to to show 0 to 99+ failing tests, increased from showing 0 to 9+ failing tests, to provide better test failure insights. Addresses [#25662](https://github.com/cypress-io/cypress/issues/25662).

**Dependency Updates:**

- Upgrade [`debug`](https://www.npmjs.com/package/debug) to `4.3.4`. Addressed in [#25699](https://github.com/cypress-io/cypress/pull/25699).

## 12.5.1

_Released 02/02/2023_

**Bugfixes:**

- Fixed a regression introduced in Cypress [12.5.0](https://docs.cypress.io/guides/references/changelog#12-5-0) where the `runnable` was not included in the [`test:after:run`](https://docs.cypress.io/api/events/catalog-of-events) event. Fixes [#25663](https://github.com/cypress-io/cypress/issues/25663).

**Dependency Updates:**

- Upgraded [`simple-git`](https://github.com/steveukx/git-js) from `3.15.0` to `3.16.0` to address this [security vulnerability](https://github.com/advisories/GHSA-9p95-fxvg-qgq2) where Remote Code Execution (RCE) via the clone(), pull(), push() and listRemote() methods due to improper input sanitization was possible. Addressed in [#25603](https://github.com/cypress-io/cypress/pull/25603).

## 12.5.0

_Released 01/31/2023_

**Features:**

- Easily debug failed CI test runs recorded to the Cypress Cloud from your local Cypress app with the new Debug page. Please leave any feedback [here](https://github.com/cypress-io/cypress/discussions/25649). Your feedback will help us make decisions to improve the Debug experience. For more details, see [our blog post](https://on.cypress.io/debug-page-release). Addressed in [#25488](https://github.com/cypress-io/cypress/pull/25488).

**Performance:**

- Improved memory consumption in `run` mode by removing reporter logs for successful tests. Fixes [#25230](https://github.com/cypress-io/cypress/issues/25230).

**Bugfixes:**

- Fixed an issue where alternative Microsoft Edge Beta, Canary, and Dev binary versions were not being discovered by Cypress. Fixes [#25455](https://github.com/cypress-io/cypress/issues/25455).

**Dependency Updates:**

- Upgraded [`underscore.string`](https://github.com/esamattis/underscore.string/blob/HEAD/CHANGELOG.markdown) from `3.3.5` to `3.3.6` to reference rebuilt assets after security patch to fix regular expression DDOS exploit. Addressed in [#25574](https://github.com/cypress-io/cypress/pull/25574).

## 12.4.1

_Released 01/27/2023_

**Bugfixes:**

- Fixed a regression from Cypress [12.4.0](https://docs.cypress.io/guides/references/changelog#12-4-0) where Cypress was not exiting properly when running multiple Component Testing specs in `electron` in `run` mode. Fixes [#25568](https://github.com/cypress-io/cypress/issues/25568).

**Dependency Updates:**

- Upgraded [`ua-parser-js`](https://github.com/faisalman/ua-parser-js) from `0.7.24` to `0.7.33` to address this [security vulnerability](https://github.com/faisalman/ua-parser-js/security/advisories/GHSA-fhg7-m89q-25r3) where crafting a very-very-long user-agent string with specific pattern, an attacker can turn the script to get stuck processing for a very long time which results in a denial of service (DoS) condition. Addressed in [#25561](https://github.com/cypress-io/cypress/pull/25561).

## 12.4.0

_Released 1/24/2023_

**Features:**

- Added official support for Vite 4 in component testing. Addresses
  [#24969](https://github.com/cypress-io/cypress/issues/24969).
- Added new
  [`experimentalMemoryManagement`](/guides/references/experiments#Configuration)
  configuration option to improve memory management in Chromium-based browsers.
  Enable this option with `experimentalMemoryManagement=true` if you have
  experienced "Out of Memory" issues. Addresses
  [#23391](https://github.com/cypress-io/cypress/issues/23391).
- Added new
  [`experimentalSkipDomainInjection`](/guides/references/experiments#Experimental-Skip-Domain-Injection)
  configuration option to disable Cypress from setting `document.domain` on
  injection, allowing users to test Salesforce domains. If you believe you are
  having `document.domain` issues, please see the
  [`experimentalSkipDomainInjection`](/guides/references/experiments#Experimental-Skip-Domain-Injection)
  guide. This config option is end-to-end only. Addresses
  [#2367](https://github.com/cypress-io/cypress/issues/2367),
  [#23958](https://github.com/cypress-io/cypress/issues/23958),
  [#24290](https://github.com/cypress-io/cypress/issues/24290), and
  [#24418](https://github.com/cypress-io/cypress/issues/24418).
- The [`.as`](/api/commands/as) command now accepts an options argument,
  allowing an alias to be stored as type "query" or "static" value. This is
  stored as "query" by default. Addresses
  [#25173](https://github.com/cypress-io/cypress/issues/25173).
- The `cy.log()` command will now display a line break where the `\n` character
  is used. Addresses
  [#24964](https://github.com/cypress-io/cypress/issues/24964).
- [`component.specPattern`](/guides/references/configuration#component) now
  utilizes a JSX/TSX file extension when generating a new empty spec file if
  project contains at least one file with those extensions. This applies only to
  component testing and is skipped if
  [`component.specPattern`](/guides/references/configuration#component) has been
  configured to exclude files with those extensions. Addresses
  [#24495](https://github.com/cypress-io/cypress/issues/24495).
- Added support for the `data-qa` selector in the
  [Selector Playground](guides/core-concepts/cypress-app#Selector-Playground) in
  addition to `data-cy`, `data-test` and `data-testid`. Addresses
  [#25305](https://github.com/cypress-io/cypress/issues/25305).

**Bugfixes:**

- Fixed an issue where component tests could incorrectly treat new major
  versions of certain dependencies as supported. Fixes
  [#25379](https://github.com/cypress-io/cypress/issues/25379).
- Fixed an issue where new lines or spaces on new lines in the Command Log were
  not maintained. Fixes
  [#23679](https://github.com/cypress-io/cypress/issues/23679) and
  [#24964](https://github.com/cypress-io/cypress/issues/24964).
- Fixed an issue where Angular component testing projects would fail to
  initialize if an unsupported browserslist entry was specified in the project
  configuration. Fixes
  [#25312](https://github.com/cypress-io/cypress/issues/25312).

**Misc**

- Video output link in `cypress run` mode has been added to it's own line to
  make the video output link more easily clickable in the terminal. Addresses
  [#23913](https://github.com/cypress-io/cypress/issues/23913).<|MERGE_RESOLUTION|>--- conflicted
+++ resolved
@@ -3,16 +3,15 @@
 
 _Released 8/13/2024 (PENDING)_
 
-<<<<<<< HEAD
+
 **Features:**
 
 - Added a `CYPRESS_SKIP_VERIFY` flag to enable suppressing Cypress verification checks. Addresses [#22243](https://github.com/cypress-io/cypress/issues/22243).
-=======
+
 **Bugfixes:**
 
 - A console error will no longer display in Chrome about a deprecated unload call originating from jQuery. Addressed in [#29944](https://github.com/cypress-io/cypress/pull/29944).
 - Fixed an issue where certain Test Replay upload error messages were too vague. Connection failures now report the precise system error, and the stall error message is reported rather than the vague, "The user aborted a request." Addressed in [#29959](https://github.com/cypress-io/cypress/pull/29959).
->>>>>>> 30a79cd9
 
 **Misc:**
 
