--- conflicted
+++ resolved
@@ -13,15 +13,8 @@
 
 - Fixed an issue with the Cloud project selection modal not showing the correct prompts. Fixes [#25520](https://github.com/cypress-io/cypress/issues/25520).
 - Fixed an issue in middleware where error-handling code could itself generate an error and fail to report the original issue. Fixes [#22825](https://github.com/cypress-io/cypress/issues/22825).
-<<<<<<< HEAD
 - Fixed an issue where cookies were being duplicated with the same hostname, but a prepended dot. Fixed an issue where cookies may not be expiring correctly. Fixes [#25174](https://github.com/cypress-io/cypress/issues/25174), [#25205](https://github.com/cypress-io/cypress/issues/25205) and [#25495](https://github.com/cypress-io/cypress/issues/25495).
-
-**Features:**
-
-- Added the "Open in IDE" feature for failed tests reported from the Debug page. Addressed in [#25691](https://github.com/cypress-io/cypress/pull/25691).
-=======
 - Fixed an issue that could cause the Debug page to display a different number of specs for in-progress runs than shown in Cypress Cloud. Fixes [#25647](https://github.com/cypress-io/cypress/issues/25647).
->>>>>>> 41512c41
 
 **Misc:**
 
